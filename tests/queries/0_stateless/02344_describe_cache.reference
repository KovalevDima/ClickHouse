<<<<<<< HEAD
134217728	10000000	8388608	1	0	0	0	/var/lib/clickhouse/caches/s3_cache/
=======
134217728	10000000	33554432	4194304	1	0	0	0	/var/lib/clickhouse/caches/s3_cache/	100	2	0
134217728	10000000	104857600	4194304	0	0	0	0	/var/lib/clickhouse/caches/s3_cache_2/	100	2	0
>>>>>>> 2ce7bcaa
<|MERGE_RESOLUTION|>--- conflicted
+++ resolved
@@ -1,6 +1 @@
-<<<<<<< HEAD
-134217728	10000000	8388608	1	0	0	0	/var/lib/clickhouse/caches/s3_cache/
-=======
-134217728	10000000	33554432	4194304	1	0	0	0	/var/lib/clickhouse/caches/s3_cache/	100	2	0
-134217728	10000000	104857600	4194304	0	0	0	0	/var/lib/clickhouse/caches/s3_cache_2/	100	2	0
->>>>>>> 2ce7bcaa
+134217728	10000000	8388608	1	0	0	0	/var/lib/clickhouse/caches/s3_cache/	100	2	0