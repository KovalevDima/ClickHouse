import base64

import docker
import docker.models.containers
import errno
import http.client
import logging
import os
import os.path as p
import pprint
import pwd
import re
import requests
import shlex
import shutil
import socket
import stat
import subprocess
import time
import traceback
import typing as tp
import urllib.parse
import urllib3

try:
    # Please, add modules that required for specific tests only here.
    # So contributors will be able to run most tests locally
    # without installing tons of unneeded packages that may be not so easy to install.
    import asyncio
    from cassandra.policies import RoundRobinPolicy
    import cassandra.cluster
    import psycopg2
    from psycopg2.extensions import ISOLATION_LEVEL_AUTOCOMMIT
    import pymongo
    import pymysql
    import nats
    import nats.aio.client
    import ssl
    import meilisearch
    from confluent_kafka.avro.cached_schema_registry_client import (
        CachedSchemaRegistryClient,
    )
except Exception as e:
    logging.warning(f"Cannot import some modules, some tests may not work: {e}")

from dict2xml import dict2xml
from kazoo.client import KazooClient
from kazoo.exceptions import KazooException
from minio import Minio
from urllib3.util.retry import Retry

from helpers import pytest_xdist_logging_to_separate_files, config_cluster
from helpers.client import QueryRuntimeException, Client, CommandRequest
from helpers.hdfs_api import HDFSApi
from helpers.test_tools import exec_query_with_retry


HELPERS_DIR = p.dirname(__file__)
CLICKHOUSE_ROOT_DIR = p.join(p.dirname(__file__), "../../..")
LOCAL_DOCKER_COMPOSE_DIR = p.join(
    CLICKHOUSE_ROOT_DIR, "docker/test/integration/runner/compose/"
)
DEFAULT_ENV_NAME = ".env"

SANITIZER_SIGN = "=================="


# to create docker-compose env file
def _create_env_file(path: str, variables: tp.Dict[str, str]) -> str:
    logging.debug(f"Env {variables} stored in {path}")

    with open(path, "w") as f:
        for var, value in variables.items():
            f.write(f"{var}={value}\n")

    return path


def run_and_check(
    args: tp.Union[tp.List[str], str],
    env: tp.Optional[tp.Dict[str, str]] = None,
    shell: bool = False,
    stdout: int = subprocess.PIPE,
    stderr: int = subprocess.PIPE,
    timeout: float = 300,
    nothrow: bool = False,
    detach: bool = False,
) -> tp.Optional[str]:
    if detach:
        subprocess.Popen(
            args,
            stdout=subprocess.DEVNULL,
            stderr=subprocess.DEVNULL,
            env=env,
            shell=shell,
        )
        return

    logging.debug(f"Command:{args}")
    res = subprocess.run(
        args, stdout=stdout, stderr=stderr, env=env, shell=shell, timeout=timeout
    )

    out = res.stdout.decode()
    err = res.stderr.decode()

    # check_call(...) from subprocess does not print stderr, so we do it manually
    for outline in out.splitlines():
        logging.debug(f"Stdout:{outline}")

    for errline in err.splitlines():
        logging.debug(f"Stderr:{errline}")

    if res.returncode != 0:
        logging.debug(f"Exitcode:{res.returncode}")
        if env:
            logging.debug(f"Env:{env}")
        if not nothrow:
            raise Exception(
                f"Command {args} return non-zero code {res.returncode}: {res.stderr.decode()}"
            )

    return out


# Based on https://stackoverflow.com/questions/2838244/get-open-tcp-port-in-python/2838309#2838309
def get_free_port() -> int:
    with socket.socket() as s:
        s.bind(("", 0))
        return s.getsockname()[1]


def retry_exception(
    num: int,
    delay: float,
    func: tp.Callable,
    exception: tp.Type[Exception] = Exception,
    *args,
    **kwargs,
) -> None:
    i = 0

    while i <= num:
        try:
            func(*args, **kwargs)
            time.sleep(delay)
        except exception:  # pylint: disable=broad-except
            i += 1
            continue
        return

    raise StopIteration("Function did not finished successfully")


def subprocess_check_call(args, detach=False, nothrow=False) -> tp.Optional[str]:
    # Uncomment for debugging
    # logging.info('run:' + ' '.join(args))
    return run_and_check(args, detach=detach, nothrow=nothrow)


def get_odbc_bridge_path() -> str:
    path = os.environ.get("CLICKHOUSE_TESTS_ODBC_BRIDGE_BIN_PATH")
    if path is None:
        server_path = os.environ.get("CLICKHOUSE_TESTS_SERVER_BIN_PATH")
        if server_path is not None:
            return os.path.join(os.path.dirname(server_path), "clickhouse-odbc-bridge")
        else:
            return "/usr/bin/clickhouse-odbc-bridge"
    return path


def get_library_bridge_path() -> str:
    path = os.environ.get("CLICKHOUSE_TESTS_LIBRARY_BRIDGE_BIN_PATH")
    if path is None:
        server_path = os.environ.get("CLICKHOUSE_TESTS_SERVER_BIN_PATH")
        if server_path is not None:
            return os.path.join(
                os.path.dirname(server_path), "clickhouse-library-bridge"
            )
        else:
            return "/usr/bin/clickhouse-library-bridge"
    return path


def get_docker_compose_path() -> str:
    compose_path = os.environ.get("DOCKER_COMPOSE_DIR")
    if compose_path is not None:
        return os.path.dirname(compose_path)
    else:
        if os.path.exists(os.path.dirname("/compose/")):
            return os.path.dirname("/compose/")  # default in docker runner container
        else:
            logging.debug(
                f"Fallback docker_compose_path to LOCAL_DOCKER_COMPOSE_DIR: {LOCAL_DOCKER_COMPOSE_DIR}"
            )
            return LOCAL_DOCKER_COMPOSE_DIR


def check_kafka_is_available(kafka_id: str, kafka_port: int) -> bool:
    process = subprocess.Popen(
        (
            "docker",
            "exec",
            "-i",
            kafka_id,
            "/usr/bin/kafka-broker-api-versions",
            "--bootstrap-server",
            f"INSIDE://localhost:{kafka_port}",
        ),
        stdout=subprocess.PIPE,
        stderr=subprocess.PIPE,
    )
    process.communicate()
    return process.returncode == 0


def check_kerberos_kdc_is_available(kerberos_kdc_id: str) -> bool:
    process = subprocess.Popen(
        (
            "docker",
            "exec",
            "-i",
            kerberos_kdc_id,
            "/etc/rc.d/init.d/krb5kdc",
            "status",
        ),
        stdout=subprocess.PIPE,
        stderr=subprocess.PIPE,
    )
    process.communicate()
    return process.returncode == 0


def check_postgresql_java_client_is_available(postgresql_java_client_id: str) -> bool:
    process = subprocess.Popen(
        ("docker", "exec", "-i", postgresql_java_client_id, "java", "-version"),
        stdout=subprocess.PIPE,
    )
    process.communicate()
    return process.returncode == 0


def check_rabbitmq_is_available(rabbitmq_id: str) -> bool:
    process = subprocess.Popen(
        ("docker", "exec", "-i", rabbitmq_id, "rabbitmqctl", "await_startup"),
        stdout=subprocess.PIPE,
    )
    process.communicate()
    return process.returncode == 0


async def check_nats_is_available(nats_port, ssl_ctx=None) -> bool:
    nc = await nats_connect_ssl(
        nats_port, user="click", password="house", ssl_ctx=ssl_ctx
    )
    available = nc.is_connected
    await nc.close()
    return available


async def nats_connect_ssl(nats_port, user, password, ssl_ctx=None) -> "nats.aio.client.Client":
    if not ssl_ctx:
        ssl_ctx = ssl.create_default_context()
        ssl_ctx.check_hostname = False
        ssl_ctx.verify_mode = ssl.CERT_NONE
    nc = await nats.connect(
        "tls://localhost:{}".format(nats_port),
        user=user,
        password=password,
        tls=ssl_ctx,
    )
    return nc


def enable_consistent_hash_plugin(rabbitmq_id: str) -> bool:
    process = subprocess.Popen(
        (
            "docker",
            "exec",
            "-i",
            rabbitmq_id,
            "rabbitmq-plugins",
            "enable",
            "rabbitmq_consistent_hash_exchange",
        ),
        stdout=subprocess.PIPE,
    )
    process.communicate()
    return process.returncode == 0


def get_instances_dir(name: str) -> str:
    instances_dir_name = "_instances"

    run_id = os.environ.get("INTEGRATION_TESTS_RUN_ID", "")

    if name:
        instances_dir_name += "_" + name

    if run_id:
        instances_dir_name += "_" + shlex.quote(run_id)

    return instances_dir_name


def extract_test_name(base_path: str) -> str:
    """Extracts the name of the test based to a path to its test*.py file
    Must be unique in each test directory (because it's used to make instances dir and to stop docker containers from previous run)
    """
    name = p.basename(base_path)
    if name == "test.py":
        name = ""
    elif name.startswith("test_") and name.endswith(".py"):
        name = name[len("test_") : (len(name) - len(".py"))]
    return name


class ClickHouseCluster:
    """ClickHouse cluster with several instances and (possibly) ZooKeeper.

    Add instances with several calls to add_instance(), then start them with the start() call.

    Directories for instances are created in the directory of base_path. After cluster is started,
    these directories will contain logs, database files, docker-compose config, ClickHouse configs etc.
    """

    def __init__(
        self,
        base_path: str,
        name: tp.Optional[str] = None,
        base_config_dir: tp.Optional[str] = None,
        server_bin_path: tp.Optional[str] = None,
        client_bin_path: tp.Optional[str] = None,
        odbc_bridge_bin_path: tp.Optional[str] = None,
        library_bridge_bin_path: tp.Optional[str] = None,
        zookeeper_config_path: tp.Optional[str] = None,
        custom_dockerd_host: tp.Optional[str] = None,
        zookeeper_keyfile: tp.Optional[str] = None,
        zookeeper_certfile: tp.Optional[str] = None,
    ):
        for param in os.environ.keys():
            logging.debug(f"ENV {param:40s} {os.environ[param]}")

        self.base_path = base_path
        self.base_dir = p.dirname(base_path)
        self.name = name if name is not None else extract_test_name(base_path)

        self.base_config_dir = base_config_dir or os.environ.get(
            "CLICKHOUSE_TESTS_BASE_CONFIG_DIR", "/etc/clickhouse-server/"
        )
        self.server_bin_path = p.realpath(
            server_bin_path
            or os.environ.get("CLICKHOUSE_TESTS_SERVER_BIN_PATH", "/usr/bin/clickhouse")
        )
        self.odbc_bridge_bin_path = p.realpath(
            odbc_bridge_bin_path or get_odbc_bridge_path()
        )
        self.library_bridge_bin_path = p.realpath(
            library_bridge_bin_path or get_library_bridge_path()
        )
        self.client_bin_path = p.realpath(
            client_bin_path
            or os.environ.get(
                "CLICKHOUSE_TESTS_CLIENT_BIN_PATH", "/usr/bin/clickhouse-client"
            )
        )
        self.zookeeper_config_path = (
            p.join(self.base_dir, zookeeper_config_path)
            if zookeeper_config_path
            else p.join(HELPERS_DIR, "zookeeper_config.xml")
        )

        project_name = (
            pwd.getpwuid(os.getuid()).pw_name + p.basename(self.base_dir) + self.name
        )
        # docker-compose removes everything non-alphanumeric from project names so we do it too.
        self.project_name = re.sub(r"[^a-z0-9]", "", project_name.lower())
        self.instances_dir_name = get_instances_dir(self.name)
        self.instances_dir = p.join(self.base_dir, self.instances_dir_name)
        self.docker_logs_path = p.join(self.instances_dir, "docker.log")
        self.env_file = p.join(self.instances_dir, DEFAULT_ENV_NAME)
        self.env_variables = {
            "TSAN_OPTIONS": "second_deadlock_stack=1",
            "ASAN_OPTIONS": "use_sigaltstack=0",
            "CLICKHOUSE_WATCHDOG_ENABLE": "0",
            "CLICKHOUSE_NATS_TLS_SECURE": "0",
        }
        self.up_called = False

        self.rabbitmq_docker_id: tp.Optional[str] = None

        custom_dockerd_host = custom_dockerd_host or os.environ.get(
            "CLICKHOUSE_TESTS_DOCKERD_HOST"
        )
        self.docker_api_version = os.environ.get("DOCKER_API_VERSION")
        self.docker_base_tag = os.environ.get("DOCKER_BASE_TAG", "latest")

        self.base_cmd = ["docker-compose"]
        if custom_dockerd_host:
            self.base_cmd += ["--host", custom_dockerd_host]
        self.base_cmd += ["--env-file", self.env_file]
        self.base_cmd += ["--project-name", self.project_name]

        self.base_zookeeper_cmd = None
        self.base_mysql_cmd = []
        self.base_mysql_client_cmd = []
        self.base_mysql8_cmd = []
        self.base_mysql_cluster_cmd = []
        self.base_postgres_cmd = []
        self.base_postgres_cluster_cmd = []
        self.base_postgresql_java_client_cmd = []
        self.base_hdfs_cmd = []
        self.base_kerberized_hdfs_cmd = []
        self.base_mongo_cmd = []
        self.base_coredns_cmd = []
        self.base_meili_cmd = []
        self.base_minio_cmd = []
        self.base_azurite_cmd = []
        self.base_nginx_cmd = []
        self.base_hive_cmd = []
        self.base_kafka_cmd = []
        self.base_kerberized_kafka_cmd = []
        self.base_kerberos_kdc_cmd = []
        self.base_rabbitmq_cmd = []
        self.base_nats_cmd = []
        self.base_cassandra_cmd = []
        self.base_jdbc_bridge_cmd = []
        self.base_redis_cmd = []
        self.pre_zookeeper_commands = []
        self.instances = {}
        self.with_zookeeper = False
        self.with_zookeeper_secure = False
        self.with_mysql_client = False
        self.with_mysql = False
        self.with_mysql8 = False
        self.with_mysql_cluster = False
        self.with_postgres = False
        self.with_postgres_cluster = False
        self.with_postgresql_java_client = False
        self.with_kafka = False
        self.with_kerberized_kafka = False
        self.with_kerberos_kdc = False
        self.with_rabbitmq = False
        self.with_nats = False
        self.with_odbc_drivers = False
        self.with_hdfs = False
        self.with_kerberized_hdfs = False
        self.with_mongo = False
        self.with_mongo_secure = False
        self.with_meili = False
        self.with_net_trics = False
        self.with_redis = False
        self.with_cassandra = False
        self.with_jdbc_bridge = False
        self.with_nginx = False
        self.with_hive = False
        self.with_coredns = False

        # available when with_minio == True
        self.with_minio = False
        self.minio_dir = os.path.join(self.instances_dir, "minio")
        self.minio_certs_dir = None  # source for certificates
        self.minio_data_dir = p.join(self.minio_dir, "data")
        self.minio_host = "minio1"
        self.minio_ip = None
        self.minio_bucket = "root"
        self.minio_bucket_2 = "root2"
        self.minio_port = 9001
        self.minio_client: tp.Optional[Minio] = None
        self.minio_redirect_host = "proxy1"
        self.minio_redirect_ip = None
        self.minio_redirect_port = 8080

        self.with_azurite = False

        # available when with_hdfs == True
        self.hdfs_host = "hdfs1"
        self.hdfs_ip = None
        self.hdfs_name_port = 50070
        self.hdfs_data_port = 50075
        self.hdfs_dir = p.abspath(p.join(self.instances_dir, "hdfs"))
        self.hdfs_logs_dir = os.path.join(self.hdfs_dir, "logs")
        self.hdfs_api = None  # also for kerberized hdfs

        # available when with_kerberized_hdfs == True
        self.hdfs_kerberized_host = "kerberizedhdfs1"
        self.hdfs_kerberized_ip = None
        self.hdfs_kerberized_name_port = 50070
        self.hdfs_kerberized_data_port = 1006
        self.hdfs_kerberized_dir = p.abspath(
            p.join(self.instances_dir, "kerberized_hdfs")
        )
        self.hdfs_kerberized_logs_dir = os.path.join(self.hdfs_kerberized_dir, "logs")

        # available when with_kafka == True
        self.kafka_host = "kafka1"
        self.kafka_dir = os.path.join(self.instances_dir, "kafka")
        self.kafka_port = get_free_port()
        self.kafka_docker_id = None
        self.schema_registry_host = "schema-registry"
        self.schema_registry_port = get_free_port()
        self.kafka_docker_id = self.get_instance_docker_id(self.kafka_host)

        self.coredns_host = "coredns"

        # available when with_kerberozed_kafka == True
        # reuses kafka_dir
        self.kerberized_kafka_host = "kerberized_kafka1"
        self.kerberized_kafka_port = get_free_port()
        self.kerberized_kafka_docker_id = self.get_instance_docker_id(
            self.kerberized_kafka_host
        )

        # available when with_kerberos_kdc == True
        self.kerberos_kdc_host = "kerberoskdc"
        self.keberos_kdc_docker_id = self.get_instance_docker_id(self.kerberos_kdc_host)

        # available when with_mongo == True
        self.mongo_host = "mongo1"
        self.mongo_port = get_free_port()
        self.mongo_no_cred_host = "mongo2"
        self.mongo_no_cred_port = get_free_port()

        # available when with_meili == True
        self.meili_host = "meili1"
        self.meili_port = get_free_port()
        self.meili_secure_host = "meili_secure"
        self.meili_secure_port = get_free_port()

        # available when with_cassandra == True
        self.cassandra_host = "cassandra1"
        self.cassandra_port = 9042
        self.cassandra_ip = None
        self.cassandra_id = self.get_instance_docker_id(self.cassandra_host)

        # available when with_rabbitmq == True
        self.rabbitmq_host = "rabbitmq1"
        self.rabbitmq_ip = None
        self.rabbitmq_port = 5672
        self.rabbitmq_dir = p.abspath(p.join(self.instances_dir, "rabbitmq"))
        self.rabbitmq_logs_dir = os.path.join(self.rabbitmq_dir, "logs")

        self.nats_host = "nats1"
        self.nats_port = 4444
        self.nats_docker_id = None
        self.nats_dir = p.abspath(p.join(self.instances_dir, "nats"))
        self.nats_cert_dir = os.path.join(self.nats_dir, "cert")
        self.nats_ssl_context = None

        # available when with_nginx == True
        self.nginx_host = "nginx"
        self.nginx_ip = None
        self.nginx_port = 80
        self.nginx_id = self.get_instance_docker_id(self.nginx_host)

        # available when with_redis == True
        self.redis_host = "redis1"
        self.redis_port = get_free_port()

        # available when with_postgres == True
        self.postgres_host = "postgres1"
        self.postgres_ip = None
        self.postgres_conn = None
        self.postgres2_host = "postgres2"
        self.postgres2_ip = None
        self.postgres2_conn = None
        self.postgres3_host = "postgres3"
        self.postgres3_ip = None
        self.postgres3_conn = None
        self.postgres4_host = "postgres4"
        self.postgres4_ip = None
        self.postgres4_conn = None
        self.postgres_port = 5432
        self.postgres_dir = p.abspath(p.join(self.instances_dir, "postgres"))
        self.postgres_logs_dir = os.path.join(self.postgres_dir, "postgres1")
        self.postgres2_logs_dir = os.path.join(self.postgres_dir, "postgres2")
        self.postgres3_logs_dir = os.path.join(self.postgres_dir, "postgres3")
        self.postgres4_logs_dir = os.path.join(self.postgres_dir, "postgres4")
        self.postgres_id = self.get_instance_docker_id(self.postgres_host)

        # available when with_postgresql_java_client = True
        self.postgresql_java_client_host = "java"
        self.postgresql_java_client_docker_id = self.get_instance_docker_id(
            self.postgresql_java_client_host
        )

        # available when with_mysql_client == True
        self.mysql_client_host = "mysql_client"
        self.mysql_client_container = None

        # available when with_mysql == True
        self.mysql_host = "mysql57"
        self.mysql_port = 3306
        self.mysql_ip = None
        self.mysql_dir = p.abspath(p.join(self.instances_dir, "mysql"))
        self.mysql_logs_dir = os.path.join(self.mysql_dir, "logs")

        # available when with_mysql_cluster == True
        self.mysql2_host = "mysql2"
        self.mysql3_host = "mysql3"
        self.mysql4_host = "mysql4"
        self.mysql2_ip = None
        self.mysql3_ip = None
        self.mysql4_ip = None
        self.mysql_cluster_dir = p.abspath(p.join(self.instances_dir, "mysql"))
        self.mysql_cluster_logs_dir = os.path.join(self.mysql_dir, "logs")

        # available when with_mysql8 == True
        self.mysql8_host = "mysql80"
        self.mysql8_port = 3306
        self.mysql8_ip = None
        self.mysql8_dir = p.abspath(p.join(self.instances_dir, "mysql8"))
        self.mysql8_logs_dir = os.path.join(self.mysql8_dir, "logs")

        # available when with_zookeper_secure == True
        self.zookeeper_secure_port = 2281
        self.zookeeper_keyfile = zookeeper_keyfile
        self.zookeeper_certfile = zookeeper_certfile

        # available when with_zookeper == True
        self.use_keeper = True
        self.zookeeper_port = 2181
        self.keeper_instance_dir_prefix = p.join(
            p.abspath(self.instances_dir), "keeper"
        )  # if use_keeper = True
        self.zookeeper_instance_dir_prefix = p.join(self.instances_dir, "zk")
        self.zookeeper_dirs_to_create = []

        # available when with_jdbc_bridge == True
        self.jdbc_bridge_host = "bridge1"
        self.jdbc_bridge_ip = None
        self.jdbc_bridge_port = 9019
        self.jdbc_driver_dir = p.abspath(p.join(self.instances_dir, "jdbc_driver"))
        self.jdbc_driver_logs_dir = os.path.join(self.jdbc_driver_dir, "logs")

        self.blob_service_client = None

        self.docker_client: tp.Optional[docker.DockerClient] = None
        self.is_up = False
        self.env = os.environ.copy()
        logging.debug(f"CLUSTER INIT base_config_dir:{self.base_config_dir}")
        if p.exists(self.instances_dir):
            shutil.rmtree(self.instances_dir, ignore_errors=True)
            logging.debug(f"Removed :{self.instances_dir}")

    def print_all_docker_pieces(self) -> None:
        res_networks = subprocess.check_output(
            f"docker network ls --filter name='{self.project_name}*'",
            shell=True,
            universal_newlines=True,
        )
        logging.debug(
            f"Docker networks for project {self.project_name} are {res_networks}"
        )
        res_containers = subprocess.check_output(
            f"docker container ls -a --filter name='{self.project_name}*'",
            shell=True,
            universal_newlines=True,
        )
        logging.debug(
            f"Docker containers for project {self.project_name} are {res_containers}"
        )
        res_volumes = subprocess.check_output(
            f"docker volume ls --filter name='{self.project_name}*'",
            shell=True,
            universal_newlines=True,
        )
        logging.debug(
            f"Docker volumes for project {self.project_name} are {res_volumes}"
        )

    def cleanup(self) -> None:
        logging.debug("Cleanup called")
        self.print_all_docker_pieces()

        if (
            os.environ
            and "DISABLE_CLEANUP" in os.environ
            and os.environ["DISABLE_CLEANUP"] == "1"
        ):
            logging.warning("Cleanup is disabled")
            return

        # Just in case kill unstopped containers from previous launch
        try:
            unstopped_containers = self.get_running_containers()
            logging.debug(f"Unstopped containers: {unstopped_containers}")
            if len(unstopped_containers):
                logging.debug(
                    f"Trying to kill unstopped containers: {unstopped_containers}"
                )

                for container_id in unstopped_containers:
                    run_and_check(
                        f"docker kill {container_id}", shell=True, nothrow=True
                    )
                    run_and_check(f"docker rm {container_id}", shell=True, nothrow=True)

                unstopped_containers = self.get_running_containers()
                if unstopped_containers:
                    logging.debug(f"Left unstopped containers: {unstopped_containers}")
                else:
                    logging.debug(f"Unstopped containers killed.")
            else:
                logging.debug(f"No running containers for project: {self.project_name}")
        except Exception as ex:
            logging.debug(f"Got exception removing containers {str(ex)}")

        # # Just in case remove unused networks
        try:
            logging.debug("Trying to prune unused networks...")

            list_networks = subprocess.check_output(
                f"docker network ls -q --filter name='{self.project_name}'",
                shell=True,
                universal_newlines=True,
            ).splitlines()
            if list_networks:
                logging.debug(f"Trying to remove networks: {list_networks}")
                run_and_check(f"docker network rm {' '.join(list_networks)}")
                logging.debug(f"Networks removed: {list_networks}")
        except:
            pass

        # Remove unused images
        try:
            logging.debug("Trying to prune unused images...")

            run_and_check(["docker", "image", "prune", "-f"])
            logging.debug("Images pruned")
        except:
            pass

        # Remove unused volumes
        try:
            logging.debug("Trying to prune unused volumes...")

            result = run_and_check(["docker volume ls | wc -l"], shell=True)
            if int(result) > 0:
                run_and_check(["docker", "volume", "prune", "-f"])
            logging.debug(f"Volumes pruned: {result}")
        except:
            pass

    def get_docker_handle(self, docker_id: str) -> docker.models.containers.Container:
        exception = None
        for i in range(5):
            try:
                return self.docker_client.containers.get(docker_id)
            except Exception as ex:
                print("Got exception getting docker handle", str(ex))
                time.sleep(i * 2)
                exception = ex
        raise exception

    def get_client_cmd(self) -> str:
        cmd = self.client_bin_path
        if p.basename(cmd) == "clickhouse":
            cmd += " client"
        return cmd

    # Returns the list of currently running docker containers corresponding to this ClickHouseCluster.
    def get_running_containers(self) -> tp.Dict[str, str]:
        # docker-compose names containers using the following formula:
        # container_name = project_name + '_' + instance_name + '_1'
        # We need to have "^/" and "$" in the "--filter name" option below to filter by exact name of the container, see
        # https://stackoverflow.com/questions/48767760/how-to-make-docker-container-ls-f-name-filter-by-exact-name
        filter_name = f"^/{self.project_name}_.*_1$"
        # We want the command "docker container list" to show only containers' ID and their names, separated by colon.
        format = "{{.ID}}:{{.Names}}"
        containers = run_and_check(
            f"docker container list --all --filter name='{filter_name}' --format '{format}'",
            shell=True,
        )
        containers = dict(line.split(":", 1) for line in containers.splitlines())
        return containers

    def copy_file_from_container_to_container(
        self,
        src_node: "ClickHouseInstance",
        src_path: str,
        dst_node: "ClickHouseInstance",
        dst_path: str,
    ) -> None:
        fname = os.path.basename(src_path)
        run_and_check(
            [f"docker cp {src_node.docker_id}:{src_path} {self.instances_dir}"],
            shell=True,
        )
        run_and_check(
            [f"docker cp {self.instances_dir}/{fname} {dst_node.docker_id}:{dst_path}"],
            shell=True,
        )

    def setup_zookeeper_secure_cmd(
        self,
        instance: "ClickHouseInstance",
        env_variables: tp.Dict[str, str],
        docker_compose_yml_dir: str,
    ) -> tp.List[str]:
        logging.debug("Setup ZooKeeper Secure")
        zookeeper_docker_compose_path = p.join(
            docker_compose_yml_dir, "docker_compose_zookeeper_secure.yml"
        )
        env_variables["ZOO_SECURE_CLIENT_PORT"] = str(self.zookeeper_secure_port)
        env_variables["ZK_FS"] = "bind"

        for i in range(1, 4):
            zk_data_path = os.path.join(
                self.zookeeper_instance_dir_prefix + str(i), "data"
            )
            zk_log_path = os.path.join(
                self.zookeeper_instance_dir_prefix + str(i), "log"
            )
            env_variables["ZK_DATA" + str(i)] = zk_data_path
            env_variables["ZK_DATA_LOG" + str(i)] = zk_log_path
            self.zookeeper_dirs_to_create += [zk_data_path, zk_log_path]
            logging.debug(f"DEBUG ZK: {self.zookeeper_dirs_to_create}")

        self.with_zookeeper_secure = True
        self.base_cmd.extend(["--file", zookeeper_docker_compose_path])
        self.base_zookeeper_cmd = [
            "docker-compose",
            "--env-file",
            instance.env_file,
            "--project-name",
            self.project_name,
            "--file",
            zookeeper_docker_compose_path,
        ]
        return self.base_zookeeper_cmd

    def setup_zookeeper_cmd(
        self,
        instance: "ClickHouseInstance",
        env_variables: tp.Dict[str, str],
        docker_compose_yml_dir: str,
    ) -> tp.List[str]:
        logging.debug("Setup ZooKeeper")
        zookeeper_docker_compose_path = p.join(
            docker_compose_yml_dir, "docker_compose_zookeeper.yml"
        )

        env_variables["ZK_FS"] = "bind"
        for i in range(1, 4):
            zk_data_path = os.path.join(
                self.zookeeper_instance_dir_prefix + str(i), "data"
            )
            zk_log_path = os.path.join(
                self.zookeeper_instance_dir_prefix + str(i), "log"
            )
            env_variables["ZK_DATA" + str(i)] = zk_data_path
            env_variables["ZK_DATA_LOG" + str(i)] = zk_log_path
            self.zookeeper_dirs_to_create += [zk_data_path, zk_log_path]
            logging.debug(f"DEBUG ZK: {self.zookeeper_dirs_to_create}")

        self.with_zookeeper = True
        self.base_cmd.extend(["--file", zookeeper_docker_compose_path])
        self.base_zookeeper_cmd = [
            "docker-compose",
            "--env-file",
            instance.env_file,
            "--project-name",
            self.project_name,
            "--file",
            zookeeper_docker_compose_path,
        ]
        return self.base_zookeeper_cmd

    def setup_keeper_cmd(
        self,
        instance: "ClickHouseInstance",
        env_variables: tp.Dict[str, str],
        docker_compose_yml_dir: str,
    ) -> tp.List[str]:
        logging.debug("Setup Keeper")
        keeper_docker_compose_path = p.join(
            docker_compose_yml_dir, "docker_compose_keeper.yml"
        )

        binary_path = self.server_bin_path
        binary_dir = os.path.dirname(self.server_bin_path)

        # always prefer clickhouse-keeper standalone binary
        if os.path.exists(
            os.path.join(binary_dir, "clickhouse-keeper")
        ) and not os.path.islink(os.path.join(binary_dir, "clickhouse-keeper")):
            binary_path = os.path.join(binary_dir, "clickhouse-keeper")
            keeper_cmd_prefix = "clickhouse-keeper"
        else:
            if binary_path.endswith("-server"):
                binary_path = binary_path[: -len("-server")]
            keeper_cmd_prefix = "clickhouse keeper"

        env_variables["keeper_binary"] = binary_path
        env_variables["keeper_cmd_prefix"] = keeper_cmd_prefix
        env_variables["image"] = "clickhouse/integration-test:" + self.docker_base_tag
        env_variables["user"] = str(os.getuid())
        env_variables["keeper_fs"] = "bind"
        for i in range(1, 4):
            keeper_instance_dir = self.keeper_instance_dir_prefix + f"{i}"
            logs_dir = os.path.join(keeper_instance_dir, "log")
            configs_dir = os.path.join(keeper_instance_dir, "config")
            coordination_dir = os.path.join(keeper_instance_dir, "coordination")
            env_variables[f"keeper_logs_dir{i}"] = logs_dir
            env_variables[f"keeper_config_dir{i}"] = configs_dir
            env_variables[f"keeper_db_dir{i}"] = coordination_dir
            self.zookeeper_dirs_to_create += [logs_dir, configs_dir, coordination_dir]

        self.with_zookeeper = True
        self.base_cmd.extend(["--file", keeper_docker_compose_path])
        self.base_zookeeper_cmd = [
            "docker-compose",
            "--env-file",
            instance.env_file,
            "--project-name",
            self.project_name,
            "--file",
            keeper_docker_compose_path,
        ]
        return self.base_zookeeper_cmd

    def setup_mysql_client_cmd(
        self,
        instance: "ClickHouseInstance",
        _,
        docker_compose_yml_dir: str,
    ) -> tp.List[str]:
        self.with_mysql_client = True
        self.base_cmd.extend(
            [
                "--file",
                p.join(docker_compose_yml_dir, "docker_compose_mysql_client.yml"),
            ]
        )
        self.base_mysql_client_cmd = [
            "docker-compose",
            "--env-file",
            instance.env_file,
            "--project-name",
            self.project_name,
            "--file",
            p.join(docker_compose_yml_dir, "docker_compose_mysql_client.yml"),
        ]

        return self.base_mysql_client_cmd

    def setup_mysql_cmd(
        self,
        instance: "ClickHouseInstance",
        env_variables: tp.Dict[str, str],
        docker_compose_yml_dir: str,
    ) -> tp.List[str]:
        self.with_mysql = True
        env_variables["MYSQL_HOST"] = self.mysql_host
        env_variables["MYSQL_PORT"] = str(self.mysql_port)
        env_variables["MYSQL_ROOT_HOST"] = "%"
        env_variables["MYSQL_LOGS"] = self.mysql_logs_dir
        env_variables["MYSQL_LOGS_FS"] = "bind"
        self.base_cmd.extend(
            ["--file", p.join(docker_compose_yml_dir, "docker_compose_mysql.yml")]
        )
        self.base_mysql_cmd = [
            "docker-compose",
            "--env-file",
            instance.env_file,
            "--project-name",
            self.project_name,
            "--file",
            p.join(docker_compose_yml_dir, "docker_compose_mysql.yml"),
        ]

        return self.base_mysql_cmd

    def setup_mysql8_cmd(
        self,
        instance: "ClickHouseInstance",
        env_variables: tp.Dict[str, str],
        docker_compose_yml_dir: str,
    ) -> tp.List[str]:
        self.with_mysql8 = True
        env_variables["MYSQL8_HOST"] = self.mysql8_host
        env_variables["MYSQL8_PORT"] = str(self.mysql8_port)
        env_variables["MYSQL8_ROOT_HOST"] = "%"
        env_variables["MYSQL8_LOGS"] = self.mysql8_logs_dir
        env_variables["MYSQL8_LOGS_FS"] = "bind"
        self.base_cmd.extend(
            ["--file", p.join(docker_compose_yml_dir, "docker_compose_mysql_8_0.yml")]
        )
        self.base_mysql8_cmd = [
            "docker-compose",
            "--env-file",
            instance.env_file,
            "--project-name",
            self.project_name,
            "--file",
            p.join(docker_compose_yml_dir, "docker_compose_mysql_8_0.yml"),
        ]

        return self.base_mysql8_cmd

    def setup_mysql_cluster_cmd(
        self,
        instance: "ClickHouseInstance",
        env_variables: tp.Dict[str, str],
        docker_compose_yml_dir: str,
    ) -> tp.List[str]:
        self.with_mysql_cluster = True
        env_variables["MYSQL_CLUSTER_PORT"] = str(self.mysql_port)
        env_variables["MYSQL_CLUSTER_ROOT_HOST"] = "%"
        env_variables["MYSQL_CLUSTER_LOGS"] = self.mysql_cluster_logs_dir
        env_variables["MYSQL_CLUSTER_LOGS_FS"] = "bind"

        self.base_cmd.extend(
            [
                "--file",
                p.join(docker_compose_yml_dir, "docker_compose_mysql_cluster.yml"),
            ]
        )
        self.base_mysql_cluster_cmd = [
            "docker-compose",
            "--env-file",
            instance.env_file,
            "--project-name",
            self.project_name,
            "--file",
            p.join(docker_compose_yml_dir, "docker_compose_mysql_cluster.yml"),
        ]

        return self.base_mysql_cluster_cmd

    def setup_postgres_cmd(
        self,
        instance: "ClickHouseInstance",
        env_variables: tp.Dict[str, str],
        docker_compose_yml_dir: str,
    ) -> tp.List[str]:
        self.base_cmd.extend(
            ["--file", p.join(docker_compose_yml_dir, "docker_compose_postgres.yml")]
        )
        env_variables["POSTGRES_PORT"] = str(self.postgres_port)
        env_variables["POSTGRES_DIR"] = self.postgres_logs_dir
        env_variables["POSTGRES_LOGS_FS"] = "bind"

        self.with_postgres = True
        self.base_postgres_cmd = [
            "docker-compose",
            "--env-file",
            instance.env_file,
            "--project-name",
            self.project_name,
            "--file",
            p.join(docker_compose_yml_dir, "docker_compose_postgres.yml"),
        ]
        return self.base_postgres_cmd

    def setup_postgres_cluster_cmd(
        self,
        instance: "ClickHouseInstance",
        env_variables: tp.Dict[str, str],
        docker_compose_yml_dir: str,
    ) -> tp.List[str]:
        self.with_postgres_cluster = True
        env_variables["POSTGRES_PORT"] = str(self.postgres_port)
        env_variables["POSTGRES2_DIR"] = self.postgres2_logs_dir
        env_variables["POSTGRES3_DIR"] = self.postgres3_logs_dir
        env_variables["POSTGRES4_DIR"] = self.postgres4_logs_dir
        env_variables["POSTGRES_LOGS_FS"] = "bind"
        self.base_cmd.extend(
            [
                "--file",
                p.join(docker_compose_yml_dir, "docker_compose_postgres_cluster.yml"),
            ]
        )
        self.base_postgres_cluster_cmd = [
            "docker-compose",
            "--env-file",
            instance.env_file,
            "--project-name",
            self.project_name,
            "--file",
            p.join(docker_compose_yml_dir, "docker_compose_postgres_cluster.yml"),
        ]

        return self.base_postgres_cluster_cmd

    def setup_postgresql_java_client_cmd(
        self,
        instance: "ClickHouseInstance",
        _,
        docker_compose_yml_dir: str,
    ) -> tp.List[str]:
        self.with_postgresql_java_client = True
        self.base_cmd.extend(
            [
                "--file",
                p.join(
                    docker_compose_yml_dir, "docker_compose_postgresql_java_client.yml"
                ),
            ]
        )
        self.base_postgresql_java_client_cmd = [
            "docker-compose",
            "--env-file",
            instance.env_file,
            "--project-name",
            self.project_name,
            "--file",
            p.join(docker_compose_yml_dir, "docker_compose_postgresql_java_client.yml"),
        ]
        return self.base_postgresql_java_client_cmd

    def setup_hdfs_cmd(
        self,
        instance: "ClickHouseInstance",
        env_variables: tp.Dict[str, str],
        docker_compose_yml_dir: str,
    ) -> tp.List[str]:
        self.with_hdfs = True
        env_variables["HDFS_HOST"] = self.hdfs_host
        env_variables["HDFS_NAME_PORT"] = str(self.hdfs_name_port)
        env_variables["HDFS_DATA_PORT"] = str(self.hdfs_data_port)
        env_variables["HDFS_LOGS"] = self.hdfs_logs_dir
        env_variables["HDFS_FS"] = "bind"
        self.base_cmd.extend(
            ["--file", p.join(docker_compose_yml_dir, "docker_compose_hdfs.yml")]
        )
        self.base_hdfs_cmd = [
            "docker-compose",
            "--env-file",
            instance.env_file,
            "--project-name",
            self.project_name,
            "--file",
            p.join(docker_compose_yml_dir, "docker_compose_hdfs.yml"),
        ]
        logging.debug("HDFS BASE CMD:{self.base_hdfs_cmd)}")
        return self.base_hdfs_cmd

    def setup_kerberized_hdfs_cmd(
        self,
        instance: "ClickHouseInstance",
        env_variables: tp.Dict[str, str],
        docker_compose_yml_dir: str,
    ) -> tp.List[str]:
        self.with_kerberized_hdfs = True
        env_variables["KERBERIZED_HDFS_HOST"] = self.hdfs_kerberized_host
        env_variables["KERBERIZED_HDFS_NAME_PORT"] = str(self.hdfs_kerberized_name_port)
        env_variables["KERBERIZED_HDFS_DATA_PORT"] = str(self.hdfs_kerberized_data_port)
        env_variables["KERBERIZED_HDFS_LOGS"] = self.hdfs_kerberized_logs_dir
        env_variables["KERBERIZED_HDFS_FS"] = "bind"
        env_variables["KERBERIZED_HDFS_DIR"] = instance.path + "/"
        self.base_cmd.extend(
            [
                "--file",
                p.join(docker_compose_yml_dir, "docker_compose_kerberized_hdfs.yml"),
            ]
        )
        self.base_kerberized_hdfs_cmd = [
            "docker-compose",
            "--env-file",
            instance.env_file,
            "--project-name",
            self.project_name,
            "--file",
            p.join(docker_compose_yml_dir, "docker_compose_kerberized_hdfs.yml"),
        ]
        return self.base_kerberized_hdfs_cmd

    def setup_kafka_cmd(
        self,
        instance: "ClickHouseInstance",
        env_variables: tp.Dict[str, str],
        docker_compose_yml_dir: str,
    ) -> tp.List[str]:
        self.with_kafka = True
        env_variables["KAFKA_HOST"] = self.kafka_host
        env_variables["KAFKA_EXTERNAL_PORT"] = str(self.kafka_port)
        env_variables["SCHEMA_REGISTRY_EXTERNAL_PORT"] = str(self.schema_registry_port)
        env_variables["SCHEMA_REGISTRY_INTERNAL_PORT"] = "8081"
        self.base_cmd.extend(
            ["--file", p.join(docker_compose_yml_dir, "docker_compose_kafka.yml")]
        )
        self.base_kafka_cmd = [
            "docker-compose",
            "--env-file",
            instance.env_file,
            "--project-name",
            self.project_name,
            "--file",
            p.join(docker_compose_yml_dir, "docker_compose_kafka.yml"),
        ]
        return self.base_kafka_cmd

    def setup_kerberized_kafka_cmd(
        self,
        instance: "ClickHouseInstance",
        env_variables: tp.Dict[str, str],
        docker_compose_yml_dir: str,
    ) -> tp.List[str]:
        self.with_kerberized_kafka = True
        env_variables["KERBERIZED_KAFKA_DIR"] = instance.path + "/"
        env_variables["KERBERIZED_KAFKA_HOST"] = self.kerberized_kafka_host
        env_variables["KERBERIZED_KAFKA_EXTERNAL_PORT"] = str(
            self.kerberized_kafka_port
        )
        self.base_cmd.extend(
            [
                "--file",
                p.join(docker_compose_yml_dir, "docker_compose_kerberized_kafka.yml"),
            ]
        )
        self.base_kerberized_kafka_cmd = [
            "docker-compose",
            "--env-file",
            instance.env_file,
            "--project-name",
            self.project_name,
            "--file",
            p.join(docker_compose_yml_dir, "docker_compose_kerberized_kafka.yml"),
        ]
        return self.base_kerberized_kafka_cmd

    def setup_kerberos_cmd(
        self,
        instance: "ClickHouseInstance",
        env_variables: tp.Dict[str, str],
        docker_compose_yml_dir: str,
    ) -> tp.List[str]:
        self.with_kerberos_kdc = True
        env_variables["KERBEROS_KDC_DIR"] = self.instances_dir + "/"
        env_variables["KERBEROS_KDC_HOST"] = self.kerberos_kdc_host
        self.base_cmd.extend(
            [
                "--file",
                p.join(docker_compose_yml_dir, "docker_compose_kerberos_kdc.yml"),
            ]
        )
        self.base_kerberos_kdc_cmd = [
            "docker-compose",
            "--env-file",
            instance.env_file,
            "--project-name",
            self.project_name,
            "--file",
            p.join(docker_compose_yml_dir, "docker_compose_kerberos_kdc.yml"),
        ]
        return self.base_kerberos_kdc_cmd

    def setup_redis_cmd(
        self,
        instance: "ClickHouseInstance",
        env_variables: tp.Dict[str, str],
        docker_compose_yml_dir: str,
    ) -> tp.List[str]:
        self.with_redis = True
        env_variables["REDIS_HOST"] = self.redis_host
        env_variables["REDIS_EXTERNAL_PORT"] = str(self.redis_port)
        env_variables["REDIS_INTERNAL_PORT"] = "6379"

        self.base_cmd.extend(
            ["--file", p.join(docker_compose_yml_dir, "docker_compose_redis.yml")]
        )
        self.base_redis_cmd = [
            "docker-compose",
            "--env-file",
            instance.env_file,
            "--project-name",
            self.project_name,
            "--file",
            p.join(docker_compose_yml_dir, "docker_compose_redis.yml"),
        ]
        return self.base_redis_cmd

    def setup_rabbitmq_cmd(
        self,
        instance: "ClickHouseInstance",
        env_variables: tp.Dict[str, str],
        docker_compose_yml_dir: str,
    ) -> tp.List[str]:
        self.with_rabbitmq = True
        env_variables["RABBITMQ_HOST"] = self.rabbitmq_host
        env_variables["RABBITMQ_PORT"] = str(self.rabbitmq_port)
        env_variables["RABBITMQ_LOGS"] = self.rabbitmq_logs_dir
        env_variables["RABBITMQ_LOGS_FS"] = "bind"

        self.base_cmd.extend(
            ["--file", p.join(docker_compose_yml_dir, "docker_compose_rabbitmq.yml")]
        )
        self.base_rabbitmq_cmd = [
            "docker-compose",
            "--env-file",
            instance.env_file,
            "--project-name",
            self.project_name,
            "--file",
            p.join(docker_compose_yml_dir, "docker_compose_rabbitmq.yml"),
        ]
        return self.base_rabbitmq_cmd

    def setup_nats_cmd(
        self,
        instance: "ClickHouseInstance",
        env_variables: tp.Dict[str, str],
        docker_compose_yml_dir: str,
    ) -> tp.List[str]:
        self.with_nats = True
        env_variables["NATS_HOST"] = self.nats_host
        env_variables["NATS_INTERNAL_PORT"] = "4444"
        env_variables["NATS_EXTERNAL_PORT"] = str(self.nats_port)
        env_variables["NATS_CERT_DIR"] = self.nats_cert_dir

        self.base_cmd.extend(
            ["--file", p.join(docker_compose_yml_dir, "docker_compose_nats.yml")]
        )
        self.base_nats_cmd = [
            "docker-compose",
            "--env-file",
            instance.env_file,
            "--project-name",
            self.project_name,
            "--file",
            p.join(docker_compose_yml_dir, "docker_compose_nats.yml"),
        ]
        return self.base_nats_cmd

    def setup_mongo_secure_cmd(
        self,
        instance: "ClickHouseInstance",
        env_variables: tp.Dict[str, str],
        docker_compose_yml_dir: str,
    ) -> tp.List[str]:
        self.with_mongo = self.with_mongo_secure = True
        env_variables["MONGO_HOST"] = self.mongo_host
        env_variables["MONGO_EXTERNAL_PORT"] = str(self.mongo_port)
        env_variables["MONGO_INTERNAL_PORT"] = "27017"
        env_variables["MONGO_CONFIG_PATH"] = HELPERS_DIR
        self.base_cmd.extend(
            [
                "--file",
                p.join(docker_compose_yml_dir, "docker_compose_mongo_secure.yml"),
            ]
        )
        self.base_mongo_cmd = [
            "docker-compose",
            "--env-file",
            instance.env_file,
            "--project-name",
            self.project_name,
            "--file",
            p.join(docker_compose_yml_dir, "docker_compose_mongo_secure.yml"),
        ]
        return self.base_mongo_cmd

    def setup_mongo_cmd(
        self,
        instance: "ClickHouseInstance",
        env_variables: tp.Dict[str, str],
        docker_compose_yml_dir: str,
    ) -> tp.List[str]:
        self.with_mongo = True
        env_variables["MONGO_HOST"] = self.mongo_host
        env_variables["MONGO_EXTERNAL_PORT"] = str(self.mongo_port)
        env_variables["MONGO_INTERNAL_PORT"] = "27017"
        env_variables["MONGO_NO_CRED_EXTERNAL_PORT"] = str(self.mongo_no_cred_port)
        env_variables["MONGO_NO_CRED_INTERNAL_PORT"] = "27017"
        self.base_cmd.extend(
            ["--file", p.join(docker_compose_yml_dir, "docker_compose_mongo.yml")]
        )
        self.base_mongo_cmd = [
            "docker-compose",
            "--env-file",
            instance.env_file,
            "--project-name",
            self.project_name,
            "--file",
            p.join(docker_compose_yml_dir, "docker_compose_mongo.yml"),
        ]
        return self.base_mongo_cmd

    def setup_coredns_cmd(
        self,
        instance: "ClickHouseInstance",
        env_variables: tp.Dict[str, str],
        docker_compose_yml_dir: str,
    ) -> tp.List[str]:
        self.with_coredns = True
        env_variables["COREDNS_CONFIG_DIR"] = instance.path + "/" + "coredns_config"
        self.base_cmd.extend(
            ["--file", p.join(docker_compose_yml_dir, "docker_compose_coredns.yml")]
        )

        self.base_coredns_cmd = [
            "docker-compose",
            "--env-file",
            instance.env_file,
            "--project-name",
            self.project_name,
            "--file",
            p.join(docker_compose_yml_dir, "docker_compose_coredns.yml"),
        ]

        return self.base_coredns_cmd

    def setup_meili_cmd(
        self,
        instance: "ClickHouseInstance",
        env_variables: tp.Dict[str, str],
        docker_compose_yml_dir: str,
    ) -> tp.List[str]:
        self.with_meili = True
        env_variables["MEILI_HOST"] = self.meili_host
        env_variables["MEILI_EXTERNAL_PORT"] = str(self.meili_port)
        env_variables["MEILI_INTERNAL_PORT"] = "7700"

        env_variables["MEILI_SECURE_HOST"] = self.meili_secure_host
        env_variables["MEILI_SECURE_EXTERNAL_PORT"] = str(self.meili_secure_port)
        env_variables["MEILI_SECURE_INTERNAL_PORT"] = "7700"

        self.base_cmd.extend(
            ["--file", p.join(docker_compose_yml_dir, "docker_compose_meili.yml")]
        )
        self.base_meili_cmd = [
            "docker-compose",
            "--env-file",
            instance.env_file,
            "--project-name",
            self.project_name,
            "--file",
            p.join(docker_compose_yml_dir, "docker_compose_meili.yml"),
        ]
        return self.base_meili_cmd

    def setup_minio_cmd(
        self,
        instance: "ClickHouseInstance",
        env_variables: tp.Dict[str, str],
        docker_compose_yml_dir: str,
    ) -> tp.List[str]:
        self.with_minio = True
        cert_d = p.join(self.minio_dir, "certs")
        env_variables["MINIO_CERTS_DIR"] = cert_d
        env_variables["MINIO_DATA_DIR"] = self.minio_data_dir
        env_variables["MINIO_PORT"] = str(self.minio_port)
        env_variables["SSL_CERT_FILE"] = p.join(self.base_dir, cert_d, "public.crt")

        self.base_cmd.extend(
            ["--file", p.join(docker_compose_yml_dir, "docker_compose_minio.yml")]
        )
        self.base_minio_cmd = [
            "docker-compose",
            "--env-file",
            instance.env_file,
            "--project-name",
            self.project_name,
            "--file",
            p.join(docker_compose_yml_dir, "docker_compose_minio.yml"),
        ]
        return self.base_minio_cmd

    def setup_azurite_cmd(
        self,
        instance: "ClickHouseInstance",
        _,
        docker_compose_yml_dir: str,
    ) -> tp.List[str]:
        self.with_azurite = True
        self.base_cmd.extend(
            ["--file", p.join(docker_compose_yml_dir, "docker_compose_azurite.yml")]
        )
        self.base_azurite_cmd = [
            "docker-compose",
            "--env-file",
            instance.env_file,
            "--project-name",
            self.project_name,
            "--file",
            p.join(docker_compose_yml_dir, "docker_compose_azurite.yml"),
        ]
        return self.base_azurite_cmd

    def setup_cassandra_cmd(
        self,
        instance: "ClickHouseInstance",
        env_variables: tp.Dict[str, str],
        docker_compose_yml_dir: str,
    ) -> tp.List[str]:
        self.with_cassandra = True
        env_variables["CASSANDRA_PORT"] = str(self.cassandra_port)
        self.base_cmd.extend(
            ["--file", p.join(docker_compose_yml_dir, "docker_compose_cassandra.yml")]
        )
        self.base_cassandra_cmd = [
            "docker-compose",
            "--env-file",
            instance.env_file,
            "--project-name",
            self.project_name,
            "--file",
            p.join(docker_compose_yml_dir, "docker_compose_cassandra.yml"),
        ]
        return self.base_cassandra_cmd

    def setup_jdbc_bridge_cmd(
        self,
        instance: "ClickHouseInstance",
        env_variables: tp.Dict[str, str],
        docker_compose_yml_dir: str,
    ) -> tp.List[str]:
        self.with_jdbc_bridge = True
        env_variables["JDBC_DRIVER_LOGS"] = self.jdbc_driver_logs_dir
        env_variables["JDBC_DRIVER_FS"] = "bind"
        self.base_cmd.extend(
            ["--file", p.join(docker_compose_yml_dir, "docker_compose_jdbc_bridge.yml")]
        )
        self.base_jdbc_bridge_cmd = [
            "docker-compose",
            "--env-file",
            instance.env_file,
            "--project-name",
            self.project_name,
            "--file",
            p.join(docker_compose_yml_dir, "docker_compose_jdbc_bridge.yml"),
        ]
        return self.base_jdbc_bridge_cmd

    def setup_nginx_cmd(
        self,
        instance: "ClickHouseInstance",
        _,
        docker_compose_yml_dir: str,
    ) -> tp.List[str]:
        self.with_nginx = True

        self.base_cmd.extend(
            ["--file", p.join(docker_compose_yml_dir, "docker_compose_nginx.yml")]
        )
        self.base_nginx_cmd = [
            "docker-compose",
            "--env-file",
            instance.env_file,
            "--project-name",
            self.project_name,
            "--file",
            p.join(docker_compose_yml_dir, "docker_compose_nginx.yml"),
        ]
        return self.base_nginx_cmd

    def setup_hive(
        self,
        instance: "ClickHouseInstance",
        _,
        docker_compose_yml_dir: str,
    ) -> tp.List[str]:
        self.with_hive = True
        self.base_cmd.extend(
            ["--file", p.join(docker_compose_yml_dir, "docker_compose_hive.yml")]
        )
        self.base_hive_cmd = [
            "docker-compose",
            "--env-file",
            instance.env_file,
            "--project-name",
            self.project_name,
            "--file",
            p.join(docker_compose_yml_dir, "docker_compose_hive.yml"),
        ]
        return self.base_hive_cmd

    def add_instance(
        self,
        name: str,
        base_config_dir: tp.Optional[str] = None,
        main_configs: tp.Optional[tp.List[str]] = None,
        user_configs: tp.Optional[tp.List[str]] = None,
        dictionaries: tp.Optional[tp.List[str]] = None,
        macros: tp.Dict = None,
        with_zookeeper: bool = False,
        with_zookeeper_secure: bool = False,
        with_mysql_client: bool = False,
        with_mysql: bool = False,
        with_mysql8: bool = False,
        with_mysql_cluster: bool = False,
        with_kafka: bool = False,
        with_kerberized_kafka: bool = False,
        with_kerberos_kdc: bool = False,
        with_rabbitmq: bool = False,
        with_nats: bool = False,
        clickhouse_path_dir: tp.Optional[str] = None,
        with_odbc_drivers: bool = False,
        with_postgres: bool = False,
        with_postgres_cluster: bool = False,
        with_postgresql_java_client: bool = False,
        with_hdfs: bool = False,
        with_kerberized_hdfs: bool = False,
        with_mongo: bool = False,
        with_mongo_secure: bool = False,
        with_meili: bool = False,
        with_nginx: bool = False,
        with_redis: bool = False,
        with_minio: bool = False,
        with_azurite: bool = False,
        with_cassandra: bool = False,
        with_jdbc_bridge: bool = False,
        with_hive: bool = False,
        with_coredns: bool = False,
        hostname: tp.Optional[str] = None,
        env_variables: tp.Optional[tp.Dict[str, str]] = None,
        image: str = "clickhouse/integration-test",
        tag: tp.Optional[str] = None,
        stay_alive: bool = False,
        ipv4_address: str = None,
        ipv6_address: str = None,
        with_installed_binary: bool = False,
        external_dirs: tp.Optional[tp.List[str]] = None,
        tmpfs: tp.Optional[tp.List[str]] = None,
        minio_certs_dir: tp.Optional[str] = None,
        minio_data_dir: tp.Optional[str] = None,
        use_keeper: bool = True,
        main_config_name: str = "config.xml",
        users_config_name: str = "users.xml",
        copy_common_configs: bool = True,
        config_root_name: str = "clickhouse",
        extra_configs: tp.Optional[tp.List[str]] = None,
    ) -> "ClickHouseInstance":
        """Add an instance to the cluster.

        name - the name of the instance directory and the value of the 'instance' macro in ClickHouse.
        base_config_dir - a directory with config.xml and users.xml files which will be copied to /etc/clickhouse-server/ directory
        main_configs - a list of config files that will be added to config.d/ directory
        user_configs - a list of config files that will be added to users.d/ directory
        with_zookeeper - if True, add ZooKeeper configuration to configs and ZooKeeper instances to the cluster.
        with_zookeeper_secure - if True, add ZooKeeper Secure configuration to configs and ZooKeeper instances to the cluster.
        extra_configs - config files cannot put into config.d and users.d
        """

        if self.is_up:
            raise Exception("Can't add instance %s: cluster is already up!" % name)

        if name in self.instances:
            raise Exception(
                "Can't add instance `%s': there is already an instance with the same name!"
                % name
            )

        if tag is None:
            tag = self.docker_base_tag
        if not env_variables:
            env_variables = {}

        self.use_keeper = use_keeper

        # Code coverage files will be placed in database directory
        # (affect only WITH_COVERAGE=1 build)
        env_variables[
            "LLVM_PROFILE_FILE"
        ] = "/var/lib/clickhouse/server_%h_%p_%m.profraw"

        instance = ClickHouseInstance(
            cluster=self,
            base_path=self.base_dir,
            name=name,
            base_config_dir=base_config_dir
            if base_config_dir
            else self.base_config_dir,
            custom_main_configs=main_configs or [],
            custom_user_configs=user_configs or [],
            custom_dictionaries=dictionaries or [],
            macros=macros or {},
            with_zookeeper=with_zookeeper,
            zookeeper_config_path=self.zookeeper_config_path,
            with_mysql_client=with_mysql_client,
            with_mysql=with_mysql,
            with_mysql8=with_mysql8,
            with_mysql_cluster=with_mysql_cluster,
            with_kafka=with_kafka,
            with_kerberized_kafka=with_kerberized_kafka,
            with_kerberos_kdc=with_kerberos_kdc,
            with_rabbitmq=with_rabbitmq,
            with_nats=with_nats,
            with_nginx=with_nginx,
            with_kerberized_hdfs=with_kerberized_hdfs,
            with_mongo=with_mongo or with_mongo_secure,
            with_meili=with_meili,
            with_redis=with_redis,
            with_minio=with_minio,
            with_azurite=with_azurite,
            with_cassandra=with_cassandra,
            with_jdbc_bridge=with_jdbc_bridge,
            with_hive=with_hive,
            with_coredns=with_coredns,
            server_bin_path=self.server_bin_path,
            odbc_bridge_bin_path=self.odbc_bridge_bin_path,
            library_bridge_bin_path=self.library_bridge_bin_path,
            clickhouse_path_dir=clickhouse_path_dir,
            with_odbc_drivers=with_odbc_drivers,
            with_postgres=with_postgres,
            with_postgres_cluster=with_postgres_cluster,
            with_postgresql_java_client=with_postgresql_java_client,
            hostname=hostname,
            env_variables=env_variables,
            image=image,
            tag=tag,
            stay_alive=stay_alive,
            ipv4_address=ipv4_address,
            ipv6_address=ipv6_address,
            with_installed_binary=with_installed_binary,
            main_config_name=main_config_name,
            users_config_name=users_config_name,
            copy_common_configs=copy_common_configs,
            external_dirs=external_dirs,
            tmpfs=tmpfs or [],
            config_root_name=config_root_name,
            extra_configs=extra_configs,
        )

        docker_compose_yml_dir = get_docker_compose_path()

        self.instances[name] = instance
        if ipv4_address is not None or ipv6_address is not None:
            self.with_net_trics = True
            self.base_cmd.extend(
                ["--file", p.join(docker_compose_yml_dir, "docker_compose_net.yml")]
            )

        self.base_cmd.extend(["--file", instance.docker_compose_path])

        if with_zookeeper_secure and not self.with_zookeeper_secure:
            self.setup_zookeeper_secure_cmd(
                instance, env_variables, docker_compose_yml_dir
            )

        if with_zookeeper and not self.with_zookeeper:
            if self.use_keeper:
                self.setup_keeper_cmd(instance, env_variables, docker_compose_yml_dir)
            else:
                self.setup_zookeeper_cmd(
                    instance, env_variables, docker_compose_yml_dir
                )

        if with_mysql_client and not self.with_mysql_client:
            self.setup_mysql_client_cmd(instance, env_variables, docker_compose_yml_dir)

        if with_mysql and not self.with_mysql:
            self.setup_mysql_cmd(instance, env_variables, docker_compose_yml_dir)

        if with_mysql8 and not self.with_mysql8:
            self.setup_mysql8_cmd(instance, env_variables, docker_compose_yml_dir)

        if with_mysql_cluster and not self.with_mysql_cluster:
            self.setup_mysql_cluster_cmd(
                instance, env_variables, docker_compose_yml_dir
            )

        if with_postgres and not self.with_postgres:
            self.setup_postgres_cmd(instance, env_variables, docker_compose_yml_dir)

        if with_postgres_cluster and not self.with_postgres_cluster:
            self.setup_postgres_cluster_cmd(
                instance, env_variables, docker_compose_yml_dir
            )

        if with_postgresql_java_client and not self.with_postgresql_java_client:
            self.setup_postgresql_java_client_cmd(
                instance, env_variables, docker_compose_yml_dir
            )

        if with_odbc_drivers and not self.with_odbc_drivers:
            self.with_odbc_drivers = True
            if not self.with_mysql:
                self.setup_mysql_cmd(instance, env_variables, docker_compose_yml_dir)

            if not self.with_postgres:
                self.setup_postgres_cmd(instance, env_variables, docker_compose_yml_dir)

        if with_kafka and not self.with_kafka:
            self.setup_kafka_cmd(instance, env_variables, docker_compose_yml_dir)

        if with_kerberized_kafka and not self.with_kerberized_kafka:
            self.setup_kerberized_kafka_cmd(
                instance, env_variables, docker_compose_yml_dir
            )

        if with_kerberos_kdc and not self.with_kerberos_kdc:
            self.setup_kerberos_cmd(instance, env_variables, docker_compose_yml_dir)

        if with_rabbitmq and not self.with_rabbitmq:
            self.setup_rabbitmq_cmd(instance, env_variables, docker_compose_yml_dir)

        if with_nats and not self.with_nats:
            self.setup_nats_cmd(instance, env_variables, docker_compose_yml_dir)

        if with_nginx and not self.with_nginx:
            self.setup_nginx_cmd(instance, env_variables, docker_compose_yml_dir)

        if with_hdfs and not self.with_hdfs:
            self.setup_hdfs_cmd(instance, env_variables, docker_compose_yml_dir)

        if with_kerberized_hdfs and not self.with_kerberized_hdfs:
            self.setup_kerberized_hdfs_cmd(
                instance, env_variables, docker_compose_yml_dir
            )

        if (with_mongo or with_mongo_secure) and not (
            self.with_mongo or self.with_mongo_secure
        ):
            if with_mongo_secure:
                self.setup_mongo_secure_cmd(
                    instance, env_variables, docker_compose_yml_dir
                )
            else:
                self.setup_mongo_cmd(instance, env_variables, docker_compose_yml_dir)

        if with_coredns and not self.with_coredns:
            self.setup_coredns_cmd(instance, env_variables, docker_compose_yml_dir)

        if with_meili and not self.with_meili:
            self.setup_meili_cmd(instance, env_variables, docker_compose_yml_dir)

        if with_redis and not self.with_redis:
            self.setup_redis_cmd(instance, env_variables, docker_compose_yml_dir)

        if with_minio and not self.with_minio:
            self.setup_minio_cmd(instance, env_variables, docker_compose_yml_dir)

        if with_azurite and not self.with_azurite:
            self.setup_azurite_cmd(instance, env_variables, docker_compose_yml_dir)

        if minio_certs_dir is not None:
            if self.minio_certs_dir is None:
                self.minio_certs_dir = minio_certs_dir
            else:
                raise Exception("Overwriting minio certs dir")

        if minio_data_dir is not None:
            if self.minio_data_dir is None:
                self.minio_data_dir = minio_data_dir
            else:
                raise Exception("Overwriting minio data dir")

        if with_cassandra and not self.with_cassandra:
            self.setup_cassandra_cmd(instance, env_variables, docker_compose_yml_dir)

        if with_jdbc_bridge and not self.with_jdbc_bridge:
            self.setup_jdbc_bridge_cmd(instance, env_variables, docker_compose_yml_dir)

        if with_hive:
            self.setup_hive(instance, env_variables, docker_compose_yml_dir)

        logging.debug(
            f"Cluster name:{self.name} project_name:{self.project_name}. "
            f"Added instance name:{name} tag:{tag} base_cmd:{self.base_cmd} "
            f"docker_compose_yml_dir:{docker_compose_yml_dir}"
        )

        return instance

    def get_instance_docker_id(self, instance_name: str) -> str:
        # According to how docker-compose names containers.
        return self.project_name + "_" + instance_name + "_1"

    @staticmethod
    def _replace(path: str, what: str, to: str) -> None:
        with open(path, "r") as fd:
            data = fd.read()
        data = data.replace(what, to)
        with open(path, "w") as fd:
            fd.write(data)

    def restart_instance_with_ip_change(self, node: "ClickHouseInstance", new_ip: str) -> "ClickHouseInstance":
        if "::" in new_ip:
            if node.ipv6_address is None:
                raise Exception("You should specify ipv6_address in add_node method")
            self._replace(node.docker_compose_path, node.ipv6_address, new_ip)
            node.ipv6_address = new_ip
        else:
            if node.ipv4_address is None:
                raise Exception("You should specify ipv4_address in add_node method")
            self._replace(node.docker_compose_path, node.ipv4_address, new_ip)
            node.ipv4_address = new_ip
        run_and_check(self.base_cmd + ["stop", node.name])
        run_and_check(self.base_cmd + ["rm", "--force", "--stop", node.name])
        run_and_check(
            self.base_cmd + ["up", "--force-recreate", "--no-deps", "-d", node.name]
        )
        node.ip_address = self.get_instance_ip(node.name)
        node.client = Client(node.ip_address, command=self.client_bin_path)

        logging.info("Restart node with ip change")
        # In builds with sanitizer the server can take a long time to start
        node.wait_for_start(start_timeout=180.0, connection_timeout=600.0)  # seconds
        res = node.client.query("SELECT 30")
        logging.debug(f"Read '{res}'")
        assert "30\n" == res
        logging.info("Restarted")

        return node

    def restart_service(self, service_name: str) -> None:
        run_and_check(self.base_cmd + ["restart", service_name])

    def get_instance_ip(self, instance_name: str) -> str:
        logging.debug("get_instance_ip instance_name={}".format(instance_name))
        docker_id = self.get_instance_docker_id(instance_name)
        # for cont in self.docker_client.containers.list():
        # logging.debug("CONTAINERS LIST: ID={} NAME={} STATUS={}".format(cont.id, cont.name, cont.status))
        handle = self.docker_client.containers.get(docker_id)
        return list(handle.attrs["NetworkSettings"]["Networks"].values())[0][
            "IPAddress"
        ]

    def get_instance_global_ipv6(self, instance_name: str) -> str:
        logging.debug("get_instance_ip instance_name={}".format(instance_name))
        docker_id = self.get_instance_docker_id(instance_name)
        # for cont in self.docker_client.containers.list():
        # logging.debug("CONTAINERS LIST: ID={} NAME={} STATUS={}".format(cont.id, cont.name, cont.status))
        handle = self.docker_client.containers.get(docker_id)
        return next(iter(handle.attrs["NetworkSettings"]["Networks"].values()))[
            "GlobalIPv6Address"
        ]

    def get_container_id(self, instance_name: str) -> str:
        return self.get_instance_docker_id(instance_name)

    def get_container_logs(self, instance_name: str) -> str:
        container_id = self.get_container_id(instance_name)
        return self.docker_client.api.logs(container_id).decode()

    def exec_in_container(
        self,
        container_id: str,
        cmd: tp.List[str],
        detach: bool = False,
        nothrow: bool = False,
        use_cli: bool = True,
        **kwargs,
    ) -> tp.Optional[str]:
        if use_cli:
            logging.debug(
                f"run container_id:{container_id} detach:{detach} nothrow:{nothrow} cmd: {cmd}"
            )
            exec_cmd = ["docker", "exec"]
            if "user" in kwargs:
                exec_cmd += ["-u", kwargs["user"]]
            if "privileged" in kwargs:
                exec_cmd += ["--privileged"]
            result = subprocess_check_call(
                exec_cmd + [container_id] + cmd, detach=detach, nothrow=nothrow
            )
            return result
        else:
            exec_id = self.docker_client.api.exec_create(container_id, cmd, **kwargs)
            output = self.docker_client.api.exec_start(exec_id, detach=detach)

            exit_code = self.docker_client.api.exec_inspect(exec_id)["ExitCode"]
            if exit_code:
                container_info = self.docker_client.api.inspect_container(container_id)
                image_id = container_info.get("Image")
                image_info = self.docker_client.api.inspect_image(image_id)
                logging.debug(f"Command failed in container {container_id}: ")
                pprint.pprint(container_info)
                logging.debug("")
                logging.debug(f"Container {container_id} uses image {image_id}: ")

                pprint.pprint(image_info)
                logging.debug("")
                message = (
                    f"Cmd \"{''.join(cmd)}\" failed in container {container_id}. "
                    f"Return code {exit_code}. Output: {output}"
                )
                if nothrow:
                    logging.debug(message)
                else:
                    raise Exception(message)
            if not detach:
                return output.decode()
            return output

    def copy_file_to_container(
        self, container_id: str, local_path: str, dest_path: str
    ) -> None:
        with open(local_path, "r") as fdata:
            data = fdata.read()
            encoded_str = base64.b64encode(data.encode()).decode()
            self.exec_in_container(
                container_id,
                [
                    "bash",
                    "-c",
                    f"echo {encoded_str} | base64 --decode > {dest_path}",
                ],
                user="root",
            )

    @staticmethod
    def wait_for_url(
        url: str = "http://localhost:8123/ping",
        conn_timeout: int = 2,
        interval: int = 2,
        timeout: int = 60,
    ) -> None:
        if not url.startswith("http"):
            url = "http://" + url
        if interval <= 0:
            interval = 2
        if timeout <= 0:
            timeout = 60

        attempts = 1
        errors = []
        start = time.time()
        while time.time() - start < timeout:
            try:
                requests.get(
                    url, allow_redirects=True, timeout=conn_timeout, verify=False
                ).raise_for_status()
                logging.debug(f"{url} is available after {time.time() - start} seconds")
                return
            except Exception as ex:
                logging.debug(
                    f"{ex} Attempt {attempts} failed, retrying in {interval} seconds"
                )
                attempts += 1
                errors += [str(ex)]
                time.sleep(interval)

        run_and_check(["docker", "ps", "--all"])
        logging.error(f"Can't connect to URL:{errors}")
        raise Exception(
            f"Cannot wait URL {url}(interval={interval}, timeout={timeout}, attempts={attempts})"
        )

    def wait_mysql_client_to_start(self, timeout: float = 180) -> None:
        start = time.time()
        errors = []
        self.mysql_client_container = self.get_docker_handle(
            self.get_instance_docker_id(self.mysql_client_host)
        )

        while time.time() - start < timeout:
            try:
                info = self.mysql_client_container.client.api.inspect_container(
                    self.mysql_client_container.name
                )
                if info["State"]["Health"]["Status"] == "healthy":
                    logging.debug("Mysql Client Container Started")
                    return
                time.sleep(1)
            except Exception as ex:
                errors += [str(ex)]
                time.sleep(1)

        run_and_check(["docker", "ps", "--all"])
        logging.error(f"Can't connect to MySQL Client:{errors}")
        raise Exception("Cannot wait MySQL Client container")

    def wait_mysql_to_start(self, timeout: float = 180) -> None:
        self.mysql_ip = self.get_instance_ip("mysql57")
        start = time.time()
        errors = []
        while time.time() - start < timeout:
            try:
                conn = pymysql.connect(
                    user=config_cluster.mysql_user,
                    password=config_cluster.mysql_pass,
                    host=self.mysql_ip,
                    port=self.mysql_port,
                )
                conn.close()
                logging.debug("Mysql Started")
                return
            except Exception as ex:
                errors += [str(ex)]
                time.sleep(0.5)

        run_and_check(["docker", "ps", "--all"])
        logging.error(f"Can't connect to MySQL:{errors}")
        raise Exception("Cannot wait MySQL container")

    def wait_mysql8_to_start(self, timeout: float = 180) -> None:
        self.mysql8_ip = self.get_instance_ip("mysql80")
        start = time.time()
        while time.time() - start < timeout:
            try:
                conn = pymysql.connect(
                    user=config_cluster.mysql8_user,
                    password=config_cluster.mysql8_pass,
                    host=self.mysql8_ip,
                    port=self.mysql8_port,
                )
                conn.close()
                logging.debug("Mysql 8 Started")
                return
            except Exception as ex:
                logging.debug("Can't connect to MySQL 8 " + str(ex))
                time.sleep(0.5)

        run_and_check(["docker", "ps", "--all"])
        raise Exception("Cannot wait MySQL 8 container")

    def wait_mysql_cluster_to_start(self, timeout: float = 180) -> None:
        self.mysql2_ip = self.get_instance_ip(self.mysql2_host)
        self.mysql3_ip = self.get_instance_ip(self.mysql3_host)
        self.mysql4_ip = self.get_instance_ip(self.mysql4_host)
        start = time.time()
        errors = []
        while time.time() - start < timeout:
            try:
                for ip in [self.mysql2_ip, self.mysql3_ip, self.mysql4_ip]:
                    conn = pymysql.connect(
                        user=config_cluster.mysql_user,
                        password=config_cluster.mysql_pass,
                        host=ip,
                        port=self.mysql_port,
                    )
                    conn.close()
                    logging.debug(f"Mysql Started {ip}")
                return
            except Exception as ex:
                errors += [str(ex)]
                time.sleep(0.5)

        run_and_check(["docker", "ps", "--all"])
        logging.error(f"Can't connect to MySQL:{errors}")
        raise Exception("Cannot wait MySQL container")

    def wait_postgres_to_start(self, timeout: float = 260) -> None:
        self.postgres_ip = self.get_instance_ip(self.postgres_host)
        start = time.time()
        while time.time() - start < timeout:
            try:
                self.postgres_conn = psycopg2.connect(
                    host=self.postgres_ip,
                    port=self.postgres_port,
                    database=config_cluster.pg_db,
                    user=config_cluster.pg_user,
                    password=config_cluster.pg_pass,
                )
                self.postgres_conn.set_isolation_level(ISOLATION_LEVEL_AUTOCOMMIT)
                self.postgres_conn.autocommit = True
                logging.debug("Postgres Started")
                return
            except Exception as ex:
                logging.debug(f"Can't connect to Postgres {str(ex)}")
                time.sleep(0.5)

        raise Exception("Cannot wait Postgres container")

    def wait_postgres_cluster_to_start(self, timeout: float = 180) -> None:
        self.postgres2_ip = self.get_instance_ip(self.postgres2_host)
        self.postgres3_ip = self.get_instance_ip(self.postgres3_host)
        self.postgres4_ip = self.get_instance_ip(self.postgres4_host)

        start = time.time()
        while time.time() - start < timeout:
            try:
                self.postgres2_conn = psycopg2.connect(
                    host=self.postgres2_ip,
                    port=self.postgres_port,
                    database=config_cluster.pg_db,
                    user=config_cluster.pg_user,
                    password=config_cluster.pg_pass,
                )
                self.postgres2_conn.set_isolation_level(ISOLATION_LEVEL_AUTOCOMMIT)
                self.postgres2_conn.autocommit = True
                logging.debug("Postgres Cluster host 2 started")
                break
            except Exception as ex:
                logging.debug(f"Can't connect to Postgres host 2 {str(ex)}")
                time.sleep(0.5)

        while time.time() - start < timeout:
            try:
                self.postgres3_conn = psycopg2.connect(
                    host=self.postgres3_ip,
                    port=self.postgres_port,
                    database=config_cluster.pg_db,
                    user=config_cluster.pg_user,
                    password=config_cluster.pg_pass,
                )
                self.postgres3_conn.set_isolation_level(ISOLATION_LEVEL_AUTOCOMMIT)
                self.postgres3_conn.autocommit = True
                logging.debug("Postgres Cluster host 3 started")
                break
            except Exception as ex:
                logging.debug(f"Can't connect to Postgres host 3 {str(ex)}")
                time.sleep(0.5)

        while time.time() - start < timeout:
            try:
                self.postgres4_conn = psycopg2.connect(
                    host=self.postgres4_ip,
                    port=self.postgres_port,
                    database=config_cluster.pg_db,
                    user=config_cluster.pg_user,
                    password=config_cluster.pg_pass,
                )
                self.postgres4_conn.set_isolation_level(ISOLATION_LEVEL_AUTOCOMMIT)
                self.postgres4_conn.autocommit = True
                logging.debug("Postgres Cluster host 4 started")
                return
            except Exception as ex:
                logging.debug(f"Can't connect to Postgres host 4 {str(ex)}")
                time.sleep(0.5)

        raise Exception("Cannot wait Postgres container")

    def wait_postgresql_java_client(self, timeout: float = 180) -> bool:
        start = time.time()
        while time.time() - start < timeout:
            try:
                if check_postgresql_java_client_is_available(
                    self.postgresql_java_client_docker_id
                ):
                    logging.debug("PostgreSQL Java Client is available")
                    return True
                time.sleep(0.5)
            except Exception as ex:
                logging.debug(f"Can't find PostgreSQL Java Client {str(ex)}")
                time.sleep(0.5)
        raise Exception("Cannot wait PostgreSQL Java Client container")

    def wait_rabbitmq_to_start(self, timeout: float = 180, throw: bool = True) -> bool:
        self.rabbitmq_ip = self.get_instance_ip(self.rabbitmq_host)

        start = time.time()
        while time.time() - start < timeout:
            try:
                if check_rabbitmq_is_available(self.rabbitmq_docker_id):
                    logging.debug("RabbitMQ is available")
                    if enable_consistent_hash_plugin(self.rabbitmq_docker_id):
                        logging.debug("RabbitMQ consistent hash plugin is available")
                        return True
                time.sleep(0.5)
            except Exception as ex:
                logging.debug(f"Can't connect to RabbitMQ {str(ex)}")
                time.sleep(0.5)

        if throw:
            raise Exception("Cannot wait RabbitMQ container")
        return False

    def wait_nats_is_available(self, max_retries: int = 5) -> None:
        retries = 0
        while True:
            if asyncio.run(
                check_nats_is_available(self.nats_port, ssl_ctx=self.nats_ssl_context)
            ):
                break
            else:
                retries += 1
                if retries > max_retries:
                    raise Exception("NATS is not available")
                logging.debug("Waiting for NATS to start up")
                time.sleep(1)

    def wait_zookeeper_secure_to_start(self, timeout: float = 20) -> None:
        logging.debug("Wait ZooKeeper Secure to start")
        start = time.time()
        while time.time() - start < timeout:
            try:
                for instance in ["zoo1", "zoo2", "zoo3"]:
                    conn = self.get_kazoo_client(instance)
                    conn.get_children("/")
                    conn.stop()
                logging.debug("All instances of ZooKeeper Secure started")
                return
            except Exception as ex:
                logging.debug(f"Can't connect to ZooKeeper secure {str(ex)}")
                time.sleep(0.5)

        raise Exception("Cannot wait ZooKeeper secure container")

    def wait_zookeeper_to_start(self, timeout: float = 180) -> None:
        logging.debug("Wait ZooKeeper to start")
        start = time.time()
        while time.time() - start < timeout:
            instance = None
            try:
                for instance in ["zoo1", "zoo2", "zoo3"]:
                    conn = self.get_kazoo_client(instance)
                    conn.get_children("/")
                    conn.stop()
                logging.debug("All instances of ZooKeeper started")
                return
            except Exception as ex:
                logging.debug(f"Can't connect to ZooKeeper {instance}: {ex}")
                time.sleep(0.5)

        raise Exception(
            "Cannot wait ZooKeeper container (probably it's a `iptables-nft` issue, you may try to `sudo iptables -P FORWARD ACCEPT`)"
        )

    def make_hdfs_api(self, timeout: float = 180, kerberized: bool = False) -> None:
        if kerberized:
            keytab = p.abspath(
                p.join(self.instances["node1"].path, "secrets/clickhouse.keytab")
            )
            krb_conf = p.abspath(
                p.join(self.instances["node1"].path, "secrets/krb_long.conf")
            )
            self.hdfs_kerberized_ip = self.get_instance_ip(self.hdfs_kerberized_host)
            kdc_ip = self.get_instance_ip("hdfskerberos")

            self.hdfs_api = HDFSApi(
                user="root",
                timeout=timeout,
                kerberized=True,
                principal="root@TEST.CLICKHOUSE.TECH",
                keytab=keytab,
                krb_conf=krb_conf,
                host=self.hdfs_kerberized_host,
                protocol="http",
                proxy_port=self.hdfs_kerberized_name_port,
                data_port=self.hdfs_kerberized_data_port,
                hdfs_ip=self.hdfs_kerberized_ip,
                kdc_ip=kdc_ip,
            )
        else:
            self.hdfs_ip = self.get_instance_ip(self.hdfs_host)
            self.hdfs_api = HDFSApi(
                user="root",
                host=self.hdfs_host,
                data_port=self.hdfs_data_port,
                proxy_port=self.hdfs_name_port,
                hdfs_ip=self.hdfs_ip,
            )

    def wait_kafka_is_available(
        self, kafka_docker_id: str, kafka_port: int, max_retries: int = 50
    ) -> None:
        retries = 0
        while True:
            if check_kafka_is_available(kafka_docker_id, kafka_port):
                return
            else:
                retries += 1
                if retries > max_retries:
                    break
                logging.debug("Waiting for Kafka to start up")
                time.sleep(1)

        try:
            with open(os.path.join(self.kafka_dir, "docker.log"), "w+") as f:
                subprocess.check_call(  # STYLE_CHECK_ALLOW_SUBPROCESS_CHECK_CALL
                    self.base_kafka_cmd + ["logs"], stdout=f
                )
        except Exception as ex:
            logging.debug(f"Unable to get logs from docker. {str(ex)}")

        raise Exception("Kafka is not available")

    @staticmethod
    def wait_kerberos_kdc_is_available(
        kerberos_kdc_docker_id: str, max_retries: int = 50
    ) -> None:
        retries = 0
        while True:
            if check_kerberos_kdc_is_available(kerberos_kdc_docker_id):
                break
            else:
                retries += 1
                if retries > max_retries:
                    raise Exception("Kerberos KDC is not available")
                logging.debug("Waiting for Kerberos KDC to start up")
                time.sleep(1)

    def wait_hdfs_to_start(self, timeout: float = 300, check_marker: bool = False) -> None:
        start = time.time()
        while time.time() - start < timeout:
            try:
                self.hdfs_api.write_data("/somefilewithrandomname222", "1")
                logging.debug("Connected to HDFS and SafeMode disabled! ")
                if check_marker:
                    self.hdfs_api.read_data("/preparations_done_marker")

                return
            except Exception as ex:
                logging.exception(
                    "Can't connect to HDFS or preparations are not done yet " + str(ex)
                )
                time.sleep(1)

        raise Exception("Can't wait HDFS to start")

    def wait_mongo_to_start(self, timeout: float = 30, secure: bool = False) -> None:
        connection_str = f"mongodb://{config_cluster.mongo_user}:{config_cluster.mongo_pass}@localhost:{self.mongo_port}"

        if secure:
            connection_str += "/?tls=true&tlsAllowInvalidCertificates=true"
        connection = pymongo.MongoClient(connection_str)
        start = time.time()
        while time.time() - start < timeout:
            try:
                connection.list_database_names()
                logging.debug(f"Connected to Mongo dbs: {connection.database_names()}")
                return
            except Exception as ex:
                logging.debug(f"Can't connect to Mongo {str(ex)}")
                time.sleep(1)

    def wait_meili_to_start(self, timeout: float = 30) -> None:
        connection_str = f"http://localhost:{self.meili_port}"
        client = meilisearch.Client(connection_str)

        connection_str_secure = f"http://localhost:{self.meili_secure_port}"
        client_secure = meilisearch.Client(connection_str_secure, "password")

        start = time.time()
        while time.time() - start < timeout:
            try:
                client.get_all_stats()
                client_secure.get_all_stats()
                logging.debug(
                    f"Connected to MeiliSearch dbs: {client.get_all_stats()}\n{client_secure.get_all_stats()}"
                )
                return
            except Exception as ex:
                logging.debug(f"Can't connect to MeiliSearch {str(ex)}")
                time.sleep(1)

    def wait_minio_to_start(self, timeout: float = 180, secure: bool = False) -> None:
        self.minio_ip = self.get_instance_ip(self.minio_host)
        self.minio_redirect_ip = self.get_instance_ip(self.minio_redirect_host)

        os.environ["SSL_CERT_FILE"] = p.join(
            self.base_dir, self.minio_dir, "certs", "public.crt"
        )
        minio_client = Minio(
            f"{self.minio_ip}:{self.minio_port}",
            access_key=config_cluster.minio_access_key,
            secret_key=config_cluster.minio_secret_key,
            secure=secure,
            http_client=urllib3.PoolManager(cert_reqs="CERT_NONE"),
        )  # disable SSL check as we test ClickHouse and not Python library
        start = time.time()
        while time.time() - start < timeout:
            try:
                minio_client.list_buckets()

                logging.debug("Connected to Minio.")

                buckets = [self.minio_bucket, self.minio_bucket_2]

                for bucket in buckets:
                    if minio_client.bucket_exists(bucket):
                        delete_object_list = map(
                            lambda x: x.object_name,
                            minio_client.list_objects_v2(bucket, recursive=True),
                        )
                        errors = minio_client.remove_objects(bucket, delete_object_list)
                        for error in errors:
                            logging.error(f"Error occured when deleting object {error}")
                        minio_client.remove_bucket(bucket)
                    minio_client.make_bucket(bucket)
                    logging.debug("S3 bucket '%s' created", bucket)

                self.minio_client = minio_client
                return
            except Exception as ex:
                logging.debug("Can't connect to Minio: %s", str(ex))
                time.sleep(1)

        try:
            with open(os.path.join(self.minio_dir, "docker.log"), "w+") as f:
                subprocess.check_call(  # STYLE_CHECK_ALLOW_SUBPROCESS_CHECK_CALL
                    self.base_minio_cmd + ["logs"], stdout=f
                )
        except Exception as ex:
            logging.debug(f"Unable to get logs from docker. {str(ex)}")

        raise Exception("Can't wait Minio to start")

    def wait_azurite_to_start(self, timeout: float = 180) -> None:
        from azure.storage.blob import BlobServiceClient

        connection_string = (
            "DefaultEndpointsProtocol=http;"
            "AccountName=devstoreaccount1;"
            "AccountKey=Eby8vdM02xNOcqFlqUwJPLlmEtlCDXJ1OUzFT50uSRZ6IFsuFq2UVErCz4I6tq/K1SZFPTOtr/KBHBeksoGMGw==;"
            "BlobEndpoint=http://127.0.0.1:10000/devstoreaccount1;"
        )

        time.sleep(1)
        start = time.time()
        while time.time() - start < timeout:
            try:
                blob_service_client = BlobServiceClient.from_connection_string(
                    connection_string
                )
                logging.debug(blob_service_client.get_account_information())
                self.blob_service_client = blob_service_client
                return
            except Exception as ex:
                logging.debug("Can't connect to Azurite: %s", str(ex))
                time.sleep(1)

        raise Exception("Can't wait Azurite to start")

    def wait_schema_registry_to_start(self, timeout: float = 180) -> "CachedSchemaRegistryClient":
        sr_client = CachedSchemaRegistryClient(
            {"url": f"http://localhost:{self.schema_registry_port}"}
        )
        start = time.time()
        while time.time() - start < timeout:
            try:
                sr_client._send_request(sr_client.url)
                logging.debug("Connected to SchemaRegistry")
                return sr_client
            except Exception as ex:
                logging.debug("Can't connect to SchemaRegistry: %s", str(ex))
                time.sleep(1)

        raise Exception("Can't wait Schema Registry to start")

    def wait_cassandra_to_start(self, timeout: float = 180) -> None:
        self.cassandra_ip = self.get_instance_ip(self.cassandra_host)
        cass_client = cassandra.cluster.Cluster(
            [self.cassandra_ip],
            port=self.cassandra_port,
            load_balancing_policy=RoundRobinPolicy(),
        )
        start = time.time()
        while time.time() - start < timeout:
            try:
                logging.info(
                    f"Check Cassandra Online {self.cassandra_id} {self.cassandra_ip} {self.cassandra_port}"
                )
                self.exec_in_container(
                    self.cassandra_id,
                    [
                        "bash",
                        "-c",
                        f"/opt/cassandra/bin/cqlsh -u cassandra -p cassandra -e 'describe keyspaces' {self.cassandra_ip} {self.cassandra_port}",
                    ],
                    user="root",
                )
                logging.info("Cassandra Online")
                cass_client.connect()
                logging.info("Connected Clients to Cassandra")
                return
            except Exception as ex:
                logging.warning("Can't connect to Cassandra: %s", str(ex))
                time.sleep(1)

        raise Exception("Can't wait Cassandra to start")

    def start(self) -> None:
        pytest_xdist_logging_to_separate_files.setup()
        logging.info(f"Running tests in {self.base_path}")
        if not os.path.exists(self.instances_dir):
            os.mkdir(self.instances_dir)
        else:
            logging.warning(
                "Instance directory already exists. Did you call cluster.start() for second time?"
            )
        logging.debug(f"Cluster start called. is_up={self.is_up}")
        self.print_all_docker_pieces()

        if self.is_up:
            return

        try:
            self.cleanup()
        except Exception as ex:
            logging.warning(f"Cleanup failed:{ex}")

        try:
            for instance in list(self.instances.values()):
                logging.debug(f"Setup directory for instance: {instance.name}")
                instance.create_dir()

            _create_env_file(os.path.join(self.env_file), self.env_variables)
            self.docker_client = docker.DockerClient(
                base_url="unix:///var/run/docker.sock",
                version=self.docker_api_version,
                timeout=600,
            )

            common_opts = ["--verbose", "up", "-d"]

            images_pull_cmd = self.base_cmd + ["pull"]
            # sometimes dockerhub/proxy can be flaky
            for i in range(5):
                try:
                    run_and_check(images_pull_cmd)
                    break
                except Exception as ex:
                    if i == 4:
                        raise ex
                    logging.info("Got exception pulling images: %s", ex)
                    time.sleep(i * 3)

            if self.with_zookeeper_secure and self.base_zookeeper_cmd:
                logging.debug("Setup ZooKeeper Secure")
                logging.debug(
                    f"Creating internal ZooKeeper dirs: {self.zookeeper_dirs_to_create}"
                )

                for i in range(1, 3):
                    if os.path.exists(self.zookeeper_instance_dir_prefix + f"{i}"):
                        shutil.rmtree(self.zookeeper_instance_dir_prefix + f"{i}")

                for dir_path in self.zookeeper_dirs_to_create:
                    os.makedirs(dir_path)

                run_and_check(self.base_zookeeper_cmd + common_opts, env=self.env)
                self.up_called = True

                self.wait_zookeeper_secure_to_start()
                for command in self.pre_zookeeper_commands:
                    self.run_kazoo_commands_with_retries(command, repeats=5)

            if self.with_zookeeper and self.base_zookeeper_cmd:
                logging.debug("Setup ZooKeeper")
                logging.debug(
                    f"Creating internal ZooKeeper dirs: {self.zookeeper_dirs_to_create}"
                )
                if self.use_keeper:
                    for i in range(1, 4):
                        if os.path.exists(self.keeper_instance_dir_prefix + f"{i}"):
                            shutil.rmtree(self.keeper_instance_dir_prefix + f"{i}")
                else:
                    for i in range(1, 3):
                        if os.path.exists(self.zookeeper_instance_dir_prefix + f"{i}"):
                            shutil.rmtree(self.zookeeper_instance_dir_prefix + f"{i}")

                for dir_path in self.zookeeper_dirs_to_create:
                    os.makedirs(dir_path)

                if self.use_keeper:  # TODO: remove hardcoded paths from here
                    for i in range(1, 4):
                        shutil.copy(
                            os.path.join(HELPERS_DIR, f"keeper_config{i}.xml"),
                            os.path.join(
                                self.keeper_instance_dir_prefix + f"{i}", "config"
                            ),
                        )

                run_and_check(self.base_zookeeper_cmd + common_opts, env=self.env)
                self.up_called = True

                self.wait_zookeeper_to_start()
                for command in self.pre_zookeeper_commands:
                    self.run_kazoo_commands_with_retries(command, repeats=5)

            if self.with_mysql_client and self.base_mysql_client_cmd:
                logging.debug("Setup MySQL Client")
                subprocess_check_call(self.base_mysql_client_cmd + common_opts)
                self.wait_mysql_client_to_start()

            if self.with_mysql and self.base_mysql_cmd:
                logging.debug("Setup MySQL")
                if os.path.exists(self.mysql_dir):
                    shutil.rmtree(self.mysql_dir)
                os.makedirs(self.mysql_logs_dir)
                os.chmod(self.mysql_logs_dir, stat.S_IRWXU | stat.S_IRWXO)
                subprocess_check_call(self.base_mysql_cmd + common_opts)
                self.up_called = True
                self.wait_mysql_to_start()

            if self.with_mysql8 and self.base_mysql8_cmd:
                logging.debug("Setup MySQL 8")
                if os.path.exists(self.mysql8_dir):
                    shutil.rmtree(self.mysql8_dir)
                os.makedirs(self.mysql8_logs_dir)
                os.chmod(self.mysql8_logs_dir, stat.S_IRWXU | stat.S_IRWXO)
                subprocess_check_call(self.base_mysql8_cmd + common_opts)
                self.wait_mysql8_to_start()

            if self.with_mysql_cluster and self.base_mysql_cluster_cmd:
                print("Setup MySQL")
                if os.path.exists(self.mysql_cluster_dir):
                    shutil.rmtree(self.mysql_cluster_dir)
                os.makedirs(self.mysql_cluster_logs_dir)
                os.chmod(self.mysql_cluster_logs_dir, stat.S_IRWXU | stat.S_IRWXO)

                subprocess_check_call(self.base_mysql_cluster_cmd + common_opts)
                self.up_called = True
                self.wait_mysql_cluster_to_start()

            if self.with_postgres and self.base_postgres_cmd:
                logging.debug("Setup Postgres")
                if os.path.exists(self.postgres_dir):
                    shutil.rmtree(self.postgres_dir)
                os.makedirs(self.postgres_logs_dir)
                os.chmod(self.postgres_logs_dir, stat.S_IRWXU | stat.S_IRWXO)

                subprocess_check_call(self.base_postgres_cmd + common_opts)
                self.up_called = True
                self.wait_postgres_to_start()

            if self.with_postgres_cluster and self.base_postgres_cluster_cmd:
                logging.debug("Setup Postgres")
                os.makedirs(self.postgres2_logs_dir)
                os.chmod(self.postgres2_logs_dir, stat.S_IRWXU | stat.S_IRWXO)
                os.makedirs(self.postgres3_logs_dir)
                os.chmod(self.postgres3_logs_dir, stat.S_IRWXU | stat.S_IRWXO)
                os.makedirs(self.postgres4_logs_dir)
                os.chmod(self.postgres4_logs_dir, stat.S_IRWXU | stat.S_IRWXO)
                subprocess_check_call(self.base_postgres_cluster_cmd + common_opts)
                self.up_called = True
                self.wait_postgres_cluster_to_start()

            if (
                self.with_postgresql_java_client
                and self.base_postgresql_java_client_cmd
            ):
                logging.debug("Setup Postgres Java Client")
                subprocess_check_call(
                    self.base_postgresql_java_client_cmd + common_opts
                )
                self.up_called = True
                self.wait_postgresql_java_client()

            if self.with_kafka and self.base_kafka_cmd:
                logging.debug("Setup Kafka")
                os.mkdir(self.kafka_dir)
                subprocess_check_call(
                    self.base_kafka_cmd + common_opts + ["--renew-anon-volumes"]
                )
                self.up_called = True
                self.wait_kafka_is_available(self.kafka_docker_id, self.kafka_port)
                self.wait_schema_registry_to_start()

            if self.with_kerberized_kafka and self.base_kerberized_kafka_cmd:
                logging.debug("Setup kerberized kafka")
                os.mkdir(self.kafka_dir)
                run_and_check(
                    self.base_kerberized_kafka_cmd
                    + common_opts
                    + ["--renew-anon-volumes"]
                )
                self.up_called = True
                self.wait_kafka_is_available(
                    self.kerberized_kafka_docker_id, self.kerberized_kafka_port, 100
                )

            if self.with_kerberos_kdc and self.base_kerberos_kdc_cmd:
                logging.debug("Setup Kerberos KDC")
                run_and_check(
                    self.base_kerberos_kdc_cmd + common_opts + ["--renew-anon-volumes"]
                )
                self.up_called = True
                self.wait_kerberos_kdc_is_available(self.keberos_kdc_docker_id)

            if self.with_rabbitmq and self.base_rabbitmq_cmd:
                logging.debug("Setup RabbitMQ")
                os.makedirs(self.rabbitmq_logs_dir)
                os.chmod(self.rabbitmq_logs_dir, stat.S_IRWXU | stat.S_IRWXO)

                for i in range(5):
                    subprocess_check_call(
                        self.base_rabbitmq_cmd + common_opts + ["--renew-anon-volumes"]
                    )
                    self.up_called = True
                    self.rabbitmq_docker_id = self.get_instance_docker_id("rabbitmq1")
                    logging.debug(f"RabbitMQ checking container try: {i}")
                    if self.wait_rabbitmq_to_start(throw=(i == 4)):
                        break

            if self.with_nats and self.base_nats_cmd:
                logging.debug("Setup NATS")
                os.makedirs(self.nats_cert_dir)
                env = os.environ.copy()
                env["NATS_CERT_DIR"] = self.nats_cert_dir
                run_and_check(
                    p.join(self.base_dir, "nats_certs.sh"),
                    env=env,
                    detach=False,
                    nothrow=False,
                )

                self.nats_ssl_context = ssl.create_default_context()
                self.nats_ssl_context.load_verify_locations(
                    p.join(self.nats_cert_dir, "ca", "ca-cert.pem")
                )
                subprocess_check_call(self.base_nats_cmd + common_opts)
                self.nats_docker_id = self.get_instance_docker_id("nats1")
                self.up_called = True
                self.wait_nats_is_available()

            if self.with_hdfs and self.base_hdfs_cmd:
                logging.debug("Setup HDFS")
                os.makedirs(self.hdfs_logs_dir)
                os.chmod(self.hdfs_logs_dir, stat.S_IRWXU | stat.S_IRWXO)
                subprocess_check_call(self.base_hdfs_cmd + common_opts)
                self.up_called = True
                self.make_hdfs_api()
                self.wait_hdfs_to_start()

            if self.with_kerberized_hdfs and self.base_kerberized_hdfs_cmd:
                logging.debug("Setup kerberized HDFS")
                os.makedirs(self.hdfs_kerberized_logs_dir)
                os.chmod(self.hdfs_kerberized_logs_dir, stat.S_IRWXU | stat.S_IRWXO)
                run_and_check(self.base_kerberized_hdfs_cmd + common_opts)
                self.up_called = True
                self.make_hdfs_api(kerberized=True)
                self.wait_hdfs_to_start(check_marker=True)

            if self.with_nginx and self.base_nginx_cmd:
                logging.debug("Setup nginx")
                subprocess_check_call(
                    self.base_nginx_cmd + common_opts + ["--renew-anon-volumes"]
                )
                self.up_called = True

            if self.with_mongo and self.base_mongo_cmd:
                logging.debug("Setup Mongo")
                run_and_check(self.base_mongo_cmd + common_opts)
                self.up_called = True
                self.wait_mongo_to_start(30, secure=self.with_mongo_secure)

            if self.with_coredns and self.base_coredns_cmd:
                logging.debug("Setup coredns")
                run_and_check(self.base_coredns_cmd + common_opts)
                self.up_called = True
                time.sleep(10)

            if self.with_meili and self.base_meili_cmd:
                logging.debug("Setup MeiliSearch")
                run_and_check(self.base_meili_cmd + common_opts)
                self.up_called = True
                self.wait_meili_to_start()

            if self.with_redis and self.base_redis_cmd:
                logging.debug("Setup Redis")
                subprocess_check_call(self.base_redis_cmd + common_opts)
                self.up_called = True
                time.sleep(10)

            if self.with_hive and self.base_hive_cmd:
                logging.debug("Setup hive")
                subprocess_check_call(self.base_hive_cmd + common_opts)
                self.up_called = True
                time.sleep(30)

            if self.with_minio and self.base_minio_cmd:
                # Copy minio certificates to minio/certs
                os.mkdir(self.minio_dir)
                if self.minio_certs_dir is None:
                    os.mkdir(os.path.join(self.minio_dir, "certs"))
                else:
                    shutil.copytree(
                        os.path.join(self.base_dir, self.minio_certs_dir),
                        os.path.join(self.minio_dir, "certs"),
                    )
                os.mkdir(self.minio_data_dir)
                os.chmod(self.minio_data_dir, stat.S_IRWXU | stat.S_IRWXO)

                minio_start_cmd = self.base_minio_cmd + common_opts

                logging.info(
                    "Trying to create Minio instance by command %s",
                    " ".join(map(str, minio_start_cmd)),
                )
                run_and_check(minio_start_cmd)
                self.up_called = True
                logging.info("Trying to connect to Minio...")
                self.wait_minio_to_start(secure=self.minio_certs_dir is not None)

            if self.with_azurite and self.base_azurite_cmd:
                azurite_start_cmd = self.base_azurite_cmd + common_opts
                logging.info(
                    "Trying to create Azurite instance by command %s",
                    " ".join(map(str, azurite_start_cmd)),
                )
                run_and_check(azurite_start_cmd)
                self.up_called = True
                logging.info("Trying to connect to Azurite")
                self.wait_azurite_to_start()

            if self.with_cassandra and self.base_cassandra_cmd:
                subprocess_check_call(self.base_cassandra_cmd + ["up", "-d"])
                self.up_called = True
                self.wait_cassandra_to_start()

            if self.with_jdbc_bridge and self.base_jdbc_bridge_cmd:
                os.makedirs(self.jdbc_driver_logs_dir)
                os.chmod(self.jdbc_driver_logs_dir, stat.S_IRWXU | stat.S_IRWXO)

                subprocess_check_call(self.base_jdbc_bridge_cmd + ["up", "-d"])
                self.up_called = True
                self.jdbc_bridge_ip = self.get_instance_ip(self.jdbc_bridge_host)
                self.wait_for_url(
                    f"http://{self.jdbc_bridge_ip}:{self.jdbc_bridge_port}/ping"
                )

            clickhouse_start_cmd = self.base_cmd + ["up", "-d", "--no-recreate"]
            logging.debug(
                "Trying to create ClickHouse instance by command %s",
                " ".join(map(str, clickhouse_start_cmd)),
            )
            self.up_called = True
            run_and_check(clickhouse_start_cmd)
            logging.debug("ClickHouse instance created")

            start_timeout = 300.0  # seconds
            for instance in self.instances.values():
                instance.docker_client = self.docker_client
                instance.ip_address = self.get_instance_ip(instance.name)

                logging.debug(
                    f"Waiting for ClickHouse start in {instance.name}, ip: {instance.ip_address}..."
                )
                instance.wait_for_start(start_timeout)
                logging.debug(f"ClickHouse {instance.name} started")

                instance.client = Client(
                    instance.ip_address, command=self.client_bin_path
                )

            self.is_up = True

        except BaseException as ex:
            logging.debug("Failed to start cluster: ")
            logging.debug(str(ex))
            logging.debug(traceback.print_exc())
            self.shutdown()
            raise

    def shutdown(self, kill: bool = True, ignore_fatal: bool = True) -> None:
        sanitizer_assert_instance = None
        fatal_log = None

        if self.up_called:
            with open(self.docker_logs_path, "w+") as f:
                try:
                    subprocess.check_call(  # STYLE_CHECK_ALLOW_SUBPROCESS_CHECK_CALL
                        self.base_cmd + ["logs"], stdout=f
                    )
                except Exception as ex:
                    logging.debug(f"Unable to get logs from docker. {str(ex)}")
                f.seek(0)
                for line in f:
                    if SANITIZER_SIGN in line:
                        sanitizer_assert_instance = line.split("|")[0].strip()
                        break

            if kill:
                try:
                    run_and_check(self.base_cmd + ["stop", "--timeout", "20"])
                except Exception as ex:
                    logging.debug(f"Kill command failed during shutdown. {ex}")
                    logging.debug("Trying to kill forcefully")
                    run_and_check(self.base_cmd + ["kill"])

            # Check server logs for Fatal messages and sanitizer failures.
            # NOTE: we cannot do this via docker since in case of Fatal message container may already die.
            for name, instance in self.instances.items():
                if instance.contains_in_log(
                    SANITIZER_SIGN, from_host=True, filename="stderr.log"
                ):
                    sanitizer_assert_instance = instance.grep_in_log(
                        SANITIZER_SIGN,
                        from_host=True,
                        filename="stderr.log",
                        after=1000,
                    )
                    logging.error(
                        "Sanitizer in instance %s log %s",
                        name,
                        sanitizer_assert_instance,
                    )

                if not ignore_fatal and instance.contains_in_log(
                    "Fatal", from_host=True
                ):
                    fatal_log = instance.grep_in_log("Fatal", from_host=True)
                    if "Child process was terminated by signal 9 (KILL)" in fatal_log:
                        fatal_log = None
                        continue
                    logging.error("Crash in instance %s fatal log %s", name, fatal_log)

            try:
                subprocess_check_call(self.base_cmd + ["down", "--volumes"])
            except Exception as ex:
                logging.debug(f"Down + remove orphans failed during shutdown. {ex}")
        else:
            logging.warning(
                "docker-compose up was not called. Trying to export docker.log for running containers"
            )

        self.cleanup()

        self.is_up = False

        self.docker_client = None

        for instance in self.instances.values():
            instance.docker_client = None
            instance.ip_address = None
            instance.client = None

        if sanitizer_assert_instance is not None:
            raise Exception(
                f"Sanitizer assert found for instance {sanitizer_assert_instance}"
            )
        if fatal_log is not None:
            raise Exception("Fatal messages found: {}".format(fatal_log))

    def pause_container(self, instance_name: str) -> None:
        subprocess_check_call(self.base_cmd + ["pause", instance_name])

    def unpause_container(self, instance_name: str) -> None:
        subprocess_check_call(self.base_cmd + ["unpause", instance_name])

    def open_bash_shell(self, instance_name: str) -> None:
        os.system(" ".join(self.base_cmd + ["exec", instance_name, "/bin/bash"]))

    def get_kazoo_client(self, zoo_instance_name: str) -> "KazooClient":
        use_ssl = False
        if self.with_zookeeper_secure:
            port = self.zookeeper_secure_port
            use_ssl = True
        elif self.with_zookeeper:
            port = self.zookeeper_port
        else:
            raise Exception("Cluster has no ZooKeeper")

        ip = self.get_instance_ip(zoo_instance_name)
        logging.debug(
            f"get_kazoo_client: {zoo_instance_name}, ip:{ip}, port:{port}, use_ssl:{use_ssl}"
        )
        zk = KazooClient(
            hosts=f"{ip}:{port}",
            use_ssl=use_ssl,
            verify_certs=False,
            certfile=self.zookeeper_certfile,
            keyfile=self.zookeeper_keyfile,
        )
        zk.start()
        return zk

    def run_kazoo_commands_with_retries(
        self,
        kazoo_callback: tp.Callable,
        zoo_instance_name: str = "zoo1",
        repeats: int = 1,
        sleep_for: int = 1,
    ) -> None:
        zk = self.get_kazoo_client(zoo_instance_name)
        logging.debug(
            f"run_kazoo_commands_with_retries: {zoo_instance_name}, {kazoo_callback}"
        )
        for i in range(repeats - 1):
            try:
                kazoo_callback(zk)
                return
            except KazooException as ex:
                logging.debug(repr(ex))
                time.sleep(sleep_for)
        kazoo_callback(zk)
        zk.stop()

    def add_zookeeper_startup_command(self, command: str) -> None:
        self.pre_zookeeper_commands.append(command)

    def stop_zookeeper_nodes(self, zk_nodes: tp.List[str]) -> None:
        for n in zk_nodes:
            logging.info("Stopping zookeeper node: %s", n)
            subprocess_check_call(self.base_zookeeper_cmd + ["stop", n])

    def start_zookeeper_nodes(self, zk_nodes: tp.List[str]) -> None:
        for n in zk_nodes:
            logging.info("Starting zookeeper node: %s", n)
            subprocess_check_call(self.base_zookeeper_cmd + ["start", n])


CLICKHOUSE_START_COMMAND = (
    "clickhouse server --config-file=/etc/clickhouse-server/{main_config_file}"
    " --log-file=/var/log/clickhouse-server/clickhouse-server.log "
    " --errorlog-file=/var/log/clickhouse-server/clickhouse-server.err.log"
)

CLICKHOUSE_STAY_ALIVE_COMMAND = (
    f"bash -c \"trap 'pkill tail' INT TERM; "
    f'{CLICKHOUSE_START_COMMAND} --daemon; coproc tail -f /dev/null; wait $$!"'
)

# /run/xtables.lock passed inside for correct iptables --wait
DOCKER_COMPOSE_TEMPLATE = """
version: '2.3'
services:
    {name}:
        image: {image}:{tag}
        hostname: {hostname}
        volumes:
            - {instance_config_dir}:/etc/clickhouse-server/
            - {db_dir}:/var/lib/clickhouse/
            - {logs_dir}:/var/log/clickhouse-server/
            - /etc/passwd:/etc/passwd:ro
            - /run/xtables.lock:/run/xtables.lock:ro
            {binary_volume}
            {odbc_bridge_volume}
            {library_bridge_volume}
            {external_dirs_volumes}
            {odbc_ini_path}
            {keytab_path}
            {krb5_conf}
        entrypoint: {entrypoint_cmd}
        tmpfs: {tmpfs}
        cap_add:
            - SYS_PTRACE
            - NET_ADMIN
            - IPC_LOCK
            - SYS_NICE
            # for umount/mount on fly
            - SYS_ADMIN
        depends_on: {depends_on}
        user: '{user}'
        env_file:
            - {env_file}
        security_opt:
            - label:disable
        dns_opt:
            - attempts:2
            - timeout:1
            - inet6
            - rotate
        {networks}
            {app_net}
                {ipv4_address}
                {ipv6_address}
                {net_aliases}
                    {net_alias1}
"""

OnStopCallback = tp.Callable[["ClickHouseInstance"], tp.Any]


class ClickHouseInstance:
    def __init__(
        self,
        cluster: ClickHouseCluster,
        base_path: str,
        name: str,
        base_config_dir: str,
        custom_main_configs: tp.List[str],
        custom_user_configs: tp.List[str],
        custom_dictionaries: tp.List[str],
        macros: tp.Dict,
        with_zookeeper: bool,
        zookeeper_config_path: str,
        with_mysql_client: bool,
        with_mysql: bool,
        with_mysql8: bool,
        with_mysql_cluster: bool,
        with_kafka: bool,
        with_kerberized_kafka: bool,
        with_kerberos_kdc: bool,
        with_rabbitmq: bool,
        with_nats: bool,
        with_nginx: bool,
        with_kerberized_hdfs: bool,
        with_mongo: bool,
        with_meili: bool,
        with_redis: bool,
        with_minio: bool,
        with_azurite: bool,
        with_jdbc_bridge: bool,
        with_hive: bool,
        with_coredns: bool,
        with_cassandra: bool,
        server_bin_path: str,
        odbc_bridge_bin_path: str,
        library_bridge_bin_path: str,
        clickhouse_path_dir: str,
        with_odbc_drivers: bool,
        with_postgres: bool,
        with_postgres_cluster: bool,
        with_postgresql_java_client: bool,
        clickhouse_start_command: str = CLICKHOUSE_START_COMMAND,
        main_config_name: str = "config.xml",
        users_config_name: str = "users.xml",
        copy_common_configs: bool = True,
        hostname: tp.Optional[str] = None,
        env_variables: tp.Optional[tp.Dict[str, str]] = None,
        image: str = "clickhouse/integration-test",
        tag: str = "latest",
        stay_alive: bool = False,
        ipv4_address: tp.Optional[str] = None,
        ipv6_address: tp.Optional[str] = None,
        with_installed_binary: bool = False,
        external_dirs: tp.Optional[tp.List[str]] = None,
        tmpfs: tp.Optional[tp.List[str]] = None,
        config_root_name: str = "clickhouse",
        extra_configs: tp.Optional[tp.List[str]] = None,
    ):
<<<<<<< HEAD
        extra_configs = extra_configs or []

=======
>>>>>>> 0f98ee16
        self.name = name
        self.base_cmd = cluster.base_cmd
        self.docker_id = cluster.get_instance_docker_id(self.name)
        self.cluster = cluster
        self.hostname = hostname if hostname is not None else self.name

        self.external_dirs = external_dirs
        self.tmpfs = tmpfs or []
        self.base_config_dir = (
            p.abspath(p.join(base_path, base_config_dir)) if base_config_dir else None
        )
        self.custom_main_config_paths = [
            p.abspath(p.join(base_path, c)) for c in custom_main_configs
        ]
        self.custom_user_config_paths = [
            p.abspath(p.join(base_path, c)) for c in custom_user_configs
        ]
        self.custom_dictionaries_paths = [
            p.abspath(p.join(base_path, c)) for c in custom_dictionaries
        ]
        self.custom_extra_config_paths = [
            p.abspath(p.join(base_path, c)) for c in extra_configs
        ]
        self.clickhouse_path_dir = (
            p.abspath(p.join(base_path, clickhouse_path_dir))
            if clickhouse_path_dir
            else None
        )
        self.kerberos_secrets_dir = p.abspath(p.join(base_path, "secrets"))
        self.macros = macros or {}
        self.with_zookeeper = with_zookeeper
        self.zookeeper_config_path = zookeeper_config_path

        self.server_bin_path = server_bin_path
        self.odbc_bridge_bin_path = odbc_bridge_bin_path
        self.library_bridge_bin_path = library_bridge_bin_path

        self.with_mysql_client = with_mysql_client
        self.with_mysql = with_mysql
        self.with_mysql8 = with_mysql8
        self.with_mysql_cluster = with_mysql_cluster
        self.with_postgres = with_postgres
        self.with_postgres_cluster = with_postgres_cluster
        self.with_postgresql_java_client = with_postgresql_java_client
        self.with_kafka = with_kafka
        self.with_kerberized_kafka = with_kerberized_kafka
        self.with_kerberos_kdc = with_kerberos_kdc
        self.with_rabbitmq = with_rabbitmq
        self.with_nats = with_nats
        self.with_nginx = with_nginx
        self.with_kerberized_hdfs = with_kerberized_hdfs
        self.with_mongo = with_mongo
        self.with_meili = with_meili
        self.with_redis = with_redis
        self.with_minio = with_minio
        self.with_azurite = with_azurite
        self.with_cassandra = with_cassandra
        self.with_jdbc_bridge = with_jdbc_bridge
        self.with_hive = with_hive
        self.with_coredns = with_coredns
        self.coredns_config_dir = p.abspath(p.join(base_path, "coredns_config"))

        self.main_config_name = main_config_name
        self.users_config_name = users_config_name
        self.copy_common_configs = copy_common_configs

        self.clickhouse_start_command = clickhouse_start_command.replace(
            "{main_config_file}", self.main_config_name
        )

        self.path = p.join(self.cluster.instances_dir, name)
        self.docker_compose_path = p.join(self.path, "docker-compose.yml")
        self.env_variables = env_variables or {}
        self.env_file = self.cluster.env_file
        if with_odbc_drivers:
            self.odbc_ini_path = self.path + "/odbc.ini:/etc/odbc.ini"
            self.with_mysql = True
        else:
            self.odbc_ini_path = ""

        if with_kerberized_kafka or with_kerberized_hdfs or with_kerberos_kdc:
            if with_kerberos_kdc:
                base_secrets_dir = self.cluster.instances_dir
            else:
                base_secrets_dir = os.path.dirname(self.docker_compose_path)
            self.keytab_path = "- " + base_secrets_dir + "/secrets:/tmp/keytab"
            self.krb5_conf = (
                "- " + base_secrets_dir + "/secrets/krb.conf:/etc/krb5.conf:ro"
            )
        else:
            self.keytab_path = ""
            self.krb5_conf = ""

        self.docker_client = None
        self.ip_address = None
        self.client: tp.Optional[Client] = None
        self.image = image
        self.tag = tag
        self.stay_alive = stay_alive
        self.ipv4_address = ipv4_address
        self.ipv6_address = ipv6_address
        self.with_installed_binary = with_installed_binary
        self.is_up = False
        self.config_root_name = config_root_name

    def is_built_with_sanitizer(self, sanitizer_name: str = "") -> bool:
        build_opts = self.query(
            "SELECT value FROM system.build_options WHERE name = 'CXX_FLAGS'"
        )
        return f"-fsanitize={sanitizer_name}" in build_opts

    def is_debug_build(self) -> bool:
        build_opts = self.query(
            "SELECT value FROM system.build_options WHERE name = 'CXX_FLAGS'"
        )
        return "NDEBUG" not in build_opts

    def is_built_with_thread_sanitizer(self) -> bool:
        return self.is_built_with_sanitizer("thread")

    def is_built_with_address_sanitizer(self) -> bool:
        return self.is_built_with_sanitizer("address")

    def is_built_with_memory_sanitizer(self) -> bool:
        return self.is_built_with_sanitizer("memory")

    # Connects to the instance via clickhouse-client, sends a query (1st argument) and returns the answer
    def query(
        self,
        sql: str,
        stdin: tp.Optional[str] = None,
        timeout: tp.Optional[float] = None,
        settings: tp.Optional[tp.Dict] = None,
        user: tp.Optional[str] = None,
        password: tp.Optional[str] = None,
        database: tp.Optional[str] = None,
        host: tp.Optional[str] = None,
        ignore_error: bool = False,
        query_id: tp.Optional[str] = None,
    ) -> str:
        if len(sql) > 1000:
            sql_for_log = sql[:1000]
        else:
            sql_for_log = sql

        logging.debug("Executing query %s on %s", sql_for_log, self.name)
        return self.client.query(
            sql,
            stdin=stdin,
            timeout=timeout,
            settings=settings,
            user=user,
            password=password,
            database=database,
            ignore_error=ignore_error,
            query_id=query_id,
            host=host,
        )

    def query_with_retry(
        self,
        sql: str,
        stdin: tp.Optional[str] = None,
        timeout: tp.Optional[float] = None,
        settings: tp.Optional[tp.Dict] = None,
        user: tp.Optional[str] = None,
        password: tp.Optional[str] = None,
        database: tp.Optional[str] = None,
        host: tp.Optional[str] = None,
        ignore_error: bool = False,
        retry_count: int = 20,
        sleep_time: float = 0.5,
        check_callback: tp.Callable[[str], bool] = lambda x: True,
    ) -> str:
        # logging.debug(f"Executing query {sql} on {self.name}")
        result = None
        for i in range(retry_count):
            try:
                result = self.query(
                    sql,
                    stdin=stdin,
                    timeout=timeout,
                    settings=settings,
                    user=user,
                    password=password,
                    database=database,
                    host=host,
                    ignore_error=ignore_error,
                )
                if check_callback(result):
                    return result
                time.sleep(sleep_time)
            except Exception as ex:
                # logging.debug("Retry {} got exception {}".format(i + 1, ex))
                time.sleep(sleep_time)

        if result is not None:
            return result
        raise Exception("Can't execute query {}".format(sql))

    # As query() but doesn't wait response and returns response handler
    def get_query_request(self, sql: str, *args, **kwargs) -> CommandRequest:
        logging.debug(f"Executing query {sql} on {self.name}")
        return self.client.get_query_request(sql, *args, **kwargs)

    # Connects to the instance via clickhouse-client, sends a query (1st argument), expects an error and return its code
    def query_and_get_error(
        self,
        sql: str,
        stdin: tp.Optional[str] = None,
        timeout: tp.Optional[float] = None,
        settings: tp.Optional[tp.Dict] = None,
        user: tp.Optional[str] = None,
        password: tp.Optional[str] = None,
        database: tp.Optional[str] = None,
    ) -> str:
        logging.debug(f"Executing query {sql} on {self.name}")
        return self.client.query_and_get_error(
            sql,
            stdin=stdin,
            timeout=timeout,
            settings=settings,
            user=user,
            password=password,
            database=database,
        )

    def query_and_get_error_with_retry(
        self,
        sql: str,
        stdin: tp.Optional[str] = None,
        timeout: tp.Optional[float] = None,
        settings: tp.Optional[tp.Dict] = None,
        user: tp.Optional[str] = None,
        password: tp.Optional[str] = None,
        database: tp.Optional[str] = None,
        retry_count: int = 20,
        sleep_time: float = 0.5,
    ) -> str:
        logging.debug(f"Executing query {sql} on {self.name}")
        result = None
        for i in range(retry_count):
            try:
                result = self.client.query_and_get_error(
                    sql,
                    stdin=stdin,
                    timeout=timeout,
                    settings=settings,
                    user=user,
                    password=password,
                    database=database,
                )
                time.sleep(sleep_time)
            except QueryRuntimeException as ex:
                logging.debug(f"Retry {i + 1} got exception {ex}")
                time.sleep(sleep_time)

        if result is not None:
            return result
        raise Exception(f"Query {sql} did not fail")

    # The same as query_and_get_error but ignores successful query.
    def query_and_get_answer_with_error(
        self,
        sql: str,
        stdin: tp.Optional[str] = None,
        timeout: tp.Optional[float] = None,
        settings: tp.Optional[tp.Dict] = None,
        user: tp.Optional[str] = None,
        password: tp.Optional[str] = None,
        database: tp.Optional[str] = None,
    ) -> tp.Tuple[str, str]:
        logging.debug(f"Executing query {sql} on {self.name}")
        return self.client.query_and_get_answer_with_error(
            sql,
            stdin=stdin,
            timeout=timeout,
            settings=settings,
            user=user,
            password=password,
            database=database,
        )

    # Connects to the instance via HTTP interface, sends a query and returns the answer
    def http_query(
        self,
        sql: str,
        data: tp.Optional[tp.Union[tp.Dict, bytes]] = None,
        method: tp.Optional[str] = None,
        params: tp.Optional[tp.Dict] = None,
        user: tp.Optional[str] = None,
        password: tp.Optional[str] = None,
        port: int = 8123,
        timeout: tp.Optional[float] = None,
        retry_strategy: tp.Optional[Retry] = None,
        content: bool = False,
    ) -> str:
        output, error = self.http_query_and_get_answer_with_error(
            sql,
            data=data,
            method=method,
            params=params,
            user=user,
            password=password,
            port=port,
            timeout=timeout,
            retry_strategy=retry_strategy,
            content=content,
        )

        if error:
            raise Exception("ClickHouse HTTP server returned " + error)

        return output

    # Connects to the instance via HTTP interface, sends a query, expects an error and return the error message
    def http_query_and_get_error(
        self,
        sql: str,
        data: tp.Optional[tp.Union[tp.Dict, bytes]] = None,
        method: tp.Optional[str] = None,
        params: tp.Optional[tp.Dict] = None,
        user: tp.Optional[str] = None,
        password: tp.Optional[str] = None,
        port: int = 8123,
        timeout: tp.Optional[float] = None,
        retry_strategy: tp.Optional[Retry] = None,
    ) -> str:
        output, error = self.http_query_and_get_answer_with_error(
            sql,
            data=data,
            method=method,
            params=params,
            user=user,
            password=password,
            port=port,
            timeout=timeout,
            retry_strategy=retry_strategy,
        )

        if not error:
            raise Exception(
                "ClickHouse HTTP server is expected to fail, but succeeded: " + output
            )

        return error

    # Connects to the instance via HTTP interface, sends a query and returns both the answer and the error message
    # as a tuple (output, error).
    def http_query_and_get_answer_with_error(
        self,
        sql: str,
        data: tp.Optional[tp.Union[tp.Dict, bytes]] = None,
        method: tp.Optional[str] = None,
        params: tp.Optional[tp.Dict] = None,
        user: tp.Optional[str] = None,
        password: tp.Optional[str] = None,
        port: int = 8123,
        timeout: tp.Optional[float] = None,
        retry_strategy: tp.Optional[Retry] = None,
        content: bool = False,
    ) -> tp.Tuple[tp.Optional[str], tp.Optional[str]]:
        logging.debug(f"Executing query {sql} on {self.name} via HTTP interface")
        if params is None:
            params = {}
        else:
            params = params.copy()

        if sql is not None:
            params["query"] = sql

        auth = None
        if user and password:
            auth = requests.auth.HTTPBasicAuth(user, password)
        elif user:
            auth = requests.auth.HTTPBasicAuth(user, "")
        url = f"http://{self.ip_address}:{port}/?" + urllib.parse.urlencode(params)

        if retry_strategy is None:
            requester = requests
        else:
            adapter = requests.adapters.HTTPAdapter(max_retries=retry_strategy)
            requester = requests.Session()
            requester.mount("https://", adapter)
            requester.mount("http://", adapter)

        if method is None:
            method = "POST" if data else "GET"

        r = requester.request(method, url, data=data, auth=auth, timeout=timeout)

        if r.ok:
            return r.content if content else r.text, None

        code = r.status_code
        return None, f"{code} {http.client.responses[code]}: {r.text}"

    # Connects to the instance via HTTP interface, sends a query and returns the answer
    def http_request(
        self,
        url: str,
        method: str = "GET",
        params: tp.Optional[tp.Dict] = None,
        data: tp.Optional[tp.Union[tp.Dict, bytes]] = None,
        headers: tp.Optional[tp.Dict] = None,
    ) -> requests.Response:
        logging.debug(f"Sending HTTP request {url} to {self.name}")
        url = "http://" + self.ip_address + ":8123/" + url
        return requests.request(
            method=method, url=url, params=params, data=data, headers=headers
        )

    def stop_clickhouse(self, stop_wait_sec: float = 30, kill: bool = False) -> None:
        if not self.stay_alive:
            raise Exception(
                "clickhouse can be stopped only with stay_alive=True instance"
            )
        try:
            ps_clickhouse = self.exec_in_container(
                ["bash", "-c", "ps -C clickhouse"], nothrow=True, user="root"
            )
            if ps_clickhouse == "  PID TTY      STAT   TIME COMMAND":
                logging.warning("ClickHouse process already stopped")
                return

            self.exec_in_container(
                ["bash", "-c", "pkill {} clickhouse".format("-9" if kill else "")],
                user="root",
            )

            start_time = time.time()
            stopped = False
            while time.time() <= start_time + stop_wait_sec:
                pid = self.get_process_pid("clickhouse")
                if pid is None:
                    stopped = True
                    break
                else:
                    time.sleep(1)

            if not stopped:
                pid = self.get_process_pid("clickhouse")
                if pid is not None:
                    logging.warning(
                        f"Force kill clickhouse in stop_clickhouse. ps:{pid}"
                    )
                    self.exec_in_container(
                        [
                            "bash",
                            "-c",
                            f"gdb -batch -ex 'thread apply all bt full' -p {pid} > {os.path.join(self.path, 'logs/stdout.log')}",
                        ],
                        user="root",
                    )
                    self.stop_clickhouse(kill=True)
                else:
                    ps_all = self.exec_in_container(
                        ["bash", "-c", "ps aux"], nothrow=True, user="root"
                    )
                    logging.warning(
                        f"We want force stop clickhouse, but no clickhouse-server is running\n{ps_all}"
                    )
                    return
        except Exception as ex:
            logging.warning(f"Stop ClickHouse raised an error {ex}")

    def start_clickhouse(self, start_wait_sec: float = 60, retry_start: bool = True) -> None:
        if not self.stay_alive:
            raise Exception(
                "ClickHouse can be started again only with stay_alive=True instance"
            )
        start_time = time.time()
        time_to_sleep = 0.5

        while start_time + start_wait_sec >= time.time():
            # sometimes after SIGKILL (hard reset) server may refuse to start for some time
            # for different reasons.
            pid = self.get_process_pid("clickhouse")
            if pid is None:
                logging.debug("No clickhouse process running. Start new one.")
                self.exec_in_container(
                    ["bash", "-c", f"{self.clickhouse_start_command} --daemon"],
                    user=str(os.getuid()),
                )
                time.sleep(1)
                continue
            else:
                logging.debug("Clickhouse process running.")
                try:
                    self.wait_start(start_wait_sec + start_time - time.time())
                    return
                except Exception:
                    logging.warning(
                        f"Current start attempt failed. Will kill {pid} just in case."
                    )
                    self.exec_in_container(
                        ["bash", "-c", f"kill -9 {pid}"], user="root", nothrow=True
                    )
                    if not retry_start:
                        raise
                    time.sleep(time_to_sleep)

        raise Exception("Cannot start ClickHouse, see additional info in logs")

    def wait_start(self, start_wait_sec: float) -> None:
        start_time = time.time()
        while True:
            try:
                pid = self.get_process_pid("clickhouse")
                if pid is None:
                    raise Exception("ClickHouse server is not running. Check logs.")
                exec_query_with_retry(self, "select 20", retry_count=10, silent=True)
                return
            except QueryRuntimeException as err:
                last_err = err
                pid = self.get_process_pid("clickhouse")
                if pid is not None:
                    logging.warning(f"ERROR {err}")
                else:
                    raise Exception("ClickHouse server is not running. Check logs.")

            if time.time() > start_time + start_wait_sec:
                break

        logging.error(
            f"No time left to start. But process is still running. Will dump threads."
        )

        ps_clickhouse = self.exec_in_container(
            ["bash", "-c", "ps -C clickhouse"], nothrow=True, user="root"
        )
        logging.info(f"PS RESULT:\n{ps_clickhouse}")
        pid = self.get_process_pid("clickhouse")
        if pid is not None:
            self.exec_in_container(
                ["bash", "-c", f"gdb -batch -ex 'thread apply all bt full' -p {pid}"],
                user="root",
            )
        if last_err is not None:
            raise last_err

    def restart_clickhouse(self, stop_start_wait_sec: float = 60, kill: bool = False) -> None:
        self.stop_clickhouse(stop_start_wait_sec, kill)
        self.start_clickhouse(stop_start_wait_sec)

    def exec_in_container(
        self, cmd: tp.List[str], detach: bool = False, nothrow: bool = False, **kwargs
    ) -> str:
        return self.cluster.exec_in_container(
            self.docker_id, cmd, detach, nothrow, **kwargs
        )

    def rotate_logs(self) -> None:
        self.exec_in_container(
            ["bash", "-c", f"kill -HUP {self.get_process_pid('clickhouse server')}"],
            user="root",
        )

    def contains_in_log(
        self,
        substring: str,
        from_host: bool = False,
        filename: str = "clickhouse-server.log",
    ) -> bool:
        if from_host:
            # We check fist file exists but want to look for all rotated logs as well
            result = subprocess_check_call(
                [
                    "bash",
                    "-c",
                    f'[ -f {self.logs_dir}/{filename} ] && zgrep -aH "{substring}" {self.logs_dir}/{filename}* || true',
                ]
            )
        else:
            result = self.exec_in_container(
                [
                    "bash",
                    "-c",
                    f'[ -f /var/log/clickhouse-server/{filename} ] && zgrep -aH "{substring}" /var/log/clickhouse-server/{filename} || true',
                ]
            )
        return len(result) > 0

    def grep_in_log(
        self,
        substring: str,
        from_host: bool = False,
        filename: str = "clickhouse-server.log",
        after: tp.Optional[str] = None,
    ) -> str:
        logging.debug(f"grep in log called %s", substring)
        if after is not None:
            after_opt = f"-A{after}"
        else:
            after_opt = ""

        if from_host:
            # We check fist file exists but want to look for all rotated logs as well
            result = subprocess_check_call(
                [
                    "bash",
                    "-c",
                    f'[ -f {self.logs_dir}/{filename} ] && zgrep {after_opt} -a "{substring}" {self.logs_dir}/{filename}* || true',
                ]
            )
        else:
            result = self.exec_in_container(
                [
                    "bash",
                    "-c",
                    f'[ -f /var/log/clickhouse-server/{filename} ] && zgrep {after_opt} -a "{substring}" /var/log/clickhouse-server/{filename}* || true',
                ]
            )

        logging.debug("grep result %s", result)
        return result

    def count_in_log(self, substring: str) -> str:
        result = self.exec_in_container(
            [
                "bash",
                "-c",
                'grep -a "{}" /var/log/clickhouse-server/clickhouse-server.log | wc -l'.format(
                    substring
                ),
            ]
        )
        return result

    def wait_for_log_line(
        self,
        regexp: str,
        filename: str = "/var/log/clickhouse-server/clickhouse-server.log",
        timeout: float = 30,
        repetitions: int = 1,
        look_behind_lines: int = 100,
    ) -> float:
        start_time = time.time()
        result = self.exec_in_container(
            [
                "bash",
                "-c",
                f'timeout {timeout} tail -Fn{look_behind_lines} "{filename}" | grep -Em {repetitions} {shlex.quote(regexp)}',
            ]
        )

        # if repetitions>1 grep will return success even if not enough lines were collected,
        if repetitions > 1 and len(result.splitlines()) < repetitions:
            logging.debug(
                f"wait_for_log_line: those lines were found during {timeout} seconds:"
            )
            logging.debug(result)
            raise Exception(
                f"wait_for_log_line: Not enough repetitions: {len(result.splitlines())} found, while {repetitions} expected"
            )

        wait_duration = time.time() - start_time

        logging.debug(
            f'{repetitions} log line(s) matching "{regexp}" appeared in a {wait_duration:.3f} seconds'
        )
        return wait_duration

    def path_exists(self, path: str) -> bool:
        return (
            self.exec_in_container(
                [
                    "bash",
                    "-c",
                    f"echo $(if [ -e '{path}' ]; then echo 'yes'; else echo 'no'; fi)",
                ]
            )
            == "yes\n"
        )

    def copy_file_to_container(self, local_path: str, dest_path: str) -> None:
        return self.cluster.copy_file_to_container(
            self.docker_id, local_path, dest_path
        )

    def get_process_pid(self, process_name: str) -> tp.Optional[int]:
        output = self.exec_in_container(
            [
                "bash",
                "-c",
                f"ps ax | grep '{process_name}' | grep -v 'grep' | grep -v 'coproc' | grep -v 'bash -c' | awk '{{print $1}}'",
            ]
        )
        if output:
            try:
                pid = int(output.split("\n")[0].strip())
                return pid
            except:
                return None
        return None

    def restart_with_original_version(
        self,
        stop_start_wait_sec: float = 300,
        callback_onstop: tp.Optional[OnStopCallback] = None,
        signal: int = 15,
    ) -> None:
        begin_time = time.time()
        if not self.stay_alive:
            raise Exception("Cannot restart not stay alive container")
        self.exec_in_container(
            ["bash", "-c", f"pkill -{signal} clickhouse"], user="root"
        )
        retries = int(stop_start_wait_sec / 0.5)
        local_counter = 0
        # wait stop
        while local_counter < retries:
            if not self.get_process_pid("clickhouse server"):
                break
            time.sleep(0.5)
            local_counter += 1

        # force kill if server hangs
        if self.get_process_pid("clickhouse server"):
            # server can die before kill, so don't throw exception, it's expected
            self.exec_in_container(
                ["bash", "-c", "pkill -9 clickhouse"],
                nothrow=True,
                user="root",
            )

        if callback_onstop:
            callback_onstop(self)
        self.exec_in_container(
            [
                "bash",
                "-c",
                "echo 'restart_with_original_version: From version' && /usr/bin/clickhouse server --version && echo 'To version' && /usr/share/clickhouse_original server --version",
            ]
        )
        self.exec_in_container(
            [
                "bash",
                "-c",
                "cp /usr/share/clickhouse_original /usr/bin/clickhouse && chmod 777 /usr/bin/clickhouse",
            ],
            user="root",
        )
        self.exec_in_container(
            ["bash", "-c", f"{self.clickhouse_start_command} --daemon"],
            user=str(os.getuid()),
        )

        # wait start
        time_left = begin_time + stop_start_wait_sec - time.time()
        if time_left <= 0:
            raise Exception(f"No time left during restart")
        else:
            self.wait_start(time_left)

    def restart_with_latest_version(
        self,
        stop_start_wait_sec: float = 300,
        callback_onstop: tp.Optional[OnStopCallback] = None,
        signal: int = 15,
        fix_metadata: bool = False,
    ) -> None:
        begin_time = time.time()
        if not self.stay_alive:
            raise Exception("Cannot restart not stay alive container")
        self.exec_in_container(
            ["bash", "-c", "pkill -{} clickhouse".format(signal)], user="root"
        )
        retries = int(stop_start_wait_sec / 0.5)
        local_counter = 0
        # wait stop
        while local_counter < retries:
            if not self.get_process_pid("clickhouse server"):
                break
            time.sleep(0.5)
            local_counter += 1

        # force kill if server hangs
        if self.get_process_pid("clickhouse server"):
            # server can die before kill, so don't throw exception, it's expected
            self.exec_in_container(
                ["bash", "-c", "pkill -{} clickhouse".format(9)],
                nothrow=True,
                user="root",
            )

        if callback_onstop:
            callback_onstop(self)
        self.exec_in_container(
            ["bash", "-c", "cp /usr/bin/clickhouse /usr/share/clickhouse_original"],
            user="root",
        )
        self.exec_in_container(
            [
                "bash",
                "-c",
                "cp /usr/share/clickhouse_fresh /usr/bin/clickhouse && chmod 777 /usr/bin/clickhouse",
            ],
            user="root",
        )
        self.exec_in_container(
            [
                "bash",
                "-c",
                "echo 'restart_with_latest_version: From version' && /usr/share/clickhouse_original server --version && echo 'To version' /usr/share/clickhouse_fresh server --version",
            ]
        )
        if fix_metadata:
            # Versions older than 20.7 might not create .sql file for system and default database
            # Create it manually if upgrading from older version
            self.exec_in_container(
                [
                    "bash",
                    "-c",
                    "echo 'ATTACH DATABASE system ENGINE=Ordinary' > /var/lib/clickhouse/metadata/system.sql",
                ]
            )
            self.exec_in_container(
                [
                    "bash",
                    "-c",
                    "echo 'ATTACH DATABASE system ENGINE=Ordinary' > /var/lib/clickhouse/metadata/default.sql",
                ]
            )
        self.exec_in_container(
            ["bash", "-c", "{} --daemon".format(self.clickhouse_start_command)],
            user=str(os.getuid()),
        )

        # wait start
        time_left = begin_time + stop_start_wait_sec - time.time()
        if time_left <= 0:
            raise Exception(f"No time left during restart")
        else:
            self.wait_start(time_left)

    def get_docker_handle(self) -> docker.models.containers.Container:
        return self.cluster.get_docker_handle(self.docker_id)

    def stop(self) -> None:
        self.get_docker_handle().stop()

    def start(self) -> None:
        self.get_docker_handle().start()

    def wait_for_start(
        self,
        start_timeout: tp.Optional[float] = None,
        connection_timeout: tp.Optional[float] = None,
    ) -> None:
        handle = self.get_docker_handle()

        if start_timeout is None or start_timeout <= 0:
            raise Exception("Invalid timeout: {}".format(start_timeout))

        if connection_timeout is not None and connection_timeout < start_timeout:
            raise Exception(
                "Connection timeout {} should be grater then start timeout {}".format(
                    connection_timeout, start_timeout
                )
            )

        start_time = time.time()
        prev_rows_in_log = 0

        def has_new_rows_in_log():
            nonlocal prev_rows_in_log
            try:
                rows_in_log = int(self.count_in_log(".*").strip())
                res = rows_in_log > prev_rows_in_log
                prev_rows_in_log = rows_in_log
                return res
            except ValueError:
                return False

        while True:
            handle.reload()
            status = handle.status
            if status == "exited":
                raise Exception(
                    f"Instance `{self.name}' failed to start. Container status: {status}, logs: {handle.logs().decode('utf-8')}"
                )

            deadline = start_time + start_timeout
            # It is possible that server starts slowly.
            # If container is running, and there is some progress in log, check connection_timeout.
            if (
                connection_timeout is not None
                and status == "running"
                and has_new_rows_in_log()
            ):
                deadline = start_time + connection_timeout

            current_time = time.time()
            if current_time >= deadline:
                raise Exception(
                    f"Timed out while waiting for instance `{self.name}' with ip address {self.ip_address} to start. "
                    f"Container status: {status}, logs: {handle.logs().decode('utf-8')}"
                )

            socket_timeout = min(start_timeout, deadline - current_time)

            # Repeatedly poll the instance address until there is something that listens there.
            # Usually it means that ClickHouse is ready to accept queries.
            with socket.socket(socket.AF_INET, socket.SOCK_STREAM) as sock:
                try:
                    sock.settimeout(socket_timeout)
                    sock.connect((self.ip_address, 9000))
                    self.is_up = True
                    return
                except socket.timeout:
                    continue
                except socket.error as e:
                    if (
                        e.errno == errno.ECONNREFUSED
                        or e.errno == errno.EHOSTUNREACH
                        or e.errno == errno.ENETUNREACH
                    ):
                        time.sleep(0.1)
                    else:
                        raise

    def dict_to_xml(self, dictionary: tp.Dict) -> str:
        xml_str = dict2xml(
            dictionary, wrap=self.config_root_name, indent="  ", newlines=True
        )
        return xml_str

    @property
    def odbc_drivers(self) -> tp.Dict[str, tp.Dict[str, str]]:
        if self.odbc_ini_path:
            return {
                "SQLite3": {
                    "DSN": "sqlite3_odbc",
                    "Database": "/tmp/sqliteodbc",
                    "Driver": "/usr/lib/x86_64-linux-gnu/odbc/libsqlite3odbc.so",
                    "Setup": "/usr/lib/x86_64-linux-gnu/odbc/libsqlite3odbc.so",
                },
                "MySQL": {
                    "DSN": "mysql_odbc",
                    "Driver": "/usr/lib/x86_64-linux-gnu/odbc/libmyodbc.so",
                    "Database": config_cluster.odbc_mysql_db,
                    "Uid": config_cluster.odbc_mysql_uid,
                    "Pwd": config_cluster.odbc_mysql_pass,
                    "Server": self.cluster.mysql_host,
                },
                "PostgreSQL": {
                    "DSN": "postgresql_odbc",
                    "Database": config_cluster.odbc_psql_db,
                    "UserName": config_cluster.odbc_psql_user,
                    "Password": config_cluster.odbc_psql_pass,
                    "Port": str(self.cluster.postgres_port),
                    "Servername": self.cluster.postgres_host,
                    "Protocol": "9.3",
                    "ReadOnly": "No",
                    "RowVersioning": "No",
                    "ShowSystemTables": "No",
                    "Driver": "/usr/lib/x86_64-linux-gnu/odbc/psqlodbca.so",
                    "Setup": "/usr/lib/x86_64-linux-gnu/odbc/libodbcpsqlS.so",
                    "ConnSettings": "",
                },
            }
        else:
            return {}

    def _create_odbc_config_file(self) -> None:
        with open(self.odbc_ini_path.split(":")[0], "w") as f:
            for driver_setup in self.odbc_drivers.values():
                f.write(f"[{driver_setup['DNS']}]\n")
                for key, value in driver_setup.items():
                    if key != "DSN":
                        f.write(f"{key}={value}\n")

    def replace_config(self, path_to_config: str, replacement: str) -> None:
        self.exec_in_container(
            ["bash", "-c", f"echo '{replacement}' > {path_to_config}"]
        )

    def replace_in_config(self, path_to_config, replace, replacement) -> None:
        self.exec_in_container(
            ["bash", "-c", f"sed -i 's/{replace}/{replacement}/g' {path_to_config}"]
        )

    def create_dir(self) -> None:
        """Create the instance directory and all the needed files there."""

        os.makedirs(self.path)

        instance_config_dir = p.abspath(p.join(self.path, "configs"))
        os.makedirs(instance_config_dir)

        print(
            f"Copy common default production configuration from {self.base_config_dir}. Files: {self.main_config_name}, {self.users_config_name}"
        )

        shutil.copyfile(
            p.join(self.base_config_dir, self.main_config_name),
            p.join(instance_config_dir, self.main_config_name),
        )
        shutil.copyfile(
            p.join(self.base_config_dir, self.users_config_name),
            p.join(instance_config_dir, self.users_config_name),
        )

        logging.debug("Create directory for configuration generated in this helper")
        # used by all utils with any config
        conf_d_dir = p.abspath(p.join(instance_config_dir, "conf.d"))
        os.mkdir(conf_d_dir)

        logging.debug("Create directory for common tests configuration")
        # used by server with main config.xml
        self.config_d_dir = p.abspath(p.join(instance_config_dir, "config.d"))
        os.mkdir(self.config_d_dir)
        users_d_dir = p.abspath(p.join(instance_config_dir, "users.d"))
        os.mkdir(users_d_dir)
        dictionaries_dir = p.abspath(p.join(instance_config_dir, "dictionaries"))
        os.mkdir(dictionaries_dir)
        extra_conf_dir = p.abspath(p.join(instance_config_dir, "extra_conf.d"))
        os.mkdir(extra_conf_dir)

        def write_embedded_config(name, dest_dir, fix_log_level=False):
            with open(p.join(HELPERS_DIR, name), "r") as f:
                data = f.read()
                data = data.replace("clickhouse", self.config_root_name)
                if fix_log_level:
                    data = data.replace("<level>test</level>", "<level>trace</level>")
                with open(p.join(dest_dir, name), "w") as r:
                    r.write(data)

        logging.debug("Copy common configuration from helpers")
        # The file is named with 0_ prefix to be processed before other configuration overloads.
        if self.copy_common_configs:
            need_fix_log_level = self.tag != "latest"
            write_embedded_config(
                "0_common_instance_config.xml", self.config_d_dir, need_fix_log_level
            )

        write_embedded_config("0_common_instance_users.xml", users_d_dir)

        if len(self.custom_dictionaries_paths):
            write_embedded_config("0_common_enable_dictionaries.xml", self.config_d_dir)

        logging.debug("Generate and write macros file")
        macros = self.macros.copy()
        macros["instance"] = self.name
        with open(p.join(conf_d_dir, "macros.xml"), "w") as macros_config:
            macros_config.write(self.dict_to_xml({"macros": macros}))

        # Put ZooKeeper config
        if self.with_zookeeper:
            shutil.copy(self.zookeeper_config_path, conf_d_dir)

        if (
            self.with_kerberized_kafka
            or self.with_kerberized_hdfs
            or self.with_kerberos_kdc
        ):
            if self.with_kerberos_kdc:
                base_secrets_dir = self.cluster.instances_dir
            else:
                base_secrets_dir = self.path
            shutil.copytree(
                self.kerberos_secrets_dir,
                p.abspath(p.join(base_secrets_dir, "secrets")),
                dirs_exist_ok=True,
            )

        if self.with_coredns:
            shutil.copytree(
                self.coredns_config_dir, p.abspath(p.join(self.path, "coredns_config"))
            )

        # Copy config.d configs
        logging.debug(
            f"Copy custom test config files {self.custom_main_config_paths} to {self.config_d_dir}"
        )
        for path in self.custom_main_config_paths:
            shutil.copy(path, self.config_d_dir)

        # Copy users.d configs
        for path in self.custom_user_config_paths:
            shutil.copy(path, users_d_dir)

        # Copy dictionaries configs to configs/dictionaries
        for path in self.custom_dictionaries_paths:
            shutil.copy(path, dictionaries_dir)
        for path in self.custom_extra_config_paths:
            shutil.copy(path, extra_conf_dir)

        db_dir = p.abspath(p.join(self.path, "database"))
        logging.debug(f"Setup database dir {db_dir}")
        if self.clickhouse_path_dir is not None:
            logging.debug(f"Database files taken from {self.clickhouse_path_dir}")
            shutil.copytree(self.clickhouse_path_dir, db_dir)
            logging.debug(
                f"Database copied from {self.clickhouse_path_dir} to {db_dir}"
            )
        else:
            os.mkdir(db_dir)

        logs_dir = p.abspath(p.join(self.path, "logs"))
        logging.debug(f"Setup logs dir {logs_dir}")
        os.mkdir(logs_dir)
        self.logs_dir = logs_dir

        depends_on = []

        if self.with_mysql_client:
            depends_on.append(self.cluster.mysql_client_host)

        if self.with_mysql:
            depends_on.append("mysql57")

        if self.with_mysql8:
            depends_on.append("mysql80")

        if self.with_mysql_cluster:
            depends_on.append("mysql57")
            depends_on.append("mysql2")
            depends_on.append("mysql3")
            depends_on.append("mysql4")

        if self.with_postgres_cluster:
            depends_on.append("postgres2")
            depends_on.append("postgres3")
            depends_on.append("postgres4")

        if self.with_kafka:
            depends_on.append("kafka1")
            depends_on.append("schema-registry")

        if self.with_kerberized_kafka:
            depends_on.append("kerberized_kafka1")

        if self.with_kerberos_kdc:
            depends_on.append("kerberoskdc")

        if self.with_kerberized_hdfs:
            depends_on.append("kerberizedhdfs1")

        if self.with_rabbitmq:
            depends_on.append("rabbitmq1")

        if self.with_nats:
            depends_on.append("nats1")

        if self.with_zookeeper:
            depends_on.append("zoo1")
            depends_on.append("zoo2")
            depends_on.append("zoo3")

        if self.with_minio:
            depends_on.append("minio1")

        if self.with_azurite:
            depends_on.append("azurite1")

        self.cluster.env_variables.update(self.env_variables)

        odbc_ini_path = ""
        if self.odbc_ini_path:
            self._create_odbc_config_file()
            odbc_ini_path = "- " + self.odbc_ini_path

        entrypoint_cmd = self.clickhouse_start_command

        if self.stay_alive:
            entrypoint_cmd = CLICKHOUSE_STAY_ALIVE_COMMAND.replace(
                "{main_config_file}", self.main_config_name
            )
        else:
            entrypoint_cmd = (
                "["
                + ", ".join(map(lambda x: '"' + x + '"', entrypoint_cmd.split()))
                + "]"
            )

        logging.debug("Entrypoint cmd: {}".format(entrypoint_cmd))

        networks = app_net = ipv4_address = ipv6_address = net_aliases = net_alias1 = ""
        if (
            self.ipv4_address is not None
            or self.ipv6_address is not None
            or self.hostname != self.name
        ):
            networks = "networks:"
            app_net = "default:"
            if self.ipv4_address is not None:
                ipv4_address = "ipv4_address: " + self.ipv4_address
            if self.ipv6_address is not None:
                ipv6_address = "ipv6_address: " + self.ipv6_address
            if self.hostname != self.name:
                net_aliases = "aliases:"
                net_alias1 = "- " + self.hostname

        if not self.with_installed_binary:
            binary_volume = "- " + self.server_bin_path + ":/usr/bin/clickhouse"
            odbc_bridge_volume = (
                "- " + self.odbc_bridge_bin_path + ":/usr/bin/clickhouse-odbc-bridge"
            )
            library_bridge_volume = (
                "- "
                + self.library_bridge_bin_path
                + ":/usr/bin/clickhouse-library-bridge"
            )
        else:
            binary_volume = "- " + self.server_bin_path + ":/usr/share/clickhouse_fresh"
            odbc_bridge_volume = (
                "- "
                + self.odbc_bridge_bin_path
                + ":/usr/share/clickhouse-odbc-bridge_fresh"
            )
            library_bridge_volume = (
                "- "
                + self.library_bridge_bin_path
                + ":/usr/share/clickhouse-library-bridge_fresh"
            )

        external_dirs_volumes = ""
        if self.external_dirs:
            for external_dir in self.external_dirs:
                external_dir_abs_path = p.abspath(
                    p.join(self.cluster.instances_dir, external_dir.lstrip("/"))
                )
                logging.info(f"external_dir_abs_path={external_dir_abs_path}")
                os.makedirs(external_dir_abs_path, exist_ok=True)
                external_dirs_volumes += (
                    "- " + external_dir_abs_path + ":" + external_dir + "\n"
                )

        with open(self.docker_compose_path, "w") as docker_compose:
            docker_compose.write(
                DOCKER_COMPOSE_TEMPLATE.format(
                    image=self.image,
                    tag=self.tag,
                    name=self.name,
                    hostname=self.hostname,
                    binary_volume=binary_volume,
                    odbc_bridge_volume=odbc_bridge_volume,
                    library_bridge_volume=library_bridge_volume,
                    instance_config_dir=instance_config_dir,
                    config_d_dir=self.config_d_dir,
                    db_dir=db_dir,
                    external_dirs_volumes=external_dirs_volumes,
                    tmpfs=str(self.tmpfs),
                    logs_dir=logs_dir,
                    depends_on=str(depends_on),
                    user=os.getuid(),
                    env_file=self.env_file,
                    odbc_ini_path=odbc_ini_path,
                    keytab_path=self.keytab_path,
                    krb5_conf=self.krb5_conf,
                    entrypoint_cmd=entrypoint_cmd,
                    networks=networks,
                    app_net=app_net,
                    ipv4_address=ipv4_address,
                    ipv6_address=ipv6_address,
                    net_aliases=net_aliases,
                    net_alias1=net_alias1,
                )
            )

    def wait_for_path_exists(self, path: str, seconds: int) -> None:
        while seconds > 0:
            seconds -= 1
            if self.path_exists(path):
                return
            time.sleep(1)

    def get_backuped_s3_objects(self, disk: str, backup_name: str) -> tp.List[str]:
        path = f"/var/lib/clickhouse/disks/{disk}/shadow/{backup_name}/store"
        self.wait_for_path_exists(path, 10)
        return self.get_s3_objects(path)

    def get_s3_objects(self, path: str) -> tp.List[str]:
        command = [
            "find",
            path,
            "-type",
            "f",
            "-exec",
            "grep",
            "-o",
            "r[01]\\{64\\}-file-[[:lower:]]\\{32\\}",
            "{}",
            ";",
        ]

        return self.exec_in_container(command).split("\n")

    def get_s3_data_objects(self, path: str) -> tp.List[str]:
        command = [
            "find",
            path,
            "-type",
            "f",
            "-name",
            "*.bin",
            "-exec",
            "grep",
            "-o",
            "r[01]\\{64\\}-file-[[:lower:]]\\{32\\}",
            "{}",
            ";",
        ]
        return self.exec_in_container(command).split("\n")

    def get_table_objects(self, table: str, database: tp.Optional[str] = None) -> tp.List[str]:
        objects = []
        database_query = ""
        if database:
            database_query = f"AND database='{database}'"
        data_paths = self.query(
            f"""
            SELECT arrayJoin(data_paths)
            FROM system.tables
            WHERE name='{table}'
            {database_query}
            """
        )
        paths = data_paths.split("\n")
        for path in paths:
            if path:
                objects = objects + self.get_s3_data_objects(path)
        return objects

    def create_format_schema(self, file_name: str, content: str) -> None:
        self.exec_in_container(
            [
                "bash",
                "-c",
                "echo '{}' > {}".format(
                    content, "/var/lib/clickhouse/format_schemas/" + file_name
                ),
            ]
        )


class ClickHouseKiller(object):
    def __init__(self, clickhouse_node):
        self.clickhouse_node = clickhouse_node

    def __enter__(self):
        self.clickhouse_node.stop_clickhouse(kill=True)

    def __exit__(self, exc_type, exc_val, exc_tb):
        self.clickhouse_node.start_clickhouse()<|MERGE_RESOLUTION|>--- conflicted
+++ resolved
@@ -3187,11 +3187,8 @@
         config_root_name: str = "clickhouse",
         extra_configs: tp.Optional[tp.List[str]] = None,
     ):
-<<<<<<< HEAD
         extra_configs = extra_configs or []
 
-=======
->>>>>>> 0f98ee16
         self.name = name
         self.base_cmd = cluster.base_cmd
         self.docker_id = cluster.get_instance_docker_id(self.name)
