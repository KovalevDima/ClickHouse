#!/usr/bin/env python3

# pylint: disable=too-many-return-statements
# pylint: disable=global-variable-not-assigned
# pylint: disable=global-statement
# pylint: disable=too-many-lines
# pylint: disable=anomalous-backslash-in-string
# pylint: disable=protected-access

import copy
import enum
import glob

# Not requests, to avoid requiring extra dependency.
import http.client
import io
import itertools
import json
import math
import multiprocessing
import os
import os.path
import platform
import random
import re
import shutil
import signal
import socket
import string
import subprocess
import sys
import tempfile
import traceback
import urllib.parse

# for crc32
import zlib
from argparse import ArgumentParser
from ast import literal_eval as make_tuple
from contextlib import redirect_stdout
from datetime import datetime, timedelta
from errno import ESRCH
from subprocess import PIPE, Popen
from time import sleep, time
from typing import Dict, List, Optional, Set, Tuple, Union

from cpuinfo import get_cpu_info

try:
    import termcolor  # type: ignore
except ImportError:
    termcolor = None


USE_JINJA = True
try:
    import jinja2
except ImportError:
    USE_JINJA = False
    print("WARNING: jinja2 not installed! Template tests will be skipped.")

MESSAGES_TO_RETRY = [
    "ConnectionPoolWithFailover: Connection failed at try",
    "DB::Exception: New table appeared in database being dropped or detached. Try again",
    "is already started to be removing by another replica right now",
    # This is from LSan, and it indicates its own internal problem:
    "Unable to get registers from thread",
]

MAX_RETRIES = 3

TEST_FILE_EXTENSIONS = [".sql", ".sql.j2", ".sh", ".py", ".expect"]

VERSION_PATTERN = r"^((\d+\.)?(\d+\.)?(\d+\.)?\d+)$"

TEST_MAX_RUN_TIME_IN_SECONDS = 180


class SharedEngineReplacer:
    ENGINES_NON_REPLICATED_REGEXP = r"[ =]((Collapsing|VersionedCollapsing|Summing|Replacing|Aggregating|)MergeTree\(?\)?)"
    ENGINES_MAPPING_REPLICATED = [
        ("ReplicatedMergeTree", "SharedMergeTree"),
        ("ReplicatedCollapsingMergeTree", "SharedCollapsingMergeTree"),
        (
            "ReplicatedVersionedCollapsingMergeTree",
            "SharedVersionedCollapsingMergeTree",
        ),
        ("ReplicatedSummingMergeTree", "SharedSummingMergeTree"),
        ("ReplicatedReplacingMergeTree", "SharedReplacingMergeTree"),
        ("ReplicatedAggregatingMergeTree", "SharedAggregatingMergeTree"),
    ]
    NEW_SYNTAX_REPLICATED_MERGE_TREE_RE = (
        r"Replicated[a-zA-Z]*MergeTree\((\\?'.*\\?')?,?(\\?'.*\\?')?[a-zA-Z, _}{]*\)"
    )
    OLD_SYNTAX_OR_ARGUMENTS_RE = r"Tree\(.*[0-9]+.*\)"

    def _check_replicad_new_syntax(self, line):
        return re.search(self.NEW_SYNTAX_REPLICATED_MERGE_TREE_RE, line) is not None

    def _check_old_syntax_or_arguments(self, line):
        return re.search(self.OLD_SYNTAX_OR_ARGUMENTS_RE, line) is not None

    @staticmethod
    def _is_comment_line(line):
        return line.startswith("SELECT") or line.startswith("select")

    @staticmethod
    def _is_create_query(line):
        return (
            line.startswith("CREATE")
            or line.startswith("create")
            or line.startswith("ENGINE")
            or line.startswith("engine")
        )

    def _replace_non_replicated(self, line, escape_quotes, use_random_path):
        groups = re.search(self.ENGINES_NON_REPLICATED_REGEXP, line)
        if groups is not None and not self._check_old_syntax_or_arguments(line):
            non_replicated_engine = groups.groups()[0]
            basename_no_ext = os.path.splitext(os.path.basename(self.file_name))[0]
            if use_random_path:
                shared_path = "/" + os.path.join(
                    basename_no_ext.replace("_", "/"),
                    str(os.getpid()),
                    str(random.randint(1, 1000)),
                )
            else:
                shared_path = "/" + os.path.join(
                    basename_no_ext.replace("_", "/"), str(os.getpid())
                )

            if escape_quotes:
                shared_engine = (
                    "Shared"
                    + non_replicated_engine.replace("()", "")
                    + f"(\\'{shared_path}\\', \\'1\\')"
                )
            else:
                shared_engine = (
                    "Shared"
                    + non_replicated_engine.replace("()", "")
                    + f"('{shared_path}', '1')"
                )
            return line.replace(non_replicated_engine, shared_engine)

        return line

    def _need_to_replace_something(self):
        return (
            self.replace_replicated or self.replace_non_replicated
        ) and "shared_merge_tree" not in self.file_name

    def _has_show_create_table(self):
        with open(self.file_name, "r", encoding="utf-8") as f:
            return re.search("show create table", f.read(), re.IGNORECASE)

    def __init__(
        self, file_name, replace_replicated, replace_non_replicated, reference_file
    ):
        self.file_name = file_name
        self.temp_file_path = get_temp_file_path()
        self.replace_replicated = replace_replicated
        self.replace_non_replicated = replace_non_replicated

        use_random_path = not reference_file and not self._has_show_create_table()

        if not self._need_to_replace_something():
            return

        shutil.copyfile(self.file_name, self.temp_file_path)
        shutil.copymode(self.file_name, self.temp_file_path)

        with open(self.file_name, "w", newline="", encoding="utf-8") as modified:
            with open(self.temp_file_path, "r", newline="", encoding="utf-8") as source:
                for line in source:
                    if self._is_comment_line(line) or (
                        reference_file and not self._is_create_query(line)
                    ):
                        modified.write(line)
                        continue

                    if self.replace_replicated:
                        for (
                            engine_from,
                            engine_to,
                        ) in SharedEngineReplacer.ENGINES_MAPPING_REPLICATED:
                            if engine_from in line and (
                                self._check_replicad_new_syntax(line)
                                or engine_from + " " in line
                                or engine_from + ";" in line
                            ):
                                line = line.replace(engine_from, engine_to)
                                break

                    if self.replace_non_replicated:
                        line = self._replace_non_replicated(
                            line, reference_file, use_random_path
                        )

                    modified.write(line)

    def __enter__(self):
        return self

    def __exit__(self, exc_type, exc_value, exc_tb):
        if not self._need_to_replace_something():
            return
        shutil.move(self.temp_file_path, self.file_name)


def get_temp_file_path():
    return os.path.join(
        tempfile._get_default_tempdir(), next(tempfile._get_candidate_names())
    )


def stringhash(s: str) -> int:
    # default hash() function consistent
    # only during process invocation https://stackoverflow.com/a/42089311
    return zlib.crc32(s.encode("utf-8"))


def read_file_as_binary_string(file_path):
    with open(file_path, "rb") as file:
        binary_data = file.read()
    return binary_data


# First and last lines of the log
def trim_for_log(s):
    if not s:
        return s
    lines = s.splitlines()
    if len(lines) > 10000:
        separator = "-" * 40 + str(len(lines) - 10000) + " lines are hidden" + "-" * 40
        return "\n".join(lines[:5000] + [] + [separator] + [] + lines[-5000:])
    return "\n".join(lines)


def is_valid_utf_8(fname):
    try:
        with open(fname, "rb") as f:
            contents = f.read()
            contents.decode("utf-8")
            return True
    except UnicodeDecodeError:
        return False


class TestException(Exception):
    pass


class HTTPError(Exception):
    def __init__(self, message=None, code=None):
        self.message = message
        self.code = code
        super().__init__(message)

    def __str__(self):
        return f"Code: {self.code}. {self.message}"


# Helpers to execute queries via HTTP interface.
def clickhouse_execute_http(
    base_args,
    query,
    body=None,
    timeout=30,
    settings=None,
    default_format=None,
    max_http_retries=5,
    retry_error_codes=False,
):
    if base_args.secure:
        client = http.client.HTTPSConnection(
            host=base_args.tcp_host, port=base_args.http_port, timeout=timeout
        )
    else:
        client = http.client.HTTPConnection(
            host=base_args.tcp_host, port=base_args.http_port, timeout=timeout
        )

    timeout = int(timeout)
    params = {
        "query": query,
        # hung check in stress tests may remove the database,
        # hence we should use 'system'.
        "database": "system",
        "connect_timeout": timeout,
        "receive_timeout": timeout,
        "send_timeout": timeout,
        "http_connection_timeout": timeout,
        "http_receive_timeout": timeout,
        "http_send_timeout": timeout,
        "output_format_parallel_formatting": 0,
        "max_rows_to_read": 0,  # Some queries read from system.text_log which might get too big
    }
    if settings is not None:
        params.update(settings)
    if default_format is not None:
        params["default_format"] = default_format

    for i in range(max_http_retries):
        try:
            client.request(
                "POST",
                f"/?{base_args.client_options_query_str}{urllib.parse.urlencode(params)}",
                body=body,
            )
            res = client.getresponse()
            data = res.read()
            if res.status == 200 or (not retry_error_codes):
                break
        except Exception as ex:
            if i == max_http_retries - 1:
                raise ex
            client.close()
            sleep(i + 1)

    if res.status != 200:
        raise HTTPError(data.decode(), res.status)

    return data


def clickhouse_execute(
    base_args,
    query,
    body=None,
    timeout=30,
    settings=None,
    max_http_retries=5,
    retry_error_codes=False,
):
    return clickhouse_execute_http(
        base_args,
        query,
        body,
        timeout,
        settings,
        max_http_retries=max_http_retries,
        retry_error_codes=retry_error_codes,
    ).strip()


def clickhouse_execute_json(
    base_args, query, timeout=60, settings=None, max_http_retries=5
):
    data = clickhouse_execute_http(
        base_args,
        query,
        None,
        timeout,
        settings,
        "JSONEachRow",
        max_http_retries=max_http_retries,
    )
    if not data:
        return None
    rows = []
    for row in data.strip().splitlines():
        rows.append(json.loads(row))
    return rows


# Should we capture client's stacktraces via SIGTSTP
CAPTURE_CLIENT_STACKTRACE = False


def kill_process_group(pgid):
    print(f"Killing process group {pgid}")
    print(f"Processes in process group {pgid}:")
    print(
        subprocess.check_output(
            f"pgrep --pgroup {pgid} -a", shell=True, stderr=subprocess.STDOUT
        ).decode("utf-8"),
        end="",
    )
    try:
        if CAPTURE_CLIENT_STACKTRACE:
            # Let's try to dump stacktrace in client (useful to catch issues there)
            os.killpg(pgid, signal.SIGTSTP)
            # Wait some time for clickhouse utilities to gather stacktrace
            if RELEASE_NON_SANITIZED:
                sleep(0.5)
            else:
                sleep(10)
        # NOTE: this still may leave some processes, that had been
        # created by timeout(1), since it also creates new process
        # group. But this should not be a problem with default
        # options, since the default time for each test is 10min,
        # and this is way more bigger then the timeout for each
        # timeout(1) invocation.
        #
        # But as a workaround we are sending SIGTERM first, and
        # only after SIGKILL, that way timeout(1) will have an
        # ability to terminate childrens (though not always since
        # signals are asynchronous).
        os.killpg(pgid, signal.SIGTERM)
        # We need minimal delay to let processes handle SIGTERM - 0.1 (this may
        # not be enough, but at least something)
        sleep(0.1)
        os.killpg(pgid, signal.SIGKILL)
    except OSError as e:
        if e.errno == ESRCH:
            print(f"Got ESRCH while killing {pgid}. Ignoring.")
        else:
            raise
    print(f"Process group {pgid} should be killed")


def cleanup_child_processes(pid):
    print(f"Child processes of {pid}:")
    try:
        pgid = os.getpgid(os.getpid())
    except OSError as e:
        if e.errno == ESRCH:
            print(f"Process {pid} does not exist. Ignoring.")
            return
        raise
    print(
        subprocess.check_output(
            f"pgrep --parent {pid} -a", shell=True, stderr=subprocess.STDOUT
        ).decode("utf-8"),
        end="",
    )
    # Due to start_new_session=True, it is not enough to kill by PGID, we need
    # to look at children processes as well.
    # But we are hoping that nobody creates session in the tests (though it is
    # possible via timeout(), but we are assuming that they will be killed by
    # timeout).
    processes = subprocess.check_output(
        f"pgrep --parent {pid}", shell=True, stderr=subprocess.STDOUT
    )
    processes = processes.decode("utf-8")
    processes = processes.strip()
    processes = processes.split("\n")
    processes = map(lambda x: int(x.strip()), processes)
    processes = list(processes)
    for child in processes:
        child_pgid = os.getpgid(child)
        if child_pgid != pgid:
            kill_process_group(child_pgid)

    # SIGKILL should not be sent, since this will kill the script itself
    os.killpg(pgid, signal.SIGTERM)


# send signal to all processes in group to avoid hung check triggering
# (to avoid terminating clickhouse-test itself, the signal should be ignored)
def stop_tests():
    signal.signal(signal.SIGTERM, signal.SIG_IGN)
    cleanup_child_processes(os.getpid())
    signal.signal(signal.SIGTERM, signal_handler)


def get_db_engine(args, database_name):
    if args.replicated_database:
        return f" ON CLUSTER test_cluster_database_replicated \
            ENGINE=Replicated('/test/clickhouse/db/{database_name}', \
            '{{shard}}', '{{replica}}')"
    if args.db_engine:
        return " ENGINE=" + args.db_engine
    return ""  # Will use default engine


def get_create_database_settings(args, testcase_args):
    create_database_settings = {}
    if testcase_args:
        create_database_settings["log_comment"] = testcase_args.testcase_basename
    if args.db_engine == "Ordinary":
        create_database_settings["allow_deprecated_database_ordinary"] = 1
    return create_database_settings


def get_zookeeper_session_uptime(args):
    try:
        if args.replicated_database:
            return int(
                clickhouse_execute(
                    args,
                    """
            SELECT min(materialize(zookeeperSessionUptime()))
            FROM clusterAllReplicas('test_cluster_database_replicated', system.one)
            """,
                )
            )
        return int(clickhouse_execute(args, "SELECT zookeeperSessionUptime()"))
    except Exception:
        return None


def need_retry(args, stdout, stderr, total_time):
    if args.check_zookeeper_session:
        # Sometimes we may get unexpected exception like "Replica is readonly" or "Shutdown is called for table"
        # instead of "Session expired" or "Connection loss"
        # Retry if session was expired during test execution.
        # If ZooKeeper is configured, then it's more reliable than checking stderr,
        # but the following condition is always true if ZooKeeper is not configured.
        session_uptime = get_zookeeper_session_uptime(args)
        if session_uptime is not None and session_uptime < math.ceil(total_time):
            return True
    return any(msg in stdout for msg in MESSAGES_TO_RETRY) or any(
        msg in stderr for msg in MESSAGES_TO_RETRY
    )


def get_processlist_size(args):
    if args.replicated_database:
        return int(
            clickhouse_execute(
                args,
                """
                SELECT
                    count()
                FROM clusterAllReplicas('test_cluster_database_replicated', system.processes)
                WHERE query NOT LIKE '%system.processes%'
                """,
            ).strip()
        )
    return int(
        clickhouse_execute(
            args,
            """
                SELECT
                    count()
                FROM system.processes
                WHERE query NOT LIKE '%system.processes%'
                """,
        ).strip()
    )


def get_processlist_with_stacktraces(args):
    if args.replicated_database:
        return clickhouse_execute(
            args,
            """
        SELECT materialize(hostName() || '::' || tcpPort()::String) as host_port, *
        -- NOTE: view() here to do JOIN on shards, instead of initiator
        FROM clusterAllReplicas('test_cluster_database_replicated', view(
            SELECT
                p.*,
                arrayStringConcat(groupArray('Thread ID ' || toString(s.thread_id) || '\n' || arrayStringConcat(arrayMap(
                    x -> concat(addressToLine(x), '::', demangle(addressToSymbol(x))),
                    s.trace), '\n') AS stacktrace
                )) AS stacktraces
            FROM system.processes p
            JOIN system.stack_trace s USING (query_id)
            WHERE query NOT LIKE '%system.processes%'
            GROUP BY p.*
        ))
        ORDER BY elapsed DESC FORMAT Vertical
        """,
            settings={
                "allow_introspection_functions": 1,
            },
            timeout=120,
        )
    return clickhouse_execute(
        args,
        """
        SELECT
            p.*,
            arrayStringConcat(groupArray('Thread ID ' || toString(s.thread_id) || '\n' || arrayStringConcat(arrayMap(
                x -> concat(addressToLine(x), '::', demangle(addressToSymbol(x))),
                s.trace), '\n') AS stacktrace
            )) AS stacktraces
        FROM system.processes p
        JOIN system.stack_trace s USING (query_id)
        WHERE query NOT LIKE '%system.processes%'
        GROUP BY p.*
        ORDER BY elapsed DESC FORMAT Vertical
        """,
        settings={
            "allow_introspection_functions": 1,
        },
        timeout=120,
    )


def get_transactions_list(args):
    try:
        if args.replicated_database:
            return clickhouse_execute_json(
                args,
                "SELECT materialize((hostName(), tcpPort())) as host, * FROM "
                "clusterAllReplicas('test_cluster_database_replicated', system.transactions)",
            )
        return clickhouse_execute_json(args, "select * from system.transactions")
    except Exception as e:
        return f"Cannot get list of transactions: {e}"


def kill_gdb_if_any():
    # Check if we have running gdb.
    code = subprocess.call("pidof gdb", shell=True)
    if code != 0:
        return

    for i in range(5):
        code = subprocess.call("kill -TERM $(pidof gdb)", shell=True, timeout=30)
        if code != 0:
            sleep(i)
        else:
            break


# collect server stacktraces using gdb
def get_stacktraces_from_gdb(server_pid):
    try:
        # We could attach gdb to clickhouse-server before running some tests
        # to print stacktraces of all crashes even if clickhouse cannot print it for some reason.
        # We should kill existing gdb if any before starting new one.
        kill_gdb_if_any()

        cmd = f"gdb -batch -ex 'thread apply all backtrace' -p {server_pid}"
        return subprocess.check_output(cmd, shell=True).decode("utf-8")
    except Exception as e:
        print(f"Error occurred while receiving stack traces from gdb: {e}")
        return None


# collect server stacktraces from system.stack_trace table
def get_stacktraces_from_clickhouse(args):
    settings_str = " ".join(
        [
            get_additional_client_options(args),
            "--allow_introspection_functions=1",
            "--skip_unavailable_shards=1",
        ]
    )
    replicated_msg = (
        f"{args.client} {settings_str} --query "
        '"SELECT materialize((hostName(), tcpPort())) as host, thread_name, thread_id, query_id, trace, '
        "arrayStringConcat(arrayMap(x, y -> concat(x, ': ', y), "
        "arrayMap(x -> addressToLine(x), trace), "
        "arrayMap(x -> demangle(addressToSymbol(x)), trace)), '\n') as trace_str "
        "FROM clusterAllReplicas('test_cluster_database_replicated', 'system.stack_trace') "
        'ORDER BY host, thread_id FORMAT Vertical"'
    )

    msg = (
        f"{args.client} {settings_str} --query "
        "\"SELECT thread_name, thread_id, query_id, trace, arrayStringConcat(arrayMap(x, y -> concat(x, ': ', y), "
        "arrayMap(x -> addressToLine(x), trace), "
        "arrayMap(x -> demangle(addressToSymbol(x)), trace)), '\n') as trace_str "
        'FROM system.stack_trace FORMAT Vertical"'
    )

    try:
        return subprocess.check_output(
            replicated_msg if args.replicated_database else msg,
            shell=True,
            stderr=subprocess.STDOUT,
        ).decode("utf-8")
    except Exception as e:
        print(f"Error occurred while receiving stack traces from client: {e}")
        return None


def print_stacktraces() -> None:
    server_pid = get_server_pid()

    bt = None

    if server_pid and not args.replicated_database:
        print("")
        print(
            f"Located ClickHouse server process {server_pid} listening at TCP port {args.tcp_port}"
        )
        print("Collecting stacktraces from all running threads with gdb:")

        bt = get_stacktraces_from_gdb(server_pid)

        if len(bt) < 1000:
            print("Got suspiciously small stacktraces: ", bt)
            bt = None

    if bt is None:
        print("\nCollecting stacktraces from system.stacktraces table:")

        bt = get_stacktraces_from_clickhouse(args)

    if bt is not None:
        print(bt)
        return

    print(
        colored(
            f"\nUnable to locate ClickHouse server process listening at TCP port "
            f"{args.tcp_port}. It must have crashed or exited prematurely!",
            args,
            "red",
            attrs=["bold"],
        )
    )


def get_server_pid():
    # lsof does not work in stress tests for some reason
    cmd_lsof = f"lsof -i tcp:{args.tcp_port} -s tcp:LISTEN -Fp | sed 's/^p//p;d'"
    cmd_pidof = "pidof -s clickhouse-server"

    commands = [cmd_lsof, cmd_pidof]
    output = None

    for cmd in commands:
        try:
            output = subprocess.check_output(
                cmd, shell=True, stderr=subprocess.STDOUT, universal_newlines=True
            )
            if output:
                return int(output)
        except Exception as e:
            print(f"Cannot get server pid with {cmd}, got {output}: {e}")

    return None  # most likely server is dead


def colored(text, args, color=None, on_color=None, attrs=None):
    if termcolor and (sys.stdout.isatty() or args.force_color):
        return termcolor.colored(text, color, on_color, attrs)
    return text


class TestStatus(enum.Enum):
    FAIL = "FAIL"
    UNKNOWN = "UNKNOWN"
    OK = "OK"
    SKIPPED = "SKIPPED"


class FailureReason(enum.Enum):
    # FAIL reasons
    TIMEOUT = "Timeout!"
    SERVER_DIED = "server died"
    EXIT_CODE = "return code: "
    STDERR = "having stderror: "
    EXCEPTION = "having exception in stdout: "
    RESULT_DIFF = "result differs with reference: "
    TOO_LONG = (
        f"Test runs too long (> {TEST_MAX_RUN_TIME_IN_SECONDS}s). Make it faster."
    )
    INTERNAL_QUERY_FAIL = "Internal query (CREATE/DROP DATABASE) failed:"

    # SKIPPED reasons
    NOT_SUPPORTED_IN_CLOUD = "not supported in cloud environment"
    NOT_SUPPORTED_IN_PRIVATE = "not supported in private build"
    DISABLED = "disabled"
    SKIP = "skip"
    NO_JINJA = "no jinja"
    NO_ZOOKEEPER = "no zookeeper"
    NO_SHARD = "no shard"
    FAST_ONLY = "running fast tests only"
    NO_LONG = "not running long tests"
    REPLICATED_DB = "replicated-database"
    NON_ATOMIC_DB = "database engine not Atomic"
    OBJECT_STORAGE = "object-storage"
    S3_STORAGE = "s3-storage"
    AZURE_BLOB_STORAGE = "azure-blob-storage"
    BUILD = "not running for current build"
    NO_PARALLEL_REPLICAS = "smth in not supported with parallel replicas"
    SHARED_MERGE_TREE = "no-shared-merge-tree"
    DISTRIBUTED_CACHE = "distributed-cache"

    # UNKNOWN reasons
    NO_REFERENCE = "no reference file"
    INTERNAL_ERROR = "Test internal error: "


def threshold_generator(always_on_prob, always_off_prob, min_val, max_val):
    def gen():
        tmp = random.random()
        if tmp <= always_on_prob:
            return min_val
        if tmp <= always_on_prob + always_off_prob:
            return max_val

        if isinstance(min_val, int) and isinstance(max_val, int):
            return random.randint(min_val, max_val)
        return random.uniform(min_val, max_val)

    return gen


# To keep dependency list as short as possible, tzdata is not used here (to
# avoid try/except block for import)
def get_localzone():
    return os.getenv("TZ", "/".join(os.readlink("/etc/localtime").split("/")[-2:]))


<<<<<<< HEAD
def _running_on_arm():
    return "arm" in get_cpu_info()["arch"].lower()


=======
# Refer to `tests/integration/helpers/random_settings.py` for integration test random settings
>>>>>>> 854b72ad
class SettingsRandomizer:
    settings = {
        "max_insert_threads": lambda: (
            12 if random.random() < 0.03 else random.randint(1, 3)
        ),
        "group_by_two_level_threshold": threshold_generator(0.2, 0.2, 1, 1000000),
        "group_by_two_level_threshold_bytes": threshold_generator(
            0.2, 0.2, 1, 50000000
        ),
        "distributed_aggregation_memory_efficient": lambda: random.randint(0, 1),
        "fsync_metadata": lambda: random.randint(0, 1),
        "output_format_parallel_formatting": lambda: random.randint(0, 1),
        "input_format_parallel_parsing": lambda: random.randint(0, 1),
        "min_chunk_bytes_for_parallel_parsing": lambda: max(
            1024, int(random.gauss(10 * 1024 * 1024, 5 * 1000 * 1000))
        ),
        "max_read_buffer_size": lambda: random.randint(500000, 1048576),
        "prefer_localhost_replica": lambda: random.randint(0, 1),
        "max_block_size": lambda: random.randint(8000, 100000),
        "max_joined_block_size_rows": lambda: random.randint(8000, 100000),
        "max_threads": lambda: 32 if random.random() < 0.03 else random.randint(1, 3),
        "optimize_append_index": lambda: random.randint(0, 1),
        "optimize_if_chain_to_multiif": lambda: random.randint(0, 1),
        "optimize_if_transform_strings_to_enum": lambda: random.randint(0, 1),
        "optimize_read_in_order": lambda: random.randint(0, 1),
        "optimize_or_like_chain": lambda: random.randint(0, 1),
        "optimize_substitute_columns": lambda: random.randint(0, 1),
        "enable_multiple_prewhere_read_steps": lambda: random.randint(0, 1),
        "read_in_order_two_level_merge_threshold": lambda: random.randint(0, 100),
        "optimize_aggregation_in_order": lambda: random.randint(0, 1),
        "aggregation_in_order_max_block_bytes": lambda: random.randint(0, 50000000),
        "use_uncompressed_cache": lambda: random.randint(0, 1),
        "min_bytes_to_use_direct_io": threshold_generator(
            0.2, 0.5, 1, 10 * 1024 * 1024 * 1024
        ),
        "min_bytes_to_use_mmap_io": threshold_generator(
            0.2, 0.5, 1, 10 * 1024 * 1024 * 1024
        ),
        "local_filesystem_read_method": lambda: random.choice(
            # Allow to use uring only when running on Linux
            ["read", "pread", "mmap", "pread_threadpool", "io_uring"]
            if platform.system().lower() == "linux"
            else ["read", "pread", "mmap", "pread_threadpool"]
        ),
        "remote_filesystem_read_method": lambda: random.choice(["read", "threadpool"]),
        "local_filesystem_read_prefetch": lambda: random.randint(0, 1),
        "filesystem_cache_segments_batch_size": lambda: random.choice(
            [0, 1, 2, 3, 5, 10, 50, 100]
        ),
        "read_from_filesystem_cache_if_exists_otherwise_bypass_cache": lambda: random.randint(
            0, 1
        ),
        "throw_on_error_from_cache_on_write_operations": lambda: random.randint(0, 1),
        "remote_filesystem_read_prefetch": lambda: random.randint(0, 1),
        "allow_prefetched_read_pool_for_remote_filesystem": lambda: random.randint(
            0, 1
        ),
        "filesystem_prefetch_max_memory_usage": lambda: random.choice(
            ["32Mi", "64Mi", "128Mi"]
        ),
        "filesystem_prefetches_limit": lambda: random.choice(
            [0, 10]
        ),  # 0 means unlimited (but anyway limited by prefetch_max_memory_usage)
        "filesystem_prefetch_min_bytes_for_single_read_task": lambda: random.choice(
            ["1Mi", "8Mi", "16Mi"]
        ),
        "filesystem_prefetch_step_marks": lambda: random.choice(
            [0, 50]
        ),  # 0 means 'auto'
        "filesystem_prefetch_step_bytes": lambda: random.choice(
            [0, "100Mi"]
        ),  # 0 means 'auto'
        # It crashes CH on ARM for already unclear reason, see discussion in https://github.com/ClickHouse/ClickHouse/pull/70598
        "compile_expressions": lambda: 0 if _running_on_arm() else random.randint(0, 1),
        "compile_aggregate_expressions": lambda: random.randint(0, 1),
        "compile_sort_description": lambda: random.randint(0, 1),
        "merge_tree_coarse_index_granularity": lambda: random.randint(2, 32),
        "optimize_distinct_in_order": lambda: random.randint(0, 1),
        "max_bytes_before_external_sort": threshold_generator(
            0.3, 0.5, 0, 10 * 1024 * 1024 * 1024
        ),
        "max_bytes_before_external_group_by": threshold_generator(
            0.3, 0.5, 0, 10 * 1024 * 1024 * 1024
        ),
        "max_bytes_before_remerge_sort": lambda: random.randint(1, 3000000000),
        "min_compress_block_size": lambda: random.randint(1, 1048576 * 3),
        "max_compress_block_size": lambda: random.randint(1, 1048576 * 3),
        "merge_tree_compact_parts_min_granules_to_multibuffer_read": lambda: random.randint(
            1, 128
        ),
        "optimize_sorting_by_input_stream_properties": lambda: random.randint(0, 1),
        "http_response_buffer_size": lambda: random.randint(0, 10 * 1048576),
        "http_wait_end_of_query": lambda: random.random() > 0.5,
        "enable_memory_bound_merging_of_aggregation_results": lambda: random.randint(
            0, 1
        ),
        "min_count_to_compile_expression": lambda: random.choice([0, 3]),
        "min_count_to_compile_aggregate_expression": lambda: random.choice([0, 3]),
        "min_count_to_compile_sort_description": lambda: random.choice([0, 3]),
        "session_timezone": lambda: random.choice(
            [
                # special non-deterministic around 1970 timezone, see [1].
                #
                #   [1]: https://github.com/ClickHouse/ClickHouse/issues/42653
                "America/Mazatlan",
                "America/Hermosillo",
                "Mexico/BajaSur",
                # These timezones had DST transitions on some unusual dates (e.g. 2000-01-15 12:00:00).
                "Africa/Khartoum",
                "Africa/Juba",
                # server default that is randomized across all timezones
                # NOTE: due to lots of trickery we cannot use empty timezone here, but this should be the same.
                get_localzone(),
            ]
        ),
        # This setting affect part names and their content which can be read from tables in tests.
        # We have a lot of tests which relies on part names, so it's very unsafe to enable randomization
        # of this setting
        # "prefer_warmed_unmerged_parts_seconds": lambda: random.randint(0, 10),
        "use_page_cache_for_disks_without_file_cache": lambda: random.random() < 0.7,
        "page_cache_inject_eviction": lambda: random.random() < 0.5,
        "merge_tree_read_split_ranges_into_intersecting_and_non_intersecting_injection_probability": lambda: round(
            random.random(), 2
        ),
        "prefer_external_sort_block_bytes": lambda: random.choice([0, 1, 100000000]),
        "cross_join_min_rows_to_compress": lambda: random.choice([0, 1, 100000000]),
        "cross_join_min_bytes_to_compress": lambda: random.choice([0, 1, 100000000]),
        "min_external_table_block_size_bytes": lambda: random.choice([0, 1, 100000000]),
        "max_parsing_threads": lambda: random.choice([0, 1, 10]),
        "optimize_functions_to_subcolumns": lambda: random.randint(0, 1),
        "parallel_replicas_local_plan": lambda: random.randint(0, 1),
        "query_plan_join_swap_table": lambda: random.choice(["auto", "false", "true"]),
        "output_format_native_write_json_as_string": lambda: random.randint(0, 1),
        "enable_vertical_final": lambda: random.randint(0, 1),
    }

    @staticmethod
    def get_random_settings(args):
        random_settings = {}
        is_debug = BuildFlags.DEBUG in args.build_flags
        for setting, generator in SettingsRandomizer.settings.items():
            if (
                is_debug
                and setting == "allow_prefetched_read_pool_for_remote_filesystem"
            ):
                random_settings[setting] = 0
            else:
                random_settings[setting] = generator()
        return random_settings


class MergeTreeSettingsRandomizer:
    settings = {
        "ratio_of_defaults_for_sparse_serialization": threshold_generator(
            0.3, 0.5, 0.0, 1.0
        ),
        "prefer_fetch_merged_part_size_threshold": threshold_generator(
            0.2, 0.5, 1, 10 * 1024 * 1024 * 1024
        ),
        "vertical_merge_algorithm_min_rows_to_activate": threshold_generator(
            0.4, 0.4, 1, 1000000
        ),
        "vertical_merge_algorithm_min_columns_to_activate": threshold_generator(
            0.4, 0.4, 1, 100
        ),
        "allow_vertical_merges_from_compact_to_wide_parts": lambda: random.randint(
            0, 1
        ),
        "min_merge_bytes_to_use_direct_io": threshold_generator(
            0.25, 0.25, 1, 10 * 1024 * 1024 * 1024
        ),
        "index_granularity_bytes": lambda: random.randint(1024, 30 * 1024 * 1024),
        "merge_max_block_size": lambda: random.randint(1, 8192 * 3),
        "index_granularity": lambda: random.randint(1, 65536),
        "min_bytes_for_wide_part": threshold_generator(0.3, 0.3, 0, 1024 * 1024 * 1024),
        "compress_marks": lambda: random.randint(0, 1),
        "compress_primary_key": lambda: random.randint(0, 1),
        "marks_compress_block_size": lambda: random.randint(8000, 100000),
        "primary_key_compress_block_size": lambda: random.randint(8000, 100000),
        "replace_long_file_name_to_hash": lambda: random.randint(0, 1),
        "max_file_name_length": threshold_generator(0.3, 0.3, 0, 128),
        "min_bytes_for_full_part_storage": threshold_generator(
            0.3, 0.3, 0, 512 * 1024 * 1024
        ),
        "compact_parts_max_bytes_to_buffer": lambda: random.randint(
            1024, 512 * 1024 * 1024
        ),
        "compact_parts_max_granules_to_buffer": threshold_generator(0.15, 0.15, 1, 256),
        "compact_parts_merge_max_bytes_to_prefetch_part": lambda: random.randint(
            1, 32 * 1024 * 1024
        ),
        "cache_populated_by_fetch": lambda: random.randint(0, 1),
        "concurrent_part_removal_threshold": threshold_generator(0.2, 0.3, 0, 100),
        "old_parts_lifetime": threshold_generator(0.2, 0.3, 10, 8 * 60),
        "prewarm_mark_cache": lambda: random.randint(0, 1),
        "use_const_adaptive_granularity": lambda: random.randint(0, 1),
        "enable_index_granularity_compression": lambda: random.randint(0, 1),
        "use_primary_key_cache": lambda: random.randint(0, 1),
        "prewarm_primary_key_cache": lambda: random.randint(0, 1),
    }

    @staticmethod
    def get_random_settings(args):
        random_settings = {}
        for setting, generator in MergeTreeSettingsRandomizer.settings.items():
            if setting not in args.changed_merge_tree_settings:
                random_settings[setting] = generator()
        return random_settings


def replace_in_file(filename, what, with_what):
    os.system(f"LC_ALL=C sed -i -e 's|{what}|{with_what}|g' {filename}")


class TestResult:
    def __init__(
        self,
        case_name: str,
        status: TestStatus,
        reason: Optional[FailureReason],
        total_time: float,
        description: str,
    ):
        self.case_name: str = case_name
        self.status: TestStatus = status
        self.reason: Optional[FailureReason] = reason
        self.total_time: float = total_time
        self.description: str = description
        self.need_retry: bool = False

    def check_if_need_retry(self, args, stdout, stderr, runs_count):
        if (
            self.status != TestStatus.FAIL
            or not need_retry(args, stdout, stderr, self.total_time)
            or MAX_RETRIES < runs_count
        ):
            return
        self.need_retry = True


class TestCase:
    @staticmethod
    def get_description_from_exception_info(exc_info):
        exc_type, exc_value, tb = exc_info
        exc_name = exc_type.__name__
        traceback_str = "\n".join(traceback.format_tb(tb, 10))
        description = f"\n{exc_name}\n{exc_value}\n{traceback_str}"
        return description

    @staticmethod
    def get_reference_file(suite_dir, name):
        """
        Returns reference file name for specified test
        """

        name = removesuffix(name, ".gen")
        for ext in [".reference", ".gen.reference"]:
            reference_file = os.path.join(suite_dir, name) + ext
            if os.path.isfile(reference_file):
                return reference_file
        return None

    @staticmethod
    def configure_testcase_args(args, case_file, suite_tmp_dir):
        testcase_args = copy.deepcopy(args)

        testcase_args.testcase_start_time = datetime.now()
        testcase_basename = os.path.basename(case_file)
        testcase_args.testcase_client = (
            f"{testcase_args.client} --log_comment '{testcase_basename}'"
        )
        testcase_args.testcase_basename = testcase_basename

        if testcase_args.database:
            database = testcase_args.database
            os.environ.setdefault("CLICKHOUSE_DATABASE", database)
            os.environ.setdefault("CLICKHOUSE_TMP", suite_tmp_dir)
            testcase_args.test_tmp_dir = suite_tmp_dir
        else:
            # If --database is not specified, we will create temporary database with
            # unique name and we will recreate and drop it for each test
            def random_str(length=8):
                alphabet = string.ascii_lowercase + string.digits
                # NOTE: it is important not to use default random generator, since it shares state.
                return "".join(
                    random.SystemRandom().choice(alphabet) for _ in range(length)
                )

            database = f"test_{random_str()}"

            clickhouse_execute(
                args,
                "CREATE DATABASE IF NOT EXISTS "
                + database
                + get_db_engine(testcase_args, database),
                settings=get_create_database_settings(args, testcase_args),
            )

            os.environ["CLICKHOUSE_DATABASE"] = database
            # Set temporary directory to match the randomly generated database,
            # because .sh tests also use it for temporary files and we want to avoid
            # collisions.
            testcase_args.test_tmp_dir = os.path.join(suite_tmp_dir, database)
            os.mkdir(testcase_args.test_tmp_dir)
            os.environ["CLICKHOUSE_TMP"] = testcase_args.test_tmp_dir

        testcase_args.testcase_database = database

        # Printed only in case of failures
        #
        # NOTE: here we use "CLICKHOUSE_TMP" instead of "file_suffix",
        # so it is installed in configure_testcase_args() unlike other files
        # (stdout_file, stderr_file) in TestCase::__init__().
        # Since using CLICKHOUSE_TMP is easier to use in expect.
        testcase_args.debug_log_file = (
            os.path.join(testcase_args.test_tmp_dir, testcase_basename) + ".debuglog"
        )

        return testcase_args

    @staticmethod
    def cli_format_settings(settings_list) -> str:
        out = []
        for k, v in settings_list.items():
            out.extend([f"--{k}", str(v)])
        return " ".join(out)

    @staticmethod
    def http_format_settings(settings_list) -> str:
        return urllib.parse.urlencode(settings_list)

    def has_show_create_table_in_test(self):
        return not subprocess.call(["grep", "-iq", "show create", self.case_file])

    def add_random_settings(self, client_options):
        new_options = ""
        if self.randomize_settings:
            http_params = self.http_format_settings(self.random_settings)
            if len(self.base_url_params) == 0:
                os.environ["CLICKHOUSE_URL_PARAMS"] = http_params
            else:
                os.environ["CLICKHOUSE_URL_PARAMS"] = (
                    self.base_url_params + "&" + http_params
                )

            new_options += f" {self.cli_format_settings(self.random_settings)}"

        if self.randomize_merge_tree_settings:
            new_options += f" --allow_merge_tree_settings {self.cli_format_settings(self.merge_tree_random_settings)}"

        if new_options != "":
            new_options += " --allow_repeated_settings"

            os.environ["CLICKHOUSE_CLIENT_OPT"] = (
                self.base_client_options + new_options + " "
            )

        return client_options + new_options

    def remove_random_settings_from_env(self):
        os.environ["CLICKHOUSE_URL_PARAMS"] = self.base_url_params
        os.environ["CLICKHOUSE_CLIENT_OPT"] = self.base_client_options

    def add_info_about_settings(self, description):
        if self.randomize_settings:
            description += f"\nSettings used in the test: {self.cli_format_settings(self.random_settings)}"
        if self.randomize_merge_tree_settings:
            description += f"\n\nMergeTree settings used in test: {self.cli_format_settings(self.merge_tree_random_settings)}"

        return description + "\n"

    def apply_random_settings_limits(self, random_settings):
        for setting in random_settings:
            if setting in self.random_settings_limits:
                min_value = self.random_settings_limits[setting][0]
                if min_value and random_settings[setting] < min_value:
                    random_settings[setting] = min_value
                max_value = self.random_settings_limits[setting][1]
                if max_value and random_settings[setting] > max_value:
                    random_settings[setting] = max_value

    def __init__(self, suite, case: str, args, is_concurrent: bool):
        self.case: str = case  # case file name
        self.tags: Set[str] = suite.all_tags[case] if case in suite.all_tags else set()
        self.random_settings_limits = (
            suite.all_random_settings_limits[case]
            if case in suite.all_random_settings_limits
            else {}
        )

        for tag in os.getenv("GLOBAL_TAGS", "").split(","):
            self.tags.add(tag.strip())

        self.case_file: str = os.path.join(suite.suite_path, case)
        (self.name, self.ext) = os.path.splitext(case)

        file_suffix = f".{os.getpid()}" if is_concurrent and args.test_runs > 1 else ""
        self.reference_file = self.get_reference_file(suite.suite_path, self.name)
        self.stdout_file = (
            os.path.join(suite.suite_tmp_path, self.name) + file_suffix + ".stdout"
        )
        self.stderr_file = (
            os.path.join(suite.suite_tmp_path, self.name) + file_suffix + ".stderr"
        )

        self.testcase_args = None
        self.runs_count = 0

        has_no_random_settings_tag = self.tags and "no-random-settings" in self.tags

        self.randomize_settings = not (
            args.no_random_settings or has_no_random_settings_tag
        )

        has_no_random_merge_tree_settings_tag = (
            self.tags and "no-random-merge-tree-settings" in self.tags
        )

        # If test contains SHOW CREATE TABLE do not
        # randomize merge tree settings, because
        # they will be added to table definition and test will fail
        self.randomize_merge_tree_settings = not (
            args.no_random_merge_tree_settings
            or has_no_random_settings_tag
            or has_no_random_merge_tree_settings_tag
            or self.has_show_create_table_in_test()
        )

        if self.randomize_settings:
            self.random_settings = SettingsRandomizer.get_random_settings(args)
            self.apply_random_settings_limits(self.random_settings)

        if self.randomize_merge_tree_settings:
            self.merge_tree_random_settings = (
                MergeTreeSettingsRandomizer.get_random_settings(args)
            )
            self.apply_random_settings_limits(self.merge_tree_random_settings)

        self.base_url_params = (
            os.environ["CLICKHOUSE_URL_PARAMS"]
            if "CLICKHOUSE_URL_PARAMS" in os.environ
            else ""
        )

        self.base_client_options = (
            os.environ["CLICKHOUSE_CLIENT_OPT"]
            if "CLICKHOUSE_CLIENT_OPT" in os.environ
            else ""
        )

        self.show_whitespaces_in_diff = args.show_whitespaces_in_diff

    # should skip test, should increment skipped_total, skip reason
    def should_skip_test(self, suite) -> Optional[FailureReason]:
        tags = self.tags

        if tags and ("disabled" in tags) and not args.disabled:
            return FailureReason.DISABLED

        if args.private and self.name in suite.private_skip_list:
            return FailureReason.NOT_SUPPORTED_IN_PRIVATE

        if args.cloud and ("no-replicated-database" in tags):
            return FailureReason.REPLICATED_DB

        if args.cloud and self.name in suite.cloud_skip_list:
            return FailureReason.NOT_SUPPORTED_IN_CLOUD

        if (
            os.path.exists(os.path.join(suite.suite_path, self.name) + ".disabled")
            and not args.disabled
        ):
            return FailureReason.DISABLED

        if "no-parallel-replicas" in tags and args.no_parallel_replicas:
            return FailureReason.NO_PARALLEL_REPLICAS

        if args.skip and any(s in self.name for s in args.skip):
            return FailureReason.SKIP

        if not USE_JINJA and self.ext.endswith("j2"):
            return FailureReason.NO_JINJA

        if (
            tags
            and (("zookeeper" in tags) or ("replica" in tags))
            and not args.zookeeper
        ):
            return FailureReason.NO_ZOOKEEPER

        if (
            tags
            and (("shard" in tags) or ("distributed" in tags) or ("global" in tags))
            and not args.shard
        ):
            return FailureReason.NO_SHARD

        if tags and ("no-fasttest" in tags) and args.fast_tests_only:
            return FailureReason.FAST_ONLY

        if (
            tags
            and (("long" in tags) or ("deadlock" in tags) or ("race" in tags))
            and args.no_long
        ):
            # Tests for races and deadlocks usually are run in a loop for a significant amount of time
            return FailureReason.NO_LONG

        if tags and ("no-replicated-database" in tags) and args.replicated_database:
            return FailureReason.REPLICATED_DB

        if tags and ("no-distributed-cache" in tags) and args.distributed_cache:
            return FailureReason.DISTRIBUTED_CACHE

        if (
            tags
            and ("atomic-database" in tags)
            and (args.replicated_database or args.db_engine not in (None, "Atomic"))
        ):
            return FailureReason.NON_ATOMIC_DB

        if (
            tags
            and ("no-shared-merge-tree" in tags)
            and args.replace_replicated_with_shared
        ):
            return FailureReason.SHARED_MERGE_TREE

        if tags and ("no-s3-storage" in tags) and args.s3_storage:
            return FailureReason.S3_STORAGE
        if tags and ("no-azure-blob-storage" in tags) and args.azure_blob_storage:
            return FailureReason.AZURE_BLOB_STORAGE
        if (
            tags
            and ("no-object-storage" in tags)
            and (args.azure_blob_storage or args.s3_storage)
        ):
            return FailureReason.OBJECT_STORAGE
        if (
            tags
            and "no-object-storage-with-slow-build" in tags
            and (args.s3_storage or args.azure_blob_storage)
            and BuildFlags.RELEASE not in args.build_flags
        ):
            return FailureReason.OBJECT_STORAGE

        if "no-batch" in tags and (
            args.run_by_hash_num is not None or args.run_by_hash_total is not None
        ):
            return FailureReason.SKIP

        if "no-flaky-check" in tags and (1 == int(os.environ.get("IS_FLAKY_CHECK", 0))):
            return FailureReason.SKIP

        if tags:
            for build_flag in args.build_flags:
                if "no-" + build_flag in tags:
                    return FailureReason.BUILD
            for tag in tags:
                tag = tag.replace("-", "_")
                if tag.startswith("use_") and tag not in args.build_flags:
                    return FailureReason.BUILD

        return None

    def process_result_impl(self, proc, total_time: float):
        kill_output = ""
        if proc:
            if proc.returncode is None:
                f = io.StringIO()
                with redirect_stdout(f):
                    kill_process_group(os.getpgid(proc.pid))
                kill_output = f.getvalue()

        description = ""

        debug_log = ""
        if os.path.exists(self.testcase_args.debug_log_file):
            with open(self.testcase_args.debug_log_file, "rb") as stream:
                debug_log += self.testcase_args.debug_log_file + ":\n"
                debug_log += str(stream.read(), errors="replace", encoding="utf-8")
                debug_log += "\n"

        stdout = ""
        if os.path.exists(self.stdout_file):
            with open(self.stdout_file, "rb") as stdfd:
                stdout = str(stdfd.read(), errors="replace", encoding="utf-8")

        stderr = kill_output
        if os.path.exists(self.stderr_file):
            with open(self.stderr_file, "rb") as stdfd:
                stderr += str(stdfd.read(), errors="replace", encoding="utf-8")

        if debug_log:
            debug_log = "\n".join(debug_log.splitlines()[:100])

        if proc:
            if proc.returncode is None:
                if stderr:
                    description += stderr
                if debug_log:
                    description += "\n"
                    description += debug_log
                return TestResult(
                    self.name,
                    TestStatus.FAIL,
                    FailureReason.TIMEOUT,
                    total_time,
                    description,
                )

            if proc.returncode != 0:
                reason = FailureReason.EXIT_CODE
                description += str(proc.returncode)

                if stderr:
                    description += "\n"
                    description += stderr
                if debug_log:
                    description += "\n"
                    description += debug_log

                # Stop on fatal errors like segmentation fault. They are sent to client via logs.
                if " <Fatal> " in stderr:
                    reason = FailureReason.SERVER_DIED

                if (
                    self.testcase_args.stop
                    and (
                        "Connection refused" in stderr
                        or "Attempt to read after eof" in stderr
                    )
                    and "Received exception from server" not in stderr
                ):
                    reason = FailureReason.SERVER_DIED

                if os.path.isfile(self.stdout_file):
                    description += ", result:\n\n"
                    with open(self.stdout_file, "rb") as f:
                        description += trim_for_log(
                            f.read().decode("utf-8", errors="ignore")
                        )
                    description += "\n"

                description += f"\nstdout:\n{stdout}\n"
                return TestResult(
                    self.name, TestStatus.FAIL, reason, total_time, description
                )

        if stderr:
            description += "\n"
            description += trim_for_log(stderr)
            description += "\n"
            description += "\nstdout:\n"
            description += trim_for_log(stdout)
            description += "\n"

            if debug_log:
                description += "\n"
                description += debug_log
            return TestResult(
                self.name,
                TestStatus.FAIL,
                FailureReason.STDERR,
                total_time,
                description,
            )

        if "Exception" in stdout:
            description += "\n{}\n".format("\n".join(stdout.splitlines()[:100]))
            if debug_log:
                description += "\n"
                description += debug_log
            return TestResult(
                self.name,
                TestStatus.FAIL,
                FailureReason.EXCEPTION,
                total_time,
                description,
            )

        if "@@SKIP@@" in stdout:
            skip_reason = stdout.replace("@@SKIP@@", "").rstrip("\n")
            description += " - "
            description += skip_reason
            return TestResult(
                self.name,
                TestStatus.SKIPPED,
                FailureReason.SKIP,
                total_time,
                description,
            )

        if self.reference_file is None:
            return TestResult(
                self.name,
                TestStatus.UNKNOWN,
                FailureReason.NO_REFERENCE,
                total_time,
                description,
            )

        result_is_different = subprocess.call(
            ["diff", "-q", self.reference_file, self.stdout_file], stdout=PIPE
        )

        if result_is_different:
            with Popen(
                [
                    "diff",
                    "-U",
                    str(self.testcase_args.unified),
                    self.reference_file,
                    self.stdout_file,
                ],
                stdout=PIPE,
                universal_newlines=True,
            ) as diff_proc:
                if self.show_whitespaces_in_diff:
                    with Popen(
                        ["sed", "-e", "s/[ \t]\\+$/&$/g"],
                        stdin=diff_proc.stdout,
                        stdout=PIPE,
                    ) as sed_proc:
                        diff = sed_proc.communicate()[0].decode(
                            "utf-8", errors="ignore"
                        )
                else:
                    diff = diff_proc.communicate()[0]

            if diff.startswith("Binary files "):
                diff += "Content of stdout:\n===================\n"
                with open(self.stdout_file, "rb") as file:
                    diff += str(file.read())
                diff += "==================="
            description += f"\n{diff}\n"
            if debug_log:
                description += "\n"
                description += debug_log
            return TestResult(
                self.name,
                TestStatus.FAIL,
                FailureReason.RESULT_DIFF,
                total_time,
                description,
            )

        if (
            self.testcase_args.test_runs > 1
            and total_time > TEST_MAX_RUN_TIME_IN_SECONDS
            and "long" not in self.tags
        ):
            if debug_log:
                description += "\n"
                description += debug_log
            # We're in Flaky Check mode, check the run time as well while we're at it.
            return TestResult(
                self.name,
                TestStatus.FAIL,
                FailureReason.TOO_LONG,
                total_time,
                description,
            )

        if os.path.exists(self.stdout_file):
            os.remove(self.stdout_file)
        if os.path.exists(self.stderr_file):
            os.remove(self.stderr_file)
        if os.path.exists(self.testcase_args.debug_log_file):
            os.remove(self.testcase_args.debug_log_file)

        return TestResult(self.name, TestStatus.OK, None, total_time, description)

    @staticmethod
    def print_test_time(test_time) -> str:
        if args.print_time:
            return f" {test_time:.2f} sec."
        return ""

    def process_result(self, result: TestResult, messages):
        description_full = messages[result.status]
        description_full += self.print_test_time(result.total_time)
        if result.reason is not None:
            description_full += f"\nReason: {result.reason.value} "

        description_full += result.description

        if (
            args.collect_per_test_coverage
            and BuildFlags.SANITIZE_COVERAGE in args.build_flags
        ):
            try:
                clickhouse_execute(
                    args,
                    f"INSERT INTO system.coverage_log SELECT now(), '{self.case}', coverageCurrent()",
                    retry_error_codes=True,
                )
            except Exception as e:
                print("Cannot insert coverage data: ", str(e))

            # Check for dumped coverage files
            file_pattern = "coverage.*"
            matching_files = glob.glob(file_pattern)
            for file_path in matching_files:
                try:
                    body = read_file_as_binary_string(file_path)
                    clickhouse_execute(
                        args,
                        "INSERT INTO system.coverage_log "
                        "SETTINGS async_insert=1, wait_for_async_insert=0, async_insert_busy_timeout_min_ms=200, async_insert_busy_timeout_max_ms=1000 "
                        f"SELECT now(), '{self.case}', groupArray(data) FROM input('data UInt64') FORMAT RowBinary",
                        body=body,
                        retry_error_codes=True,
                    )
                except Exception as e:
                    print("Cannot insert coverage data: ", str(e))
                # Remove the file even in case of exception to avoid accumulation and quadratic complexity.
                os.remove(file_path)

            _ = clickhouse_execute(args, "SYSTEM FLUSH ASYNC INSERT QUEUE")

            coverage = clickhouse_execute(
                args,
                "SELECT length(coverageCurrent())",
                retry_error_codes=True,
            ).decode()

            description_full += f" (coverage: {coverage})"

        description_full += "\n"

        if result.status == TestStatus.FAIL and self.testcase_args:
            description_full += "Database: " + self.testcase_args.testcase_database

        result.description = description_full
        return result

    @staticmethod
    def send_test_name_failed(suite: str, case: str):
        pid = os.getpid()
        clickhouse_execute(
            args,
            f"SELECT 'Running test {suite}/{case} from pid={pid}'",
            retry_error_codes=True,
        )

    def run_single_test(
        self, server_logs_level, client_options
    ) -> Tuple[Optional[Popen], float]:
        args = self.testcase_args
        client = args.testcase_client
        start_time = args.testcase_start_time
        database = args.testcase_database

        if args.client_log:
            log_opt = " --client_logs_file=" + args.client_log + " "
            client_options += log_opt

            for env_name in [
                "TSAN_OPTIONS",
                "ASAN_OPTIONS",
                "MSAN_OPTIONS",
                "UBSAN_OPTIONS",
            ]:
                current_options = os.environ.get(env_name, None)
                if current_options is None:
                    os.environ[env_name] = f"log_path={args.client_log}"
                elif "log_path=" not in current_options:
                    os.environ[env_name] += f":log_path={args.client_log}"

            os.environ["CLICKHOUSE_CLIENT_OPT"] = (
                os.environ["CLICKHOUSE_CLIENT_OPT"]
                if "CLICKHOUSE_CLIENT_OPT" in os.environ
                else ""
            ) + log_opt

        # This is for .sh tests
        os.environ["CLICKHOUSE_LOG_COMMENT"] = args.testcase_basename

        query_params = ""
        if "need-query-parameters" in self.tags:
            query_params = (
                " --param_CLICKHOUSE_DATABASE="
                + database
                + " --param_CLICKHOUSE_DATABASE_1="
                + database
                + "_1"
            )

        params = {
            "client": client + " --database=" + database + query_params,
            "logs_level": server_logs_level,
            "options": client_options,
            "test": self.case_file,
            "stdout": self.stdout_file,
            "stderr": self.stderr_file,
            "secure": "--secure" if args.secure else "",
        }

        # >> append to stderr (but not stdout since it is not used there),
        # because there are also output of per test database creation
        pattern = "{test} > {stdout} 2> {stderr}"

        if self.ext == ".sql" and args.cloud:
            # Get at least some logs, because we don't have access to system.text_log and pods...
            pattern = (
                "{client} --send_logs_level={logs_level} {secure} --multiquery {options}"
                " --send_logs_level=trace < {test} > {stdout}  2>> /test_output/some_logs_from_server.log"
            )
        elif self.ext == ".sql" and not args.cloud:
            pattern = (
                "{client} --send_logs_level={logs_level} {secure} --multiquery {options} < "
                + pattern
            )

        # We want to calculate per-test code coverage. That's why we reset it before each test.
        if (
            args.collect_per_test_coverage
            and args.reset_coverage_before_every_test
            and BuildFlags.SANITIZE_COVERAGE in args.build_flags
        ):
            clickhouse_execute(
                args,
                "SYSTEM RESET COVERAGE",
                retry_error_codes=True,
            )

        command = pattern.format(**params)

        # pylint:disable-next=consider-using-with; TODO: fix
        proc = Popen(command, shell=True, env=os.environ, start_new_session=True)

        try:
            proc.wait(args.timeout)
        except subprocess.TimeoutExpired:
            # Whether the test timed out will be decided later
            pass

        total_time = (datetime.now() - start_time).total_seconds()

        # Normalize randomized database names in stdout, stderr files.
        replace_in_file(self.stdout_file, database, "default")
        if args.hide_db_name:
            replace_in_file(self.stderr_file, database, "default")
        if args.replicated_database:
            replace_in_file(self.stdout_file, "/auto_{shard}", "")
            replace_in_file(self.stdout_file, "auto_{replica}", "")

        # Normalize hostname in stdout file.
        replace_in_file(self.stdout_file, socket.gethostname(), "localhost")

        if os.environ.get("CLICKHOUSE_PORT_TCP"):
            replace_in_file(
                self.stdout_file,
                f"PORT {os.environ['CLICKHOUSE_PORT_TCP']}",
                "PORT 9000",
            )
            replace_in_file(
                self.stdout_file,
                f"localhost	{os.environ['CLICKHOUSE_PORT_TCP']}",
                "localhost	9000",
            )

        if os.environ.get("CLICKHOUSE_PORT_TCP_SECURE"):
            replace_in_file(
                self.stdout_file,
                f"PORT {os.environ['CLICKHOUSE_PORT_TCP_SECURE']}",
                "PORT 9440",
            )
            replace_in_file(
                self.stdout_file,
                f"localhost	{os.environ['CLICKHOUSE_PORT_TCP_SECURE']}",
                "localhost	9440",
            )

        if os.environ.get("CLICKHOUSE_PATH"):
            replace_in_file(
                self.stdout_file,
                os.environ["CLICKHOUSE_PATH"],
                "/var/lib/clickhouse",
            )

        if os.environ.get("CLICKHOUSE_PORT_HTTPS"):
            replace_in_file(
                self.stdout_file,
                f"https://localhost:{os.environ['CLICKHOUSE_PORT_HTTPS']}/",
                "https://localhost:8443/",
            )

        return proc, total_time

    def run(self, args, suite, client_options, server_logs_level):
        start_time = datetime.now()

        try:
            skip_reason = self.should_skip_test(suite)
            if skip_reason is not None:
                return TestResult(self.name, TestStatus.SKIPPED, skip_reason, 0.0, "")

            if args.testname:
                try:
                    self.send_test_name_failed(suite.suite, self.case)
                except Exception:
                    return TestResult(
                        self.name,
                        TestStatus.FAIL,
                        FailureReason.SERVER_DIED,
                        0.0,
                        "\nServer does not respond to health check\n",
                    )

            self.runs_count += 1
            self.testcase_args = self.configure_testcase_args(
                args, self.case_file, suite.suite_tmp_path
            )

            client_options = self.add_random_settings(client_options)

            if not is_valid_utf_8(self.case_file) or (
                self.reference_file and not is_valid_utf_8(self.reference_file)
            ):
                proc, total_time = self.run_single_test(
                    server_logs_level, client_options
                )

                result = self.process_result_impl(proc, total_time)
                result.check_if_need_retry(
                    args, result.description, result.description, self.runs_count
                )
                # to avoid breaking CSV parser
                result.description = result.description.replace("\0", "")
            else:
                with SharedEngineReplacer(
                    self.case_file,
                    args.replace_replicated_with_shared,
                    args.replace_non_replicated_with_shared,
                    False,
                ):
                    with SharedEngineReplacer(
                        self.reference_file,
                        args.replace_replicated_with_shared,
                        args.replace_non_replicated_with_shared,
                        True,
                    ):
                        (
                            proc,
                            total_time,
                        ) = self.run_single_test(server_logs_level, client_options)

                        result = self.process_result_impl(proc, total_time)

                        result.check_if_need_retry(
                            args,
                            result.description,
                            result.description,
                            self.runs_count,
                        )
                        # to avoid breaking CSV parser
                        result.description = result.description.replace("\0", "")
            if result.status == TestStatus.FAIL:
                result.description = self.add_info_about_settings(result.description)

            self._cleanup(result.status == TestStatus.OK)

            return result
        except KeyboardInterrupt as e:
            raise e
        except HTTPError:
            total_time = (datetime.now() - start_time).total_seconds()
            return TestResult(
                self.name,
                TestStatus.FAIL,
                FailureReason.INTERNAL_QUERY_FAIL,
                total_time,
                self.add_info_about_settings(
                    self.get_description_from_exception_info(sys.exc_info())
                ),
            )
        except socket.timeout:
            total_time = (datetime.now() - start_time).total_seconds()
            return TestResult(
                self.name,
                TestStatus.FAIL,
                FailureReason.TIMEOUT,
                total_time,
                self.add_info_about_settings(
                    self.get_description_from_exception_info(sys.exc_info())
                ),
            )
        except (ConnectionError, http.client.ImproperConnectionState):
            total_time = (datetime.now() - start_time).total_seconds()
            return TestResult(
                self.name,
                TestStatus.FAIL,
                FailureReason.SERVER_DIED,
                total_time,
                self.add_info_about_settings(
                    self.get_description_from_exception_info(sys.exc_info())
                ),
            )
        except Exception:
            total_time = (datetime.now() - start_time).total_seconds()
            return TestResult(
                self.name,
                TestStatus.UNKNOWN,
                FailureReason.INTERNAL_ERROR,
                total_time,
                self.get_description_from_exception_info(sys.exc_info()),
            )
        finally:
            self.remove_random_settings_from_env()

    def _cleanup(self, passed):
        args = self.testcase_args

        need_cleanup = not args.database
        if need_cleanup and args.no_drop_if_fail:
            need_cleanup = passed

        if not need_cleanup:
            return

        time_passed = (datetime.now() - args.testcase_start_time).total_seconds()
        timeout = max(args.timeout - time_passed, 20)

        self._cleanup_database(args, timeout)
        shutil.rmtree(args.test_tmp_dir)

    def _cleanup_database(self, args, timeout):
        database = args.testcase_database

        # Check if the test does not cleanup its tables.
        # Only for newly added tests. Please extend this check to the old tests as well.
        if self.case_file >= "02800":
            leftover_tables = (
                clickhouse_execute(
                    args,
                    f"SHOW TABLES FROM {database}",
                    timeout=timeout,
                    settings={
                        "log_comment": args.testcase_basename,
                    },
                )
                .decode()
                .replace("\n", ", ")
            )

            if len(leftover_tables) != 0:
                raise TestException(
                    f"The test should cleanup its tables ({leftover_tables}), otherwise it is inconvenient for running it locally."
                )

        drop_database_query = f"DROP DATABASE IF EXISTS {database}"
        if args.replicated_database:
            drop_database_query += " ON CLUSTER test_cluster_database_replicated"

        # It's possible to get an error "New table appeared in database being dropped or detached. Try again."
        for _ in range(1, 60):
            try:
                clickhouse_execute(
                    args,
                    drop_database_query,
                    timeout=timeout,
                    settings={
                        "log_comment": args.testcase_basename,
                    },
                )
            except HTTPError as e:
                if need_retry(args, e.message, e.message, 0):
                    continue
                raise
            break


class TestSuite:
    @staticmethod
    def tests_in_suite_key_func(item: str) -> float:
        if args.order == "random":
            return random.random()

        reverse = 1 if args.order == "asc" else -1

        if -1 == item.find("_"):
            return 99998

        prefix, _ = item.split("_", 1)

        try:
            return reverse * int(prefix)
        except ValueError:
            return 99997

    @staticmethod
    def render_test_template(j2env, suite_dir, test_name):
        """
        Render template for test and reference file if needed
        """

        if j2env is None:
            return test_name

        test_base_name = removesuffix(test_name, ".sql.j2", ".sql")

        reference_file_name = test_base_name + ".reference.j2"
        reference_file_path = os.path.join(suite_dir, reference_file_name)
        if os.path.isfile(reference_file_path):
            tpl = j2env.get_template(reference_file_name)
            tpl.stream().dump(
                os.path.join(suite_dir, test_base_name) + ".gen.reference"
            )

        if test_name.endswith(".sql.j2"):
            tpl = j2env.get_template(test_name)
            generated_test_name = test_base_name + ".gen.sql"
            tpl.stream().dump(os.path.join(suite_dir, generated_test_name))
            return generated_test_name

        return test_name

    @staticmethod
    def read_test_tags_and_random_settings_limits(
        suite_dir: str, all_tests: List[str]
    ) -> (Dict[str, Set[str]], Dict[str, Dict[str, Tuple[int, int]]]):
        def get_comment_sign(filename):
            if filename.endswith(".sql") or filename.endswith(".sql.j2"):
                return "--"
            if (
                filename.endswith(".sh")
                or filename.endswith(".py")
                or filename.endswith(".expect")
            ):
                return "#"
            raise TestException(f"Unknown file_extension: {filename}")

        def parse_tags_from_line(line, comment_sign) -> Set[str]:
            if not line.startswith(comment_sign):
                return set()
            tags_str = line[len(comment_sign) :].lstrip()  # noqa: ignore E203
            tags_prefix = "Tags:"
            if not tags_str.startswith(tags_prefix):
                return set()
            tags_str = tags_str[len(tags_prefix) :]  # noqa: ignore E203
            tags = tags_str.split(",")
            tags = {tag.strip() for tag in tags}
            return tags

        def parse_random_settings_limits_from_line(
            line, comment_sign
        ) -> Dict[str, Tuple[int, int]]:
            if not line.startswith(comment_sign):
                return {}
            random_settings_limits_str = line[len(comment_sign) :].lstrip()
            random_settings_limits_prefix = "Random settings limits:"
            if not random_settings_limits_str.startswith(random_settings_limits_prefix):
                return {}
            random_settings_limits_str = random_settings_limits_str[
                len(random_settings_limits_prefix) :
            ]
            # limits are specified in a form 'setting1=(min, max); setting2=(min,max); ...'
            random_settings_limits = {}
            for setting_and_limit in random_settings_limits_str.split(";"):
                setting_and_limit = setting_and_limit.split("=")
                random_settings_limits[setting_and_limit[0].strip()] = make_tuple(
                    setting_and_limit[1]
                )
            return random_settings_limits

        def find_tag_line(lines, comment_sign):
            for line in lines:
                if line.startswith(comment_sign) and line[
                    len(comment_sign) :
                ].lstrip().startswith("Tags:"):
                    return line
            return ""

        def find_random_settings_limits_line(lines, comment_sign):
            for line in lines:
                if line.startswith(comment_sign) and line[
                    len(comment_sign) :
                ].lstrip().startswith("Random settings limits:"):
                    return line
            return ""

        def load_tags_and_random_settings_limits_from_file(filepath):
            comment_sign = get_comment_sign(filepath)
            need_query_params = False
            with open(filepath, "r", encoding="utf-8") as file:
                try:
                    lines = file.readlines()
                    tag_line = find_tag_line(lines, comment_sign)
                    random_settings_limits_line = find_random_settings_limits_line(
                        lines, comment_sign
                    )
                except UnicodeDecodeError:
                    return [], {}
                try:
                    if filepath.endswith(".sql"):
                        for line in lines:
                            if "{CLICKHOUSE_DATABASE" in line:
                                need_query_params = True
                except UnicodeDecodeError:
                    pass
            parsed_tags = parse_tags_from_line(tag_line, comment_sign)
            if need_query_params:
                parsed_tags.add("need-query-parameters")
            random_settings_limits = parse_random_settings_limits_from_line(
                random_settings_limits_line, comment_sign
            )
            return parsed_tags, random_settings_limits

        all_tags = {}
        all_random_settings_limits = {}
        start_time = datetime.now()
        for test_name in all_tests:
            (
                tags,
                random_settings_limits,
            ) = load_tags_and_random_settings_limits_from_file(
                os.path.join(suite_dir, test_name)
            )  # noqa: ignore E203
            if tags:
                all_tags[test_name] = tags
            if random_settings_limits:
                all_random_settings_limits[test_name] = random_settings_limits
        elapsed = (datetime.now() - start_time).total_seconds()
        if elapsed > 1:
            print(
                f"Tags and random settings limits for suite {suite_dir} read in {elapsed:.2f} seconds"
            )
        return all_tags, all_random_settings_limits

    def __init__(self, args, suite_path: str, suite_tmp_path: str, suite: str):
        self.args = args
        self.suite_path: str = suite_path
        self.suite_tmp_path: str = suite_tmp_path
        self.suite: str = suite
        self.cloud_skip_list: List[str] = []
        self.private_skip_list: List[str] = []

        if args.run_by_hash_num is not None and args.run_by_hash_total is not None:
            if args.run_by_hash_num > args.run_by_hash_total:
                raise TestException(
                    f"Incorrect run by hash, value {args.run_by_hash_num} bigger than total {args.run_by_hash_total}"
                )

            def filter_func(x: str) -> bool:
                return bool(
                    stringhash(x) % args.run_by_hash_total == args.run_by_hash_num
                )

        else:

            def filter_func(x: str) -> bool:
                _ = x
                return True

        self.all_tests: List[str] = self.get_tests_list(
            self.tests_in_suite_key_func, filter_func
        )

        all_tags_and_random_settings_limits = (
            self.read_test_tags_and_random_settings_limits(
                self.suite_path, self.all_tests
            )
        )
        self.all_tags: Dict[str, Set[str]] = all_tags_and_random_settings_limits[0]
        self.all_random_settings_limits: Dict[str, Dict[str, (int, int)]] = (
            all_tags_and_random_settings_limits[1]
        )
        self.sequential_tests = []
        self.parallel_tests = []
        for test_name in self.all_tests:
            if self.is_sequential_test(test_name) and not args.no_sequential:
                self.sequential_tests.append(test_name)
            elif not args.no_parallel:
                self.parallel_tests.append(test_name)

    def is_sequential_test(self, test_name):
        if args.sequential:
            if any(s in test_name for s in args.sequential):
                return True

        if test_name not in self.all_tags:
            return False

        return ("no-parallel" in self.all_tags[test_name]) or (
            "sequential" in self.all_tags[test_name]
        )

    def get_tests_list(self, sort_key, filter_func):
        """
        Return list of tests file names to run
        """

        all_tests = list(self.get_selected_tests(filter_func))
        all_tests = all_tests * self.args.test_runs
        all_tests.sort(key=sort_key)
        return all_tests

    def get_selected_tests(self, filter_func):
        """
        Find all files with tests, filter, render templates
        """

        j2env = (
            jinja2.Environment(
                loader=jinja2.FileSystemLoader(self.suite_path),
                keep_trailing_newline=True,
            )
            if USE_JINJA
            else None
        )
        if j2env is not None:
            j2env.globals.update(product=itertools.product)

        for test_name in os.listdir(self.suite_path):
            if not is_test_from_dir(self.suite_path, test_name):
                continue
            if self.args.test and not any(
                re.search(pattern, test_name) for pattern in self.args.test
            ):
                continue
            if USE_JINJA and test_name.endswith(".gen.sql"):
                continue
            if not filter_func(test_name):
                continue
            test_name = self.render_test_template(j2env, self.suite_path, test_name)
            yield test_name

    @staticmethod
    def read_test_suite(args, suite_dir_name: str):
        def is_data_present():
            try:
                return int(clickhouse_execute(args, "EXISTS TABLE test.hits"))
            except Exception as e:
                print(
                    "Cannot check if dataset is available, assuming it's not: ", str(e)
                )
                return False

        base_dir = os.path.abspath(args.queries)
        tmp_dir = os.path.abspath(args.tmp)
        suite_path = os.path.join(base_dir, suite_dir_name)

        suite_re_obj = re.search("^[0-9]+_(.*)$", suite_dir_name)
        if not suite_re_obj:  # skip .gitignore and so on
            return None

        suite_tmp_path = os.path.join(tmp_dir, suite_dir_name)
        if not os.path.exists(suite_tmp_path):
            os.makedirs(suite_tmp_path)

        suite = suite_re_obj.group(1)

        if not os.path.isdir(suite_path):
            return None

        if "stateful" in suite and not args.no_stateful and not is_data_present():
            print("Won't run stateful tests because test data wasn't loaded.")
            return None
        if "stateless" in suite and args.no_stateless:
            print("Won't run stateless tests because they were manually disabled.")
            return None
        if "stateful" in suite and args.no_stateful:
            print("Won't run stateful tests because they were manually disabled.")
            return None

        return TestSuite(args, suite_path, suite_tmp_path, suite)


stop_time = None
exit_code = None
server_died = None
multiprocessing_manager = None
restarted_tests = None


class ServerDied(Exception):
    pass


class GlobalTimeout(Exception):
    pass


def run_tests_array(all_tests_with_params: Tuple[List[str], int, TestSuite, bool]):
    (
        all_tests,
        num_tests,
        test_suite,
        is_concurrent,
    ) = all_tests_with_params
    global stop_time
    global exit_code
    global server_died
    global restarted_tests

    OP_SQUARE_BRACKET = colored("[", args, attrs=["bold"])
    CL_SQUARE_BRACKET = colored("]", args, attrs=["bold"])

    MSG_FAIL = (
        OP_SQUARE_BRACKET
        + colored(" FAIL ", args, "red", attrs=["bold"])
        + CL_SQUARE_BRACKET
    )
    MSG_UNKNOWN = (
        OP_SQUARE_BRACKET
        + colored(" UNKNOWN ", args, "yellow", attrs=["bold"])
        + CL_SQUARE_BRACKET
    )
    MSG_OK = (
        OP_SQUARE_BRACKET
        + colored(" OK ", args, "green", attrs=["bold"])
        + CL_SQUARE_BRACKET
    )
    MSG_SKIPPED = (
        OP_SQUARE_BRACKET
        + colored(" SKIPPED ", args, "cyan", attrs=["bold"])
        + CL_SQUARE_BRACKET
    )

    MESSAGES = {
        TestStatus.FAIL: MSG_FAIL,
        TestStatus.UNKNOWN: MSG_UNKNOWN,
        TestStatus.OK: MSG_OK,
        TestStatus.SKIPPED: MSG_SKIPPED,
    }

    passed_total = 0
    skipped_total = 0
    failures_total = 0
    failures_chain = 0
    start_time = datetime.now()

    client_options = get_additional_client_options(args)

    if num_tests > 0:
        about = "about " if is_concurrent else ""
        proc_name = multiprocessing.current_process().name
        print(f"Running {about}{num_tests} {test_suite.suite} tests ({proc_name}).")

    while True:
        if all_tests:
            try:
                case = all_tests.pop(0)
            except IndexError:
                break
        else:
            break

        if server_died.is_set():
            stop_tests()
            raise ServerDied("Server died")

        if stop_time and time() > stop_time:
            print("\nStop tests run because global time limit is exceeded.\n")
            stop_tests()
            raise GlobalTimeout("Stop tests run because global time limit is exceeded")

        test_case = TestCase(test_suite, case, args, is_concurrent)

        try:
            description = ""
            test_case_name = removesuffix(test_case.name, ".gen", ".sql") + ": "

            if is_concurrent:
                description = f"{test_case_name:72}"
            else:
                sys.stdout.flush()
                sys.stdout.write(f"{test_case_name:72}")
                # This flush is needed so you can see the test name of the long
                # running test before it will finish. But don't do it in parallel
                # mode, so that the lines don't mix.
                sys.stdout.flush()

            while True:
                # This is the upper level timeout
                # It helps with completely frozen processes, like in case of gdb errors
                def timeout_handler(_signum, _frame):
                    stop_tests()
                    raise TimeoutError("Test execution timed out")

                signal.signal(signal.SIGALRM, timeout_handler)
                signal.alarm(int(args.timeout * 1.1))
                test_result = None
                try:
                    test_result = test_case.run(
                        args, test_suite, client_options, server_logs_level
                    )
                    test_result = test_case.process_result(test_result, MESSAGES)
                except TimeoutError:
                    break
                finally:
                    signal.alarm(0)

                if not test_result or not test_result.need_retry:
                    break
                restarted_tests.append(test_result)

            # First print the description, than invoke the check result logic
            description += test_result.description

            if description and not description.endswith("\n"):
                description += "\n"

            sys.stdout.write(description)
            sys.stdout.flush()

            if test_result.status == TestStatus.OK:
                passed_total += 1
                failures_chain = 0
            elif test_result.status == TestStatus.FAIL:
                failures_total += 1
                failures_chain += 1
                if test_result.reason == FailureReason.SERVER_DIED:
                    stop_tests()
                    server_died.set()
                    raise ServerDied("Server died")
            elif test_result.status == TestStatus.SKIPPED:
                skipped_total += 1

        except KeyboardInterrupt as e:
            print(colored("Break tests execution", args, "red"))
            stop_tests()
            raise e

        if failures_chain >= args.max_failures_chain:
            stop_tests()
            raise ServerDied("Max failures chain")

    if failures_total > 0:
        print(
            colored(
                f"\nHaving {failures_total} errors! {passed_total} tests passed."
                f" {skipped_total} tests skipped."
                f" {(datetime.now() - start_time).total_seconds():.2f} s elapsed"
                f" ({multiprocessing.current_process().name}).",
                args,
                "red",
                attrs=["bold"],
            )
        )
        exit_code.value = 1
    else:
        print(
            colored(
                f"\n{passed_total} tests passed. {skipped_total} tests skipped."
                f" {(datetime.now() - start_time).total_seconds():.2f} s elapsed"
                f" ({multiprocessing.current_process().name}).",
                args,
                "green",
                attrs=["bold"],
            )
        )

    sys.stdout.flush()


server_logs_level = "warning"


def check_server_started(args):
    print("Connecting to ClickHouse server...", end="")

    sys.stdout.flush()
    retry_count = args.server_check_retries
    query = "SELECT version(), arrayStringConcat(groupArray(value), ' ') FROM system.build_options WHERE name IN ('GIT_HASH', 'GIT_BRANCH')"
    while retry_count > 0:
        try:
            res = (
                str(clickhouse_execute(args, query).decode())
                .strip()
                .replace("\t", " @ ")
            )
            print(" OK")
            print(f"Connected to server {res}")
            sys.stdout.flush()
            return True
        except (ConnectionError, http.client.ImproperConnectionState) as e:
            if args.hung_check:
                print("Connection error, will retry: ", str(e))
            else:
                print(".", end="")
            sys.stdout.flush()
            retry_count -= 1
            sleep(0.5)
            continue
        except TimeoutError:
            print("\nConnection timeout, will not retry")
            break
        except Exception as e:
            print(
                "\nUexpected exception, will not retry: ",
                type(e).__name__,
                ": ",
                str(e),
            )
            break

    print("\nAll connection tries failed")
    sys.stdout.flush()
    return False


class BuildFlags:
    THREAD = "tsan"
    ADDRESS = "asan"
    UNDEFINED = "ubsan"
    MEMORY = "msan"
    DEBUG = "debug"
    SANITIZE_COVERAGE = "sanitize-coverage"
    RELEASE = "release"
    ORDINARY_DATABASE = "ordinary-database"
    POLYMORPHIC_PARTS = "polymorphic-parts"


# Release and non-sanitizer build
RELEASE_NON_SANITIZED = False


def collect_build_flags(args):
    global RELEASE_NON_SANITIZED

    result = []

    value = clickhouse_execute(
        args, "SELECT value FROM system.build_options WHERE name = 'CXX_FLAGS'"
    )
    if b"-fsanitize=thread" in value:
        result.append(BuildFlags.THREAD)
    elif b"-fsanitize=address" in value:
        result.append(BuildFlags.ADDRESS)
    elif b"-fsanitize=undefined" in value:
        result.append(BuildFlags.UNDEFINED)
    elif b"-fsanitize=memory" in value:
        result.append(BuildFlags.MEMORY)
    elif b"-DSANITIZE_COVERAGE=1" in value:
        result.append(BuildFlags.SANITIZE_COVERAGE)

    value = clickhouse_execute(
        args, "SELECT value FROM system.build_options WHERE name = 'BUILD_TYPE'"
    )
    if b"Debug" in value:
        result.append(BuildFlags.DEBUG)
    elif b"RelWithDebInfo" in value or b"Release" in value:
        result.append(BuildFlags.RELEASE)

    RELEASE_NON_SANITIZED = result == [BuildFlags.RELEASE]

    value = clickhouse_execute(
        args,
        "SELECT value FROM system.settings WHERE name = 'allow_deprecated_database_ordinary'",
    )
    if value == b"1" or args.db_engine == "Ordinary":
        result.append(BuildFlags.ORDINARY_DATABASE)

    value = int(
        clickhouse_execute(
            args,
            "SELECT value FROM system.merge_tree_settings WHERE name = 'min_bytes_for_wide_part'",
        )
    )
    if value == 0:
        result.append(BuildFlags.POLYMORPHIC_PARTS)

    use_flags = clickhouse_execute(
        args,
        "SELECT name FROM system.build_options WHERE name like 'USE_%' AND value in ('ON', '1')",
    )
    for use_flag in use_flags.strip().splitlines():
        use_flag = use_flag.decode().lower()
        result.append(use_flag)

    system_processor = clickhouse_execute(
        args,
        "SELECT value FROM system.build_options WHERE name = 'SYSTEM_PROCESSOR' LIMIT 1",
    ).strip()
    if system_processor:
        result.append(f"cpu-{system_processor.decode().lower()}")

    return result


def collect_changed_merge_tree_settings(args):
    changed_settings = (
        clickhouse_execute(
            args,
            "SELECT name FROM system.merge_tree_settings WHERE changed",
        )
        .strip()
        .splitlines()
    )

    return list(map(lambda s: s.decode(), changed_settings))


def check_table_column(args, database, table, column):
    return (
        int(
            clickhouse_execute(
                args,
                f"""
    SELECT count()
    FROM system.columns
    WHERE database = '{database}' AND table = '{table}' AND name = '{column}'
    """,
            )
        )
        > 0
    )


def suite_key_func(item: str) -> Union[float, Tuple[int, str]]:
    if args.order == "random":
        return random.random()

    if -1 == item.find("_"):
        return 99998, ""

    prefix, suffix = item.split("_", 1)

    try:
        return int(prefix), suffix
    except ValueError:
        return 99997, ""


def extract_key(key: str) -> str:
    return subprocess.getstatusoutput(
        args.extract_from_config + " --try --config " + args.configserver + key
    )[1]


def run_tests_process(*args, **kwargs):
    return run_tests_array(*args, **kwargs)


def do_run_tests(jobs, test_suite: TestSuite):
    print(
        "Found",
        len(test_suite.parallel_tests),
        "parallel tests and",
        len(test_suite.sequential_tests),
        "sequential tests",
    )
    if test_suite.parallel_tests:
        tests_n = len(test_suite.parallel_tests)
        jobs = min(jobs, tests_n)

        # If we don't do random shuffling then there will be always
        # nearly the same groups of test suites running concurrently.
        # Thus, if there is a test within group which appears to be broken
        # then it will affect all other tests in a non-random form.
        # So each time a bad test fails - other tests from the group will also fail
        # and this process will be more or less stable.
        # It makes it more difficult to detect real flaky tests,
        # because the distribution and the amount
        # of failures will be nearly the same for all tests from the group.
        # TODO: add shuffle for sequential tests
        random.shuffle(test_suite.parallel_tests)

        batch_size = len(test_suite.parallel_tests) // jobs
        manager = multiprocessing.Manager()
        parallel_tests = manager.list()
        parallel_tests.extend(test_suite.parallel_tests)

        processes = []
        for _ in range(jobs):
            process = multiprocessing.Process(
                target=run_tests_process,
                args=((parallel_tests, batch_size, test_suite, True),),
            )
            processes.append(process)
            process.start()

        while processes:
            sys.stdout.flush()
            # Periodically check the server for hangs
            # and stop all processes in this case
            try:
                clickhouse_execute(
                    args,
                    query="SELECT 1 /*hung check*/",
                    max_http_retries=20,
                    timeout=10,
                )
            except Exception as e:
                print(f"Hung check failed: {str(e)}")
                server_died.set()

            if server_died.is_set():
                print("Server died, terminating all processes...")
                kill_gdb_if_any()
                # Wait for test results
                sleep(args.timeout)
                for p in processes:
                    if p.is_alive():
                        p.terminate()
                break

            for p in processes[:]:
                if not p.is_alive():
                    processes.remove(p)

    if test_suite.sequential_tests:
        run_tests_array(
            (
                test_suite.sequential_tests,
                len(test_suite.sequential_tests),
                test_suite,
                False,
            )
        )

    return len(test_suite.sequential_tests) + len(test_suite.parallel_tests)


def is_test_from_dir(suite_dir, case):
    case_file = os.path.join(suite_dir, case)
    # We could also test for executable files (os.access(case_file, os.X_OK),
    # but it interferes with 01610_client_spawn_editor.editor, which is invoked
    # as a query editor in the test, and must be marked as executable.
    return os.path.isfile(case_file) and any(
        case_file.endswith(suppotred_ext) for suppotred_ext in TEST_FILE_EXTENSIONS
    )


def removesuffix(text, *suffixes):
    """
    Added in python 3.9
    https://www.python.org/dev/peps/pep-0616/

    This version can work with several possible suffixes
    """
    for suffix in suffixes:
        if suffix and text.endswith(suffix):
            return text[: -len(suffix)]
    return text


def reportCoverageFor(args, what, query, permissive=False):
    value = clickhouse_execute(args, query).decode()

    if value != "":
        print(f"\nThe following {what} were not covered by tests:\n")
        print(value)
        print("\n")
        return permissive

    return True


# This is high-level coverage on per-component basis (functions, data types, etc.)
# Don't be confused with the code coverage.
def reportCoverage(args):
    clickhouse_execute(args, "SYSTEM FLUSH LOGS")

    return (
        reportCoverageFor(
            args,
            "functions",
            """
            SELECT name
            FROM system.functions
            WHERE NOT is_aggregate AND origin = 'System' AND alias_to = ''
                AND name NOT IN
                (
                    SELECT arrayJoin(used_functions) FROM system.query_log WHERE event_date >= yesterday()
                )
            ORDER BY name
        """,
            True,
        )
        and reportCoverageFor(
            args,
            "aggregate functions",
            """
            SELECT name
            FROM system.functions
            WHERE is_aggregate AND origin = 'System' AND alias_to = ''
                AND name NOT IN
                (
                    SELECT arrayJoin(used_aggregate_functions) FROM system.query_log WHERE event_date >= yesterday()
                )
            ORDER BY name
        """,
        )
        and reportCoverageFor(
            args,
            "aggregate function combinators",
            """
            SELECT name
            FROM system.aggregate_function_combinators
            WHERE NOT is_internal
                AND name NOT IN
                (
                    SELECT arrayJoin(used_aggregate_function_combinators) FROM system.query_log WHERE event_date >= yesterday()
                )
            ORDER BY name
        """,
        )
        and reportCoverageFor(
            args,
            "data type families",
            """
            SELECT name
            FROM system.data_type_families
            WHERE alias_to = '' AND name NOT LIKE 'Interval%'
                AND name NOT IN
                (
                    SELECT arrayJoin(used_data_type_families) FROM system.query_log WHERE event_date >= yesterday()
                )
            ORDER BY name
        """,
        )
    )


def reportLogStats(args):
    clickhouse_execute(args, "SYSTEM FLUSH LOGS")

    query = """
        WITH
            240 AS mins,
            (
                SELECT (count(), sum(length(toValidUTF8(message))))
                FROM system.text_log
                WHERE (now() - toIntervalMinute(mins)) < event_time
            ) AS total
        SELECT
            count() AS count,
            round(count / (total.1), 3) AS `count_%`,
            formatReadableSize(sum(length(toValidUTF8(message)))) AS size,
            round(sum(length(toValidUTF8(message))) / (total.2), 3) AS `size_%`,
            countDistinct(logger_name) AS uniq_loggers,
            countDistinct(thread_id) AS uniq_threads,
            groupArrayDistinct(toString(level)) AS levels,
            round(sum(query_id = '') / count, 3) AS `background_%`,
            message_format_string
        FROM system.text_log
        WHERE (now() - toIntervalMinute(mins)) < event_time
        GROUP BY message_format_string
        ORDER BY count DESC
        LIMIT 100
        FORMAT PrettySpaceNoEscapes
    """
    value = clickhouse_execute(args, query).decode(errors="replace")
    print("\nTop patterns of log messages:\n")
    print(value)
    print("\n")

    query = """
        WITH
            240 AS mins
        SELECT
            count() AS count,
            substr(replaceRegexpAll(toValidUTF8(message), '[^A-Za-z]+', ''), 1, 32) AS pattern,
            substr(any(toValidUTF8(message)), 1, 256) as runtime_message,
            any((extract(source_file, '/[a-zA-Z0-9_]+\\.[a-z]+'), source_line)) as line
        FROM system.text_log
        WHERE (now() - toIntervalMinute(mins)) < event_time AND message_format_string = ''
        GROUP BY pattern
        ORDER BY count DESC
        LIMIT 30
        FORMAT PrettySpaceNoEscapes
    """
    value = clickhouse_execute(args, query).decode(errors="replace")
    print("\nTop messages without format string (fmt::runtime):\n")
    print(value)
    print("\n")

    query = """
        SELECT message_format_string, count(), any(toValidUTF8(message)) AS any_message
        FROM system.text_log
        WHERE (now() - toIntervalMinute(240)) < event_time
        AND (message NOT LIKE (replaceRegexpAll(message_format_string, '{[:.0-9dfx]*}', '%') AS s))
        AND (message NOT LIKE concat('%Exception: ', s, '%'))
        GROUP BY message_format_string ORDER BY count() DESC LIMIT 20 FORMAT PrettySpaceNoEscapes
    """
    value = clickhouse_execute(args, query).decode(errors="replace")
    print("\nTop messages not matching their format strings:\n")
    print(value)
    print("\n")

    query = """
        WITH ('', '({}) Keys: {}', '({}) {}', 'Aggregating', 'Became leader', 'Cleaning queue',
              'Creating set.', 'Cyclic aliases', 'Detaching {}', 'Executing {}', 'Fire events: {}',
              'Found part {}', 'Loaded queue', 'No sharding key', 'No tables', 'Query: {}',
              'Removed', 'Removed part {}', 'Removing parts.', 'Request URI: {}', 'Sending part {}',
              'Sent handshake', 'Starting {}', 'Will mimic {}', 'Writing to {}', 'dropIfEmpty',
              'loadAll {}', '{} ({}:{})', '{} -> {}', '{} {}', '{}: {}', '{}%', 'Read object: {}',
              'New segment: {}', 'Convert overflow', 'Division by zero', 'Files set to {}',
              'Bytes set to {}', 'Numeric overflow', 'Invalid mode: {}',
              'Write file: {}', 'Unable to parse JSONPath', 'Host is empty in S3 URI.', 'Expected end of line',
              'inflate failed: {}{}', 'Center is not valid', 'Column ''{}'' is ambiguous', 'Cannot parse object', 'Invalid date: {}',
              'There is no cache by name: {}', 'No part {} in table', '`{}` should be a String', 'There are duplicate id {}',
              'Invalid replica name: {}', 'Unexpected value {} in enum', 'Unknown BSON type: {}', 'Point is not valid',
              'Invalid qualified name: {}', 'INTO OUTFILE is not allowed', 'Arguments must not be NaN', 'Cell is not valid',
              'brotli decode error{}', 'Invalid H3 index: {}', 'Too large node state size', 'No additional keys found.',
              'Attempt to read after EOF.', 'Replication was stopped', '{}	building file infos', 'Cannot parse uuid {}',
              'Query was cancelled', 'Cancelled merging parts', 'Cancelled mutating parts', 'Log pulling is cancelled',
              'Transaction was cancelled', 'Could not find table: {}', 'Table {} doesn''t exist',
              'Database {} doesn''t exist', 'Dictionary ({}) not found', 'Unknown table function {}',
              'Unknown format {}', 'Unknown explain kind ''{}''', 'Unknown setting {}', 'Unknown input format {}',
              'Unknown identifier: ''{}''', 'User name is empty', 'Expected function, got: {}',
              'Attempt to read after eof', 'String size is too big ({}), maximum: {}'
        ) AS known_short_messages
        SELECT count() AS c, message_format_string, substr(any(toValidUTF8(message)), 1, 120),
            min(if(length(regexpExtract(toValidUTF8(message), '(.*)\\([A-Z0-9_]+\\)')) as prefix_len > 0, prefix_len, length(toValidUTF8(message))) - 26 AS length_without_exception_boilerplate) AS min_length_without_exception_boilerplate
        FROM system.text_log
        WHERE (now() - toIntervalMinute(240)) < event_time
            AND (length(message_format_string) < 16
                OR (message ILIKE '%DB::Exception%' AND length_without_exception_boilerplate < 30))
            AND message_format_string NOT IN known_short_messages
        GROUP BY message_format_string ORDER BY c DESC LIMIT 50 FORMAT PrettySpaceNoEscapes
    """
    value = clickhouse_execute(args, query).decode(errors="replace")
    print("\nTop short messages:\n")
    print(value)
    print("\n")

    query = """
        SELECT max((freq, message_format_string)), level
        FROM (SELECT count() / (SELECT count() FROM system.text_log
              WHERE (now() - toIntervalMinute(240)) < event_time) AS freq,
              min(level) AS level, message_format_string FROM system.text_log
              WHERE (now() - toIntervalMinute(120)) < event_time
              GROUP BY message_format_string ORDER BY freq DESC)
        GROUP BY level
    """
    value = clickhouse_execute(args, query).decode(errors="replace")
    print("\nTop messages by level:\n")
    print(value)
    print("\n")


def try_get_skip_list(base_dir, name):
    test_names_to_skip = []
    skip_list_path = os.path.join(base_dir, name)
    if not os.path.exists(skip_list_path):
        return test_names_to_skip

    with open(skip_list_path, "r", encoding="utf-8") as fd:
        for line in fd.read().split("\n"):
            if line == "" or line[0] == " ":
                continue
            test_name = line.split()[0].strip()
            if test_name != "":
                test_names_to_skip.append(test_name)

    return test_names_to_skip


def main(args):
    global server_died
    global stop_time
    global exit_code
    global server_logs_level
    global restarted_tests

    if not check_server_started(args):
        msg = "Server is not responding. Cannot execute 'SELECT 1' query."
        if args.hung_check:
            print(msg)
            pid = get_server_pid()
            print("Got server pid", pid)
            print_stacktraces()
        raise TestException(msg)

    args.build_flags = collect_build_flags(args)
    args.changed_merge_tree_settings = collect_changed_merge_tree_settings(args)

    if args.s3_storage and (BuildFlags.RELEASE not in args.build_flags):
        args.no_random_settings = True

    if args.skip:
        args.skip = set(args.skip)

    if args.replace_replicated_with_shared:
        if not args.skip:
            args.skip = set([])
        args.skip = set(args.skip)

    base_dir = os.path.abspath(args.queries)

    # Keep same default values as in queries/shell_config.sh
    os.environ.setdefault("CLICKHOUSE_BINARY", args.binary)
    # os.environ.setdefault("CLICKHOUSE_CLIENT", args.client)
    os.environ.setdefault("CLICKHOUSE_CONFIG", args.configserver)

    if args.configclient:
        os.environ.setdefault("CLICKHOUSE_CONFIG_CLIENT", args.configclient)

    # Force to print server warnings in stderr
    # Shell scripts could change logging level
    os.environ.setdefault("CLICKHOUSE_CLIENT_SERVER_LOGS_LEVEL", server_logs_level)

    # This code is bad as the time is not monotonic
    if args.global_time_limit:
        stop_time = time() + args.global_time_limit

    if args.zookeeper is None:
        args.zookeeper = True

    if args.shard is None:
        args.shard = bool(extract_key(' --key listen_host | grep -E "127.0.0.2|::"'))

    def create_common_database(args, db_name):
        create_database_retries = 0
        while create_database_retries < MAX_RETRIES:
            start_time = datetime.now()
            try:
                clickhouse_execute(
                    args,
                    f"CREATE DATABASE IF NOT EXISTS {db_name} "
                    f"{get_db_engine(args, db_name)}",
                    settings=get_create_database_settings(args, None),
                )
                break
            except HTTPError as e:
                total_time = (datetime.now() - start_time).total_seconds()
                if not need_retry(args, e.message, e.message, total_time):
                    break
            create_database_retries += 1

    try:
        if args.database and args.database != "test":
            create_common_database(args, args.database)

        create_common_database(args, "test")
    except Exception as e:
        print(f"Failed to create databases for tests: {e}")
        server_died.set()

    if (
        args.collect_per_test_coverage
        and BuildFlags.SANITIZE_COVERAGE in args.build_flags
    ):
        clickhouse_execute(
            args,
            """
                CREATE TABLE IF NOT EXISTS system.coverage_log
                (
                    time DateTime,
                    test_name String,
                    coverage Array(UInt64)
                ) ENGINE = MergeTree ORDER BY test_name
                COMMENT 'Contains information about per-test coverage from the CI, but used only for exporting to the CI cluster';
            """,
        )

        # Coverage collected at the system startup before running any tests:
        clickhouse_execute(
            args,
            "INSERT INTO system.coverage_log SELECT now(), '', coverageCurrent()",
        )

    total_tests_run = 0
    cloud_skip_list = try_get_skip_list(base_dir, "../queries-no-cloud-tests.txt")
    private_skip_list = try_get_skip_list(base_dir, "../queries-no-private-tests.txt")

    for suite in sorted(os.listdir(base_dir), key=suite_key_func):
        if server_died.is_set():
            break

        test_suite = TestSuite.read_test_suite(args, suite)
        if test_suite is None:
            continue

        test_suite.cloud_skip_list = cloud_skip_list
        test_suite.private_skip_list = private_skip_list
        total_tests_run += do_run_tests(args.jobs, test_suite)

    if server_died.is_set():
        exit_code.value = 1

    if args.hung_check:
        # Some queries may execute in background for some time after test was finished. This is normal.
        print("Checking the hung queries: ", end="")
        hung_count = 0
        try:
            deadline = datetime.now() + timedelta(seconds=90)
            while datetime.now() < deadline:
                hung_count = get_processlist_size(args)
                if hung_count == 0:
                    print(" done")
                    break
                print(". ", end="")
        except Exception as e:
            print(
                colored(
                    "\nHung check failed. Failed to get processlist size: " + str(e),
                    args,
                    "red",
                    attrs=["bold"],
                )
            )
            exit_code.value = 1

        processlist = ""
        if hung_count > 0:
            try:
                processlist = get_processlist_with_stacktraces(args)
            except Exception as e:
                print(
                    colored(
                        "\nHung check failed. Failed to get processlist with stacktraces: "
                        + str(e),
                        args,
                        "red",
                        attrs=["bold"],
                    )
                )
                exit_code.value = 1

        if processlist:
            print(
                colored(
                    "\nFound hung queries in processlist:", args, "red", attrs=["bold"]
                )
            )
            print(processlist.decode())
            print(get_transactions_list(args))

            print_stacktraces()
            exit_code.value = 1
        else:
            print(colored("\nNo queries hung.", args, "green", attrs=["bold"]))

    if args.client_log:
        for log_file in [args.client_log, *glob.glob(f"{args.client_log}.*")]:
            if not os.path.exists(log_file):
                continue
            with open(log_file, "rb") as stream:
                content = stream.read().decode()
                if len(content):
                    print(f"Has fatal logs from client in '{log_file}':\n")
                    print(content)
            os.remove(log_file)

    if len(restarted_tests) > 0:
        print("\nSome tests were restarted:\n")

        for test_result in restarted_tests:
            print(f"\n{test_result.case_name:72}: ")
            # replace it with lowercase to avoid parsing retried tests as failed
            for status in TestStatus:
                test_result.description = test_result.description.replace(
                    status.value, status.value.lower()
                )
            print(test_result.description)

    if total_tests_run == 0:
        print("No tests were run.")
        sys.exit(1)
    else:
        print("All tests have finished.")

    if args.report_logs_stats:
        try:
            reportLogStats(args)
        except Exception as e:
            print(f"Failed to get stats about log messages: {e}")

    if args.report_coverage and not reportCoverage(args):
        exit_code.value = 1

    sys.exit(exit_code.value)


def find_binary(name):
    if os.access(name, os.X_OK):
        return name
    paths = os.environ.get("PATH").split(":")
    for path in paths:
        bin_path = os.path.join(path, name)
        if os.access(bin_path, os.X_OK):
            return bin_path

    # maybe it wasn't in PATH
    bin_path = os.path.join("/usr/local/bin", name)
    if os.access(bin_path, os.X_OK):
        return bin_path
    bin_path = os.path.join("/usr/bin", name)
    if os.access(bin_path, os.X_OK):
        return bin_path

    raise TestException(f"{name} was not found in PATH")


def find_clickhouse_command(binary, command):
    symlink = binary + "-" + command
    if os.access(symlink, os.X_OK):
        return symlink

    # To avoid requiring symlinks (in case you download binary from CI)
    return binary + " " + command


def get_additional_client_options(args):
    if args.client_option:
        client_options = " ".join("--" + option for option in args.client_option)
        if "CLICKHOUSE_CLIENT_OPT" in os.environ:
            return os.environ["CLICKHOUSE_CLIENT_OPT"] + " " + client_options
        return client_options
    if "CLICKHOUSE_CLIENT_OPT" in os.environ:
        return os.environ["CLICKHOUSE_CLIENT_OPT"]
    return ""


def get_additional_client_options_url(args):
    if args.client_option:
        return "&".join(args.client_option)
    return ""


def parse_args():
    parser = ArgumentParser(description="ClickHouse functional tests")
    parser.add_argument("-q", "--queries", help="Path to queries dir")
    parser.add_argument("--tmp", help="Path to tmp dir")

    parser.add_argument(
        "-b",
        "--binary",
        default="clickhouse",
        type=find_binary,
        help="Path to clickhouse binary or name of binary in PATH",
    )
    parser.add_argument(
        "-c",
        "--client",
        help="Path to clickhouse-client, this option is useless"
        "name of binary in PATH",
    )

    parser.add_argument("--extract_from_config", help="extract-from-config program")
    parser.add_argument(
        "--configclient", help="Client config (if you do not use default ports)"
    )
    parser.add_argument(
        "--configserver",
        default="/etc/clickhouse-server/config.xml",
        help="Preprocessed server config",
    )
    parser.add_argument(
        "-o", "--output", help="Output xUnit compliant test report directory"
    )
    parser.add_argument(
        "-t",
        "--timeout",
        type=int,
        default=600,
        help="Timeout for each test case in seconds",
    )
    parser.add_argument(
        "--global_time_limit",
        type=int,
        help="Stop if executing more than specified time (after current test is finished)",
    )
    parser.add_argument("test", nargs="*", help="Optional test case name regex")
    parser.add_argument(
        "-d",
        "--disabled",
        action="store_true",
        default=False,
        help="Also run disabled tests",
    )
    parser.add_argument(
        "--stop",
        action="store_true",
        default=None,
        dest="stop",
        help="Stop on network errors",
    )
    parser.add_argument(
        "--order", default="desc", choices=["asc", "desc", "random"], help="Run order"
    )
    parser.add_argument(
        "--testname",
        action="store_true",
        default=None,
        dest="testname",
        help="Make query with test name before test run",
    )
    parser.add_argument("--hung-check", action="store_true", default=False)
    parser.add_argument("--no-left-queries-check", action="store_true", default=False)
    parser.add_argument("--force-color", action="store_true", default=False)
    parser.add_argument(
        "--database", help="Database for tests (random name test_XXXXXX by default)"
    )
    parser.add_argument(
        "--no-drop-if-fail",
        action="store_true",
        help="Do not drop database for test if test has failed",
    )
    parser.add_argument(
        "--hide-db-name",
        action="store_true",
        help='Replace random database name with "default" in stderr',
    )
    parser.add_argument(
        "--no-sequential", action="store_true", help="Not run no-parallel"
    )
    parser.add_argument(
        "--no-parallel", action="store_true", help="Run only no-parallel"
    )
    parser.add_argument(
        "-j", "--jobs", default=1, nargs="?", type=int, help="Run all tests in parallel"
    )
    parser.add_argument(
        "--test-runs",
        default=1,
        nargs="?",
        type=int,
        help="Run each test many times (useful for e.g. flaky check)",
    )
    parser.add_argument(
        "-U",
        "--unified",
        default=3,
        type=int,
        help="output NUM lines of unified context",
    )
    parser.add_argument(
        "-r",
        "--server-check-retries",
        default=180,
        type=int,
        help="Num of tries to execute SELECT 1 before tests started",
    )
    parser.add_argument("--db-engine", help="Database engine name")
    parser.add_argument(
        "--replicated-database",
        action="store_true",
        default=False,
        help="Run tests with Replicated database engine",
    )
    parser.add_argument(
        "--fast-tests-only",
        action="store_true",
        default=False,
        help='Run only fast tests (the tests without the "no-fasttest" tag)',
    )
    parser.add_argument(
        "--no-stateless", action="store_true", help="Disable all stateless tests"
    )
    parser.add_argument(
        "--no-stateful", action="store_true", help="Disable all stateful tests"
    )
    parser.add_argument("--skip", nargs="+", help="Skip these tests")
    parser.add_argument(
        "--sequential",
        nargs="+",
        help="Run all tests sequentially",
    )
    parser.add_argument(
        "--no-long", action="store_true", dest="no_long", help="Do not run long tests"
    )
    parser.add_argument(
        "--client-option", nargs="+", help="Specify additional client argument"
    )
    parser.add_argument(
        "--print-time", action="store_true", dest="print_time", help="Print test time"
    )
    parser.add_argument(
        "--check-zookeeper-session",
        action="store_true",
        help="Check ZooKeeper session uptime to determine if failed test should be retried",
    )
    parser.add_argument(
        "--s3-storage",
        action="store_true",
        default=False,
        help="Run tests over s3 storage",
    )
    parser.add_argument(
        "--distributed-cache",
        action="store_true",
        default=False,
        help="Run tests with enabled distributed cache",
    )
    parser.add_argument(
        "--azure-blob-storage",
        action="store_true",
        default=False,
        help="Run tests over azure blob storage",
    )
    parser.add_argument(
        "--no-random-settings",
        action="store_true",
        default=False,
        help="Disable settings randomization",
    )
    parser.add_argument(
        "--no-random-merge-tree-settings",
        action="store_true",
        default=False,
        help="Disable MergeTree settings randomization",
    )
    parser.add_argument(
        "--run-by-hash-num",
        type=int,
        help="Run tests matching crc32(test_name) % run_by_hash_total == run_by_hash_num",
    )
    parser.add_argument(
        "--run-by-hash-total",
        type=int,
        help="Total test groups for crc32(test_name) % run_by_hash_total == run_by_hash_num",
    )

    parser.add_argument(
        "--show-whitespaces-in-diff",
        action="store_true",
        help="Display $ characters after line with trailing whitespaces in diff output",
    )

    group = parser.add_mutually_exclusive_group(required=False)
    group.add_argument(
        "--cloud",
        action="store_true",
        default=None,
        dest="cloud",
        help="Run only tests that are supported in ClickHouse Cloud environment",
    )

    group.add_argument(
        "--no-cloud",
        action="store_false",
        default=None,
        dest="cloud",
        help="Run all the tests, including the ones not supported in ClickHouse Cloud environment",
    )
    parser.set_defaults(cloud=False)

    group = parser.add_mutually_exclusive_group(required=False)
    group.add_argument(
        "--private",
        action="store_true",
        default=None,
        dest="private",
        help="Run only tests that are supported in the private build",
    )

    group.add_argument(
        "--no-private",
        action="store_false",
        default=None,
        dest="private",
        help="Run all the tests, including the ones not supported in the private build",
    )
    # Only used to skip tests via "../queries-no-private-tests.txt", so it's fine to keep it enabled by default
    parser.set_defaults(private=True)

    group = parser.add_mutually_exclusive_group(required=False)
    group.add_argument(
        "--zookeeper",
        action="store_true",
        default=None,
        dest="zookeeper",
        help="Run zookeeper related tests",
    )
    group.add_argument(
        "--no-zookeeper",
        action="store_false",
        default=None,
        dest="zookeeper",
        help="Do not run zookeeper related tests",
    )

    group = parser.add_mutually_exclusive_group(required=False)
    group.add_argument(
        "--shard",
        action="store_true",
        default=None,
        dest="shard",
        help="Run sharding related tests "
        "(required to clickhouse-server listen 127.0.0.2 127.0.0.3)",
    )
    group.add_argument(
        "--no-shard",
        action="store_false",
        default=None,
        dest="shard",
        help="Do not run shard related tests",
    )

    # TODO: Remove upgrade-check option after release 24.3 and use
    #       ignore_drop_queries_probability option in stress.py as in stress tests
    group.add_argument(
        "--upgrade-check",
        action="store_true",
        help="Run tests for further server upgrade testing by ignoring all"
        "drop queries in tests for collecting data from new version of server",
    )
    parser.add_argument(
        "--secure",
        action="store_true",
        default=False,
        help="Use secure connection to connect to clickhouse-server",
    )
    parser.add_argument(
        "--max-failures-chain",
        default=20,
        type=int,
        help="Max number of failed tests in a row (stop tests if higher)",
    )
    parser.add_argument(
        "--report-coverage",
        action="store_true",
        default=False,
        help="Check what high-level server components were covered by tests",
    )
    parser.add_argument(
        "--collect-per-test-coverage",
        action="store_true",
        default=True,
        help="Create `system.coverage_log` table on the server and collect information about low-level code coverage on a per test basis there",
    )
    parser.add_argument(
        "--reset-coverage-before-every-test",
        action="store_true",
        default=True,
        help="Collect isolated test coverage for every test instead of a cumulative. Useful only when tests are run sequentially.",
    )
    parser.add_argument(
        "--report-logs-stats",
        action="store_true",
        default=False,
        help="Report statistics about log messages",
    )
    parser.add_argument(
        "--no-parallel-replicas",
        action="store_true",
        default=False,
        help="Do not include tests that are not supported with parallel replicas feature",
    )
    parser.add_argument(
        "--replace-replicated-with-shared",
        action="store_true",
        default=os.environ.get("REPLACE_RMT_WITH_SMT", False),
        help="Replace ReplicatedMergeTree engine with SharedMergeTree",
    )
    parser.add_argument(
        "--replace-non-replicated-with-shared",
        action="store_true",
        default=os.environ.get("REPLACE_MT_WITH_SMT", False),
        help="Replace ordinary MergeTree engine with SharedMergeTree",
    )
    parser.add_argument(
        "--client-log",
        default="./client.fatal.log",
        help="Path to file for fatal logs from client",
    )
    parser.add_argument(
        "--capture-client-stacktrace",
        action="store_true",
        help="Capture stacktraces from clickhouse-client/local on errors",
    )

    return parser.parse_args()


class Terminated(KeyboardInterrupt):
    def __init__(self, signal):
        self.signal = signal


def signal_handler(signal, frame):
    raise Terminated(signal)


if __name__ == "__main__":
    # Move to a new process group and kill it at exit so that we don't have any
    # infinite tests processes left
    # (new process group is required to avoid killing some parent processes)
    os.setpgid(0, 0)

    stop_time = None
    exit_code = multiprocessing.Value("i", 0)
    server_died = multiprocessing.Event()
    multiprocessing_manager = multiprocessing.Manager()
    restarted_tests = multiprocessing_manager.list()

    signal.signal(signal.SIGTERM, signal_handler)
    signal.signal(signal.SIGINT, signal_handler)
    signal.signal(signal.SIGHUP, signal_handler)

    try:
        args = parse_args()
    except Exception as e:
        print(e, file=sys.stderr)
        sys.exit(1)

    if args.queries and not os.path.isdir(args.queries):
        print(
            f"Cannot access the specified directory with queries ({args.queries})",
            file=sys.stderr,
        )
        assert False, "No --queries provided"

    CAPTURE_CLIENT_STACKTRACE = args.capture_client_stacktrace

    # Autodetect the directory with queries if not specified
    if args.queries is None:
        args.queries = "queries"

    if not os.path.isdir(args.queries):
        # If we're running from the repo
        args.queries = os.path.join(
            os.path.dirname(os.path.abspath(__file__)), "queries"
        )

    if not os.path.isdir(args.queries):
        # Next we're going to try some system directories, don't write 'stdout' files into them.
        if args.tmp is None:
            args.tmp = "/tmp/clickhouse-test"

        args.queries = "/usr/local/share/clickhouse-test/queries"

    if not os.path.isdir(args.queries):
        args.queries = "/usr/share/clickhouse-test/queries"

    if not os.path.isdir(args.queries):
        print(
            "Failed to detect path to the queries directory. Please specify it with "
            "'--queries' option.",
            file=sys.stderr,
        )
        sys.exit(1)

    print("Using queries from '" + args.queries + "' directory")

    if args.tmp is None:
        args.tmp = args.queries

    if args.client:
        print(
            "WARNING: --client option is deprecated and will be removed the the future, use --binary instead",
            file=sys.stderr,
        )

    args.client = find_clickhouse_command(args.binary, "client")

    if args.extract_from_config:
        print(
            "WARNING: --extract_from_config option is deprecated and will be removed the the future",
            file=sys.stderr,
        )
    args.extract_from_config = find_clickhouse_command(
        args.binary, "extract-from-config"
    )

    if args.configclient:
        args.client += " --config-file=" + args.configclient

    tcp_host = os.getenv("CLICKHOUSE_HOST")
    if tcp_host is not None:
        args.tcp_host = tcp_host
        args.client += f" --host={tcp_host}"
    else:
        args.tcp_host = "localhost"

    tcp_port = os.getenv("CLICKHOUSE_PORT_TCP")
    if tcp_port is not None:
        args.tcp_port = int(tcp_port)
        args.client += f" --port={tcp_port}"
    else:
        args.tcp_port = 9440 if args.secure else 9000
        if args.secure:
            os.environ["CLICKHOUSE_PORT_TCP"] = str(args.tcp_port)

    http_port = os.getenv("CLICKHOUSE_PORT_HTTP")
    if http_port is not None:
        args.http_port = int(http_port)
    else:
        args.http_port = 8443 if args.secure else 8123
        os.environ["CLICKHOUSE_PORT_HTTP"] = str(args.http_port)
        if args.secure and os.getenv("CLICKHOUSE_PORT_HTTP_PROTO") is None:
            os.environ["CLICKHOUSE_PORT_HTTP_PROTO"] = "https"

    client_database = os.getenv("CLICKHOUSE_DATABASE")
    if client_database is not None:
        args.client += f" --database={client_database}"
        args.client_database = client_database
    else:
        args.client_database = "default"

    if args.upgrade_check:
        args.client += " --fake-drop"

    if args.client_option or args.secure:
        # Set options for client
        if "CLICKHOUSE_CLIENT_OPT" in os.environ:
            os.environ["CLICKHOUSE_CLIENT_OPT"] += " "
        else:
            os.environ["CLICKHOUSE_CLIENT_OPT"] = ""
        os.environ["CLICKHOUSE_CLIENT_OPT"] += get_additional_client_options(args)

        if args.secure:
            os.environ["CLICKHOUSE_CLIENT_OPT"] += " --secure "

        # Set options for curl
        if "CLICKHOUSE_URL_PARAMS" in os.environ:
            os.environ["CLICKHOUSE_URL_PARAMS"] += "&"
        else:
            os.environ["CLICKHOUSE_URL_PARAMS"] = ""

        client_options_query_str = get_additional_client_options_url(args)
        args.client_options_query_str = client_options_query_str + "&"
        args.client_options_query_str += os.environ["CLICKHOUSE_URL_PARAMS"]
        os.environ["CLICKHOUSE_URL_PARAMS"] += client_options_query_str
    else:
        args.client_options_query_str = ""

    if args.jobs is None:
        args.jobs = multiprocessing.cpu_count()

    if args.db_engine and args.db_engine == "Ordinary":
        MESSAGES_TO_RETRY.append(" locking attempt on ")

    if args.replace_replicated_with_shared:
        args.s3_storage = True

    try:
        main(args)
    except ServerDied as e:
        print(f"{e}", file=sys.stderr)
        sys.exit(1)
    except Terminated as e:
        print(f"Terminated with {e.signal} signal", file=sys.stderr)
        sys.exit(128 + e.signal)
    except KeyboardInterrupt:
        print("Interrupted")
        sys.exit(128 + signal.SIGINT)<|MERGE_RESOLUTION|>--- conflicted
+++ resolved
@@ -791,14 +791,11 @@
     return os.getenv("TZ", "/".join(os.readlink("/etc/localtime").split("/")[-2:]))
 
 
-<<<<<<< HEAD
 def _running_on_arm():
     return "arm" in get_cpu_info()["arch"].lower()
 
 
-=======
 # Refer to `tests/integration/helpers/random_settings.py` for integration test random settings
->>>>>>> 854b72ad
 class SettingsRandomizer:
     settings = {
         "max_insert_threads": lambda: (
