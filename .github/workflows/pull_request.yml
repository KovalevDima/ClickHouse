name: PullRequestCI

env:
  # Force the stdout and stderr streams to be unbuffered
  PYTHONUNBUFFERED: 1

on:  # yamllint disable-line rule:truthy
  pull_request:
    types:
      - synchronize
      - reopened
      - opened
    branches:
      - master
    paths-ignore:
      - 'docker/docs/**'
      - 'docs/**'
      - 'website/**'
##########################################################################################
##################################### SMALL CHECKS #######################################
##########################################################################################
jobs:
  CheckLabels:
    runs-on: [self-hosted, style-checker]
    steps:
      - name: Clear repository
        run: |
          sudo rm -fr "$GITHUB_WORKSPACE" && mkdir "$GITHUB_WORKSPACE"
      - name: Check out repository code
        uses: actions/checkout@v2
      - name: Labels check
        run: |
          cd "$GITHUB_WORKSPACE/tests/ci"
          python3 run_check.py
  PythonUnitTests:
    needs: CheckLabels
    runs-on: [self-hosted, style-checker]
    steps:
      - name: Clear repository
        run: |
          sudo rm -fr "$GITHUB_WORKSPACE" && mkdir "$GITHUB_WORKSPACE"
      - name: Check out repository code
        uses: actions/checkout@v2
      - name: Python unit tests
        run: |
          cd "$GITHUB_WORKSPACE/tests/ci"
          python3 -m unittest discover -s . -p '*_test.py'
  DockerHubPushAarch64:
    needs: CheckLabels
    runs-on: [self-hosted, style-checker-aarch64]
    steps:
      - name: Clear repository
        run: |
          sudo rm -fr "$GITHUB_WORKSPACE" && mkdir "$GITHUB_WORKSPACE"
      - name: Check out repository code
        uses: actions/checkout@v2
      - name: Images check
        run: |
          cd "$GITHUB_WORKSPACE/tests/ci"
          python3 docker_images_check.py --suffix aarch64
      - name: Upload images files to artifacts
        uses: actions/upload-artifact@v2
        with:
          name: changed_images_aarch64
          path: ${{ runner.temp }}/docker_images_check/changed_images_aarch64.json
  DockerHubPushAmd64:
    needs: CheckLabels
    runs-on: [self-hosted, style-checker]
    steps:
      - name: Clear repository
        run: |
          sudo rm -fr "$GITHUB_WORKSPACE" && mkdir "$GITHUB_WORKSPACE"
      - name: Check out repository code
        uses: actions/checkout@v2
      - name: Images check
        run: |
          cd "$GITHUB_WORKSPACE/tests/ci"
          python3 docker_images_check.py --suffix amd64
      - name: Upload images files to artifacts
        uses: actions/upload-artifact@v2
        with:
          name: changed_images_amd64
          path: ${{ runner.temp }}/docker_images_check/changed_images_amd64.json
  DockerHubPush:
    needs: [DockerHubPushAmd64, DockerHubPushAarch64, PythonUnitTests]
    runs-on: [self-hosted, style-checker]
    steps:
      - name: Clear repository
        run: |
          sudo rm -fr "$GITHUB_WORKSPACE" && mkdir "$GITHUB_WORKSPACE"
      - name: Check out repository code
        uses: actions/checkout@v2
      - name: Download changed aarch64 images
        uses: actions/download-artifact@v2
        with:
          name: changed_images_aarch64
          path: ${{ runner.temp }}
      - name: Download changed amd64 images
        uses: actions/download-artifact@v2
        with:
          name: changed_images_amd64
          path: ${{ runner.temp }}
      - name: Images check
        run: |
          cd "$GITHUB_WORKSPACE/tests/ci"
          python3 docker_manifests_merge.py --suffix amd64 --suffix aarch64
      - name: Upload images files to artifacts
        uses: actions/upload-artifact@v2
        with:
          name: changed_images
          path: ${{ runner.temp }}/changed_images.json
  # StyleCheck:
  #   needs: DockerHubPush
  #   runs-on: [self-hosted, style-checker]
  #   if: ${{ success() || failure() }}
  #   steps:
  #     - name: Set envs
  #       run: |
  #         cat >> "$GITHUB_ENV" << 'EOF'
  #         TEMP_PATH=${{ runner.temp }}/style_check
  #         EOF
  #     - name: Download changed images
  #       # even if artifact does not exist, e.g. on `do not test` label or failed Docker job
  #       continue-on-error: true
  #       uses: actions/download-artifact@v2
  #       with:
  #         name: changed_images
  #         path: ${{ env.TEMP_PATH }}
  #     - name: Clear repository
  #       run: |
  #         sudo rm -fr "$GITHUB_WORKSPACE" && mkdir "$GITHUB_WORKSPACE"
  #     - name: Check out repository code
  #       uses: actions/checkout@v2
  #     - name: Style Check
  #       run: |
  #         cd "$GITHUB_WORKSPACE/tests/ci"
  #         python3 style_check.py
  #     - name: Cleanup
  #       if: always()
  #       run: |
  #         # shellcheck disable=SC2046
  #         docker kill $(docker ps -q) ||:
  #         # shellcheck disable=SC2046
  #         docker rm -f $(docker ps -a -q) ||:
  #         sudo rm -fr "$TEMP_PATH"
  # FastTest:
  #   needs: DockerHubPush
  #   runs-on: [self-hosted, builder]
  #   steps:
  #     - name: Set envs
  #       run: |
  #         cat >> "$GITHUB_ENV" << 'EOF'
  #         TEMP_PATH=${{runner.temp}}/fasttest
  #         REPO_COPY=${{runner.temp}}/fasttest/ClickHouse
  #         CACHES_PATH=${{runner.temp}}/../ccaches
  #         EOF
  #     - name: Clear repository
  #       run: |
  #         sudo rm -fr "$GITHUB_WORKSPACE"
  #         mkdir "$GITHUB_WORKSPACE"
  #         sudo rm -fr "$TEMP_PATH"
  #         mkdir -p "$TEMP_PATH"
  #     - name: Check out repository code
  #       uses: actions/checkout@v2
  #     - name: Download changed images
  #       uses: actions/download-artifact@v2
  #       with:
  #         name: changed_images
  #         path: ${{ env.TEMP_PATH }}
  #     - name: Fast Test
  #       run: |
  #         cp -r "$GITHUB_WORKSPACE" "$TEMP_PATH"
  #         cd "$REPO_COPY/tests/ci" && python3 fast_test_check.py
  #     - name: Cleanup
  #       if: always()
  #       run: |
  #         # shellcheck disable=SC2046
  #         docker kill $(docker ps -q) ||:
  #         # shellcheck disable=SC2046
  #         docker rm -f $(docker ps -a -q) ||:
  #         sudo rm -fr "$TEMP_PATH" "$CACHES_PATH"
  # CompatibilityCheck:
  #   needs: [BuilderDebRelease]
  #   runs-on: [self-hosted, style-checker]
  #   steps:
  #     - name: Set envs
  #       run: |
  #         cat >> "$GITHUB_ENV" << 'EOF'
  #         TEMP_PATH=${{runner.temp}}/compatibility_check
  #         REPO_COPY=${{runner.temp}}/compatibility_check/ClickHouse
  #         REPORTS_PATH=${{runner.temp}}/reports_dir
  #         EOF
  #     - name: Clear repository
  #       run: |
  #         sudo rm -fr "$GITHUB_WORKSPACE" && mkdir "$GITHUB_WORKSPACE"
  #     - name: Check out repository code
  #       uses: actions/checkout@v2
  #     - name: Download json reports
  #       uses: actions/download-artifact@v2
  #       with:
  #         path: ${{ env.REPORTS_PATH }}
  #     - name: CompatibilityCheck
  #       run: |
  #         sudo rm -fr "$TEMP_PATH"
  #         mkdir -p "$TEMP_PATH"
  #         cp -r "$GITHUB_WORKSPACE" "$TEMP_PATH"
  #         cd "$REPO_COPY/tests/ci" && python3 compatibility_check.py
  #     - name: Cleanup
  #       if: always()
  #       run: |
  #         # shellcheck disable=SC2046
  #         docker kill $(docker ps -q) ||:
  #         # shellcheck disable=SC2046
  #         docker rm -f $(docker ps -a -q) ||:
  #         sudo rm -fr "$TEMP_PATH"
  # SplitBuildSmokeTest:
  #   needs: [BuilderDebSplitted]
  #   runs-on: [self-hosted, style-checker]
  #   steps:
  #     - name: Set envs
  #       run: |
  #         cat >> "$GITHUB_ENV" << 'EOF'
  #         TEMP_PATH=${{runner.temp}}/split_build_check
  #         REPO_COPY=${{runner.temp}}/split_build_check/ClickHouse
  #         REPORTS_PATH=${{runner.temp}}/reports_dir
  #         EOF
  #     - name: Clear repository
  #       run: |
  #         sudo rm -fr "$GITHUB_WORKSPACE" && mkdir "$GITHUB_WORKSPACE"
  #     - name: Check out repository code
  #       uses: actions/checkout@v2
  #     - name: Download json reports
  #       uses: actions/download-artifact@v2
  #       with:
  #         path: ${{ env.REPORTS_PATH }}
  #     - name: Split build check
  #       run: |
  #         sudo rm -fr "$TEMP_PATH"
  #         mkdir -p "$TEMP_PATH"
  #         cp -r "$GITHUB_WORKSPACE" "$TEMP_PATH"
  #         cd "$REPO_COPY/tests/ci" && python3 split_build_smoke_check.py
  #     - name: Cleanup
  #       if: always()
  #       run: |
  #         # shellcheck disable=SC2046
  #         docker kill $(docker ps -q) ||:
  #         # shellcheck disable=SC2046
  #         docker rm -f $(docker ps -a -q) ||:
  #         sudo rm -fr "$TEMP_PATH"
#########################################################################################
#################################### ORDINARY BUILDS ####################################
#########################################################################################
  # BuilderDebRelease:
  #   needs: [DockerHubPush, FastTest]
  #   runs-on: [self-hosted, builder]
  #   steps:
  #     - name: Set envs
  #       run: |
  #         cat >> "$GITHUB_ENV" << 'EOF'
  #         TEMP_PATH=${{runner.temp}}/build_check
  #         IMAGES_PATH=${{runner.temp}}/images_path
  #         REPO_COPY=${{runner.temp}}/build_check/ClickHouse
  #         CACHES_PATH=${{runner.temp}}/../ccaches
  #         BUILD_NAME=package_release
  #         EOF
  #     - name: Download changed images
  #       uses: actions/download-artifact@v2
  #       with:
  #         name: changed_images
  #         path: ${{ env.IMAGES_PATH }}
  #     - name: Clear repository
  #       run: |
  #         sudo rm -fr "$GITHUB_WORKSPACE" && mkdir "$GITHUB_WORKSPACE"
  #     - name: Check out repository code
  #       uses: actions/checkout@v2
  #       with:
  #         fetch-depth: 0  # for performance artifact
  #     - name: Build
  #       run: |
  #         git -C "$GITHUB_WORKSPACE" submodule sync --recursive
  #         git -C "$GITHUB_WORKSPACE" submodule update --depth=1 --recursive --init --jobs=10
  #         sudo rm -fr "$TEMP_PATH"
  #         mkdir -p "$TEMP_PATH"
  #         cp -r "$GITHUB_WORKSPACE" "$TEMP_PATH"
  #         cd "$REPO_COPY/tests/ci" && python3 build_check.py "$BUILD_NAME"
  #     - name: Upload build URLs to artifacts
  #       if: ${{ success() || failure() }}
  #       uses: actions/upload-artifact@v2
  #       with:
  #         name: ${{ env.BUILD_URLS }}
  #         path: ${{ env.TEMP_PATH }}/${{ env.BUILD_URLS }}.json
  #     - name: Cleanup
  #       if: always()
  #       run: |
  #         # shellcheck disable=SC2046
  #         docker kill $(docker ps -q) ||:
  #         # shellcheck disable=SC2046
  #         docker rm -f $(docker ps -a -q) ||:
  #         sudo rm -fr "$TEMP_PATH"
  # BuilderBinRelease:
  #   needs: [DockerHubPush, FastTest]
  #   runs-on: [self-hosted, builder]
  #   steps:
  #     - name: Set envs
  #       run: |
  #         cat >> "$GITHUB_ENV" << 'EOF'
  #         TEMP_PATH=${{runner.temp}}/build_check
  #         IMAGES_PATH=${{runner.temp}}/images_path
  #         REPO_COPY=${{runner.temp}}/build_check/ClickHouse
  #         CACHES_PATH=${{runner.temp}}/../ccaches
  #         BUILD_NAME=binary_release
  #         EOF
  #     - name: Download changed images
  #       uses: actions/download-artifact@v2
  #       with:
  #         name: changed_images
  #         path: ${{ env.IMAGES_PATH }}
  #     - name: Clear repository
  #       run: |
  #         sudo rm -fr "$GITHUB_WORKSPACE" && mkdir "$GITHUB_WORKSPACE"
  #     - name: Check out repository code
  #       uses: actions/checkout@v2
  #     - name: Build
  #       run: |
  #         git -C "$GITHUB_WORKSPACE" submodule sync --recursive
  #         git -C "$GITHUB_WORKSPACE" submodule update --depth=1 --recursive --init --jobs=10
  #         sudo rm -fr "$TEMP_PATH"
  #         mkdir -p "$TEMP_PATH"
  #         cp -r "$GITHUB_WORKSPACE" "$TEMP_PATH"
  #         cd "$REPO_COPY/tests/ci" && python3 build_check.py "$BUILD_NAME"
  #     - name: Upload build URLs to artifacts
  #       if: ${{ success() || failure() }}
  #       uses: actions/upload-artifact@v2
  #       with:
  #         name: ${{ env.BUILD_URLS }}
  #         path: ${{ env.TEMP_PATH }}/${{ env.BUILD_URLS }}.json
  #     - name: Cleanup
  #       if: always()
  #       run: |
  #         # shellcheck disable=SC2046
  #         docker kill $(docker ps -q) ||:
  #         # shellcheck disable=SC2046
  #         docker rm -f $(docker ps -a -q) ||:
  #         sudo rm -fr "$TEMP_PATH" "$CACHES_PATH"
  # BuilderBinGCC:
  #   needs: [DockerHubPush, FastTest]
  #   runs-on: [self-hosted, builder]
  #   steps:
  #     - name: Set envs
  #       run: |
  #         cat >> "$GITHUB_ENV" << 'EOF'
  #         TEMP_PATH=${{runner.temp}}/build_check
  #         IMAGES_PATH=${{runner.temp}}/images_path
  #         REPO_COPY=${{runner.temp}}/build_check/ClickHouse
  #         CACHES_PATH=${{runner.temp}}/../ccaches
  #         BUILD_NAME=binary_gcc
  #         EOF
  #     - name: Download changed images
  #       uses: actions/download-artifact@v2
  #       with:
  #         name: changed_images
  #         path: ${{ runner.temp }}/images_path
  #     - name: Clear repository
  #       run: |
  #         sudo rm -fr "$GITHUB_WORKSPACE" && mkdir "$GITHUB_WORKSPACE"
  #     - name: Check out repository code
  #       uses: actions/checkout@v2
  #     - name: Build
  #       run: |
  #         git -C "$GITHUB_WORKSPACE" submodule sync --recursive
  #         git -C "$GITHUB_WORKSPACE" submodule update --depth=1 --recursive --init --jobs=10
  #         sudo rm -fr "$TEMP_PATH"
  #         mkdir -p "$TEMP_PATH"
  #         cp -r "$GITHUB_WORKSPACE" "$TEMP_PATH"
  #         cd "$REPO_COPY/tests/ci" && python3 build_check.py "$BUILD_NAME"
  #     - name: Upload build URLs to artifacts
  #       if: ${{ success() || failure() }}
  #       uses: actions/upload-artifact@v2
  #       with:
  #         name: ${{ env.BUILD_URLS }}
  #         path: ${{ env.TEMP_PATH }}/${{ env.BUILD_URLS }}.json
  #     - name: Cleanup
  #       if: always()
  #       run: |
  #         # shellcheck disable=SC2046
  #         docker kill $(docker ps -q) ||:
  #         # shellcheck disable=SC2046
  #         docker rm -f $(docker ps -a -q) ||:
  #         sudo rm -fr "$TEMP_PATH" "$CACHES_PATH"
  # BuilderDebAarch64:
  #   needs: [DockerHubPush, FastTest]
  #   runs-on: [self-hosted, builder]
  #   steps:
  #     - name: Set envs
  #       run: |
  #         cat >> "$GITHUB_ENV" << 'EOF'
  #         TEMP_PATH=${{runner.temp}}/build_check
  #         IMAGES_PATH=${{runner.temp}}/images_path
  #         REPO_COPY=${{runner.temp}}/build_check/ClickHouse
  #         CACHES_PATH=${{runner.temp}}/../ccaches
  #         BUILD_NAME=package_aarch64
  #         EOF
  #     - name: Download changed images
  #       uses: actions/download-artifact@v2
  #       with:
  #         name: changed_images
  #         path: ${{ runner.temp }}/images_path
  #     - name: Clear repository
  #       run: |
  #         sudo rm -fr "$GITHUB_WORKSPACE" && mkdir "$GITHUB_WORKSPACE"
  #     - name: Check out repository code
  #       uses: actions/checkout@v2
  #       with:
  #         fetch-depth: 0  # for performance artifact
  #     - name: Build
  #       run: |
  #         git -C "$GITHUB_WORKSPACE" submodule sync --recursive
  #         git -C "$GITHUB_WORKSPACE" submodule update --depth=1 --recursive --init --jobs=10
  #         sudo rm -fr "$TEMP_PATH"
  #         mkdir -p "$TEMP_PATH"
  #         cp -r "$GITHUB_WORKSPACE" "$TEMP_PATH"
  #         cd "$REPO_COPY/tests/ci" && python3 build_check.py "$BUILD_NAME"
  #     - name: Upload build URLs to artifacts
  #       if: ${{ success() || failure() }}
  #       uses: actions/upload-artifact@v2
  #       with:
  #         name: ${{ env.BUILD_URLS }}
  #         path: ${{ env.TEMP_PATH }}/${{ env.BUILD_URLS }}.json
  #     - name: Cleanup
  #       if: always()
  #       run: |
  #         # shellcheck disable=SC2046
  #         docker kill $(docker ps -q) ||:
  #         # shellcheck disable=SC2046
  #         docker rm -f $(docker ps -a -q) ||:
  #         sudo rm -fr "$TEMP_PATH" "$CACHES_PATH"
  # BuilderDebAsan:
  #   needs: [DockerHubPush, FastTest]
  #   runs-on: [self-hosted, builder]
  #   steps:
  #     - name: Set envs
  #       run: |
  #         cat >> "$GITHUB_ENV" << 'EOF'
  #         TEMP_PATH=${{runner.temp}}/build_check
  #         IMAGES_PATH=${{runner.temp}}/images_path
  #         REPO_COPY=${{runner.temp}}/build_check/ClickHouse
  #         CACHES_PATH=${{runner.temp}}/../ccaches
  #         BUILD_NAME=package_asan
  #         EOF
  #     - name: Download changed images
  #       uses: actions/download-artifact@v2
  #       with:
  #         name: changed_images
  #         path: ${{ env.IMAGES_PATH }}
  #     - name: Clear repository
  #       run: |
  #         sudo rm -fr "$GITHUB_WORKSPACE" && mkdir "$GITHUB_WORKSPACE"
  #     - name: Check out repository code
  #       uses: actions/checkout@v2
  #     - name: Build
  #       run: |
  #         git -C "$GITHUB_WORKSPACE" submodule sync --recursive
  #         git -C "$GITHUB_WORKSPACE" submodule update --depth=1 --recursive --init --jobs=10
  #         sudo rm -fr "$TEMP_PATH"
  #         mkdir -p "$TEMP_PATH"
  #         cp -r "$GITHUB_WORKSPACE" "$TEMP_PATH"
  #         cd "$REPO_COPY/tests/ci" && python3 build_check.py "$BUILD_NAME"
  #     - name: Upload build URLs to artifacts
  #       if: ${{ success() || failure() }}
  #       uses: actions/upload-artifact@v2
  #       with:
  #         name: ${{ env.BUILD_URLS }}
  #         path: ${{ env.TEMP_PATH }}/${{ env.BUILD_URLS }}.json
  #     - name: Cleanup
  #       if: always()
  #       run: |
  #         # shellcheck disable=SC2046
  #         docker kill $(docker ps -q) ||:
  #         # shellcheck disable=SC2046
  #         docker rm -f $(docker ps -a -q) ||:
  #         sudo rm -fr "$TEMP_PATH" "$CACHES_PATH"
  # BuilderDebUBsan:
  #   needs: [DockerHubPush, FastTest]
  #   runs-on: [self-hosted, builder]
  #   steps:
  #     - name: Set envs
  #       run: |
  #         cat >> "$GITHUB_ENV" << 'EOF'
  #         TEMP_PATH=${{runner.temp}}/build_check
  #         IMAGES_PATH=${{runner.temp}}/images_path
  #         REPO_COPY=${{runner.temp}}/build_check/ClickHouse
  #         CACHES_PATH=${{runner.temp}}/../ccaches
  #         BUILD_NAME=package_ubsan
  #         EOF
  #     - name: Download changed images
  #       uses: actions/download-artifact@v2
  #       with:
  #         name: changed_images
  #         path: ${{ env.IMAGES_PATH }}
  #     - name: Clear repository
  #       run: |
  #         sudo rm -fr "$GITHUB_WORKSPACE" && mkdir "$GITHUB_WORKSPACE"
  #     - name: Check out repository code
  #       uses: actions/checkout@v2
  #     - name: Build
  #       run: |
  #         git -C "$GITHUB_WORKSPACE" submodule sync --recursive
  #         git -C "$GITHUB_WORKSPACE" submodule update --depth=1 --recursive --init --jobs=10
  #         sudo rm -fr "$TEMP_PATH"
  #         mkdir -p "$TEMP_PATH"
  #         cp -r "$GITHUB_WORKSPACE" "$TEMP_PATH"
  #         cd "$REPO_COPY/tests/ci" && python3 build_check.py "$BUILD_NAME"
  #     - name: Upload build URLs to artifacts
  #       if: ${{ success() || failure() }}
  #       uses: actions/upload-artifact@v2
  #       with:
  #         name: ${{ env.BUILD_URLS }}
  #         path: ${{ env.TEMP_PATH }}/${{ env.BUILD_URLS }}.json
  #     - name: Cleanup
  #       if: always()
  #       run: |
  #         # shellcheck disable=SC2046
  #         docker kill $(docker ps -q) ||:
  #         # shellcheck disable=SC2046
  #         docker rm -f $(docker ps -a -q) ||:
  #         sudo rm -fr "$TEMP_PATH" "$CACHES_PATH"
  BuilderDebTsan:
    needs: [DockerHubPush]
    runs-on: [self-hosted, builder]
    steps:
      - name: Set envs
        run: |
          cat >> "$GITHUB_ENV" << 'EOF'
          TEMP_PATH=${{runner.temp}}/build_check
          IMAGES_PATH=${{runner.temp}}/images_path
          REPO_COPY=${{runner.temp}}/build_check/ClickHouse
          CACHES_PATH=${{runner.temp}}/../ccaches
          BUILD_NAME=package_tsan
          EOF
      - name: Download changed images
        uses: actions/download-artifact@v2
        with:
          name: changed_images
          path: ${{ env.IMAGES_PATH }}
      - name: Clear repository
        run: |
          sudo rm -fr "$GITHUB_WORKSPACE" && mkdir "$GITHUB_WORKSPACE"
      - name: Check out repository code
        uses: actions/checkout@v2
      - name: Build
        run: |
          git -C "$GITHUB_WORKSPACE" submodule sync --recursive
          git -C "$GITHUB_WORKSPACE" submodule update --depth=1 --recursive --init --jobs=10
          sudo rm -fr "$TEMP_PATH"
          mkdir -p "$TEMP_PATH"
          cp -r "$GITHUB_WORKSPACE" "$TEMP_PATH"
          cd "$REPO_COPY/tests/ci" && python3 build_check.py "$BUILD_NAME"
      - name: Upload build URLs to artifacts
        if: ${{ success() || failure() }}
        uses: actions/upload-artifact@v2
        with:
          name: ${{ env.BUILD_URLS }}
          path: ${{ env.TEMP_PATH }}/${{ env.BUILD_URLS }}.json
      - name: Cleanup
        if: always()
        run: |
          # shellcheck disable=SC2046
          docker kill $(docker ps -q) ||:
          # shellcheck disable=SC2046
          docker rm -f $(docker ps -a -q) ||:
          sudo rm -fr "$TEMP_PATH" "$CACHES_PATH"
  # BuilderDebMsan:
  #   needs: [DockerHubPush, FastTest]
  #   runs-on: [self-hosted, builder]
  #   steps:
  #     - name: Set envs
  #       run: |
  #         cat >> "$GITHUB_ENV" << 'EOF'
  #         TEMP_PATH=${{runner.temp}}/build_check
  #         IMAGES_PATH=${{runner.temp}}/images_path
  #         REPO_COPY=${{runner.temp}}/build_check/ClickHouse
  #         CACHES_PATH=${{runner.temp}}/../ccaches
  #         BUILD_NAME=package_msan
  #         EOF
  #     - name: Download changed images
  #       uses: actions/download-artifact@v2
  #       with:
  #         name: changed_images
  #         path: ${{ env.IMAGES_PATH }}
  #     - name: Clear repository
  #       run: |
  #         sudo rm -fr "$GITHUB_WORKSPACE" && mkdir "$GITHUB_WORKSPACE"
  #     - name: Check out repository code
  #       uses: actions/checkout@v2
  #     - name: Build
  #       run: |
  #         git -C "$GITHUB_WORKSPACE" submodule sync --recursive
  #         git -C "$GITHUB_WORKSPACE" submodule update --depth=1 --recursive --init --jobs=10
  #         sudo rm -fr "$TEMP_PATH"
  #         mkdir -p "$TEMP_PATH"
  #         cp -r "$GITHUB_WORKSPACE" "$TEMP_PATH"
  #         cd "$REPO_COPY/tests/ci" && python3 build_check.py "$BUILD_NAME"
  #     - name: Upload build URLs to artifacts
  #       if: ${{ success() || failure() }}
  #       uses: actions/upload-artifact@v2
  #       with:
  #         name: ${{ env.BUILD_URLS }}
  #         path: ${{ env.TEMP_PATH }}/${{ env.BUILD_URLS }}.json
  #     - name: Cleanup
  #       if: always()
  #       run: |
  #         # shellcheck disable=SC2046
  #         docker kill $(docker ps -q) ||:
  #         # shellcheck disable=SC2046
  #         docker rm -f $(docker ps -a -q) ||:
  #         sudo rm -fr "$TEMP_PATH" "$CACHES_PATH"
  # BuilderDebDebug:
  #   needs: [DockerHubPush, FastTest]
  #   runs-on: [self-hosted, builder]
  #   steps:
  #     - name: Set envs
  #       run: |
  #         cat >> "$GITHUB_ENV" << 'EOF'
  #         TEMP_PATH=${{runner.temp}}/build_check
  #         IMAGES_PATH=${{runner.temp}}/images_path
  #         REPO_COPY=${{runner.temp}}/build_check/ClickHouse
  #         CACHES_PATH=${{runner.temp}}/../ccaches
  #         BUILD_NAME=package_debug
  #         EOF
  #     - name: Download changed images
  #       uses: actions/download-artifact@v2
  #       with:
  #         name: changed_images
  #         path: ${{ env.IMAGES_PATH }}
  #     - name: Clear repository
  #       run: |
  #         sudo rm -fr "$GITHUB_WORKSPACE" && mkdir "$GITHUB_WORKSPACE"
  #     - name: Check out repository code
  #       uses: actions/checkout@v2
  #     - name: Build
  #       run: |
  #         git -C "$GITHUB_WORKSPACE" submodule sync --recursive
  #         git -C "$GITHUB_WORKSPACE" submodule update --depth=1 --recursive --init --jobs=10
  #         sudo rm -fr "$TEMP_PATH"
  #         mkdir -p "$TEMP_PATH"
  #         cp -r "$GITHUB_WORKSPACE" "$TEMP_PATH"
  #         cd "$REPO_COPY/tests/ci" && python3 build_check.py "$BUILD_NAME"
  #     - name: Upload build URLs to artifacts
  #       if: ${{ success() || failure() }}
  #       uses: actions/upload-artifact@v2
  #       with:
  #         name: ${{ env.BUILD_URLS }}
  #         path: ${{ env.TEMP_PATH }}/${{ env.BUILD_URLS }}.json
  #     - name: Cleanup
  #       if: always()
  #       run: |
  #         # shellcheck disable=SC2046
  #         docker kill $(docker ps -q) ||:
  #         # shellcheck disable=SC2046
  #         docker rm -f $(docker ps -a -q) ||:
  #         sudo rm -fr "$TEMP_PATH" "$CACHES_PATH"
##########################################################################################
##################################### SPECIAL BUILDS #####################################
##########################################################################################
  # BuilderDebSplitted:
  #   needs: [DockerHubPush, FastTest]
  #   runs-on: [self-hosted, builder]
  #   steps:
  #     - name: Set envs
  #       run: |
  #         cat >> "$GITHUB_ENV" << 'EOF'
  #         TEMP_PATH=${{runner.temp}}/build_check
  #         IMAGES_PATH=${{runner.temp}}/images_path
  #         REPO_COPY=${{runner.temp}}/build_check/ClickHouse
  #         CACHES_PATH=${{runner.temp}}/../ccaches
  #         BUILD_NAME=binary_splitted
  #         EOF
  #     - name: Download changed images
  #       uses: actions/download-artifact@v2
  #       with:
  #         name: changed_images
  #         path: ${{ env.IMAGES_PATH }}
  #     - name: Clear repository
  #       run: |
  #         sudo rm -fr "$GITHUB_WORKSPACE" && mkdir "$GITHUB_WORKSPACE"
  #     - name: Check out repository code
  #       uses: actions/checkout@v2
  #     - name: Build
  #       run: |
  #         git -C "$GITHUB_WORKSPACE" submodule sync --recursive
  #         git -C "$GITHUB_WORKSPACE" submodule update --depth=1 --recursive --init --jobs=10
  #         sudo rm -fr "$TEMP_PATH"
  #         mkdir -p "$TEMP_PATH"
  #         cp -r "$GITHUB_WORKSPACE" "$TEMP_PATH"
  #         cd "$REPO_COPY/tests/ci" && python3 build_check.py "$BUILD_NAME"
  #     - name: Upload build URLs to artifacts
  #       if: ${{ success() || failure() }}
  #       uses: actions/upload-artifact@v2
  #       with:
  #         name: ${{ env.BUILD_URLS }}
  #         path: ${{ env.TEMP_PATH }}/${{ env.BUILD_URLS }}.json
  #     - name: Cleanup
  #       if: always()
  #       run: |
  #         # shellcheck disable=SC2046
  #         docker kill $(docker ps -q) ||:
  #         # shellcheck disable=SC2046
  #         docker rm -f $(docker ps -a -q) ||:
  #         sudo rm -fr "$TEMP_PATH" "$CACHES_PATH"
  # BuilderBinClangTidy:
  #   needs: [DockerHubPush, FastTest]
  #   runs-on: [self-hosted, builder]
  #   steps:
  #     - name: Set envs
  #       run: |
  #         cat >> "$GITHUB_ENV" << 'EOF'
  #         TEMP_PATH=${{runner.temp}}/build_check
  #         IMAGES_PATH=${{runner.temp}}/images_path
  #         REPO_COPY=${{runner.temp}}/build_check/ClickHouse
  #         CACHES_PATH=${{runner.temp}}/../ccaches
  #         BUILD_NAME=binary_tidy
  #         EOF
  #     - name: Download changed images
  #       uses: actions/download-artifact@v2
  #       with:
  #         name: changed_images
  #         path: ${{ env.IMAGES_PATH }}
  #     - name: Clear repository
  #       run: |
  #         sudo rm -fr "$GITHUB_WORKSPACE" && mkdir "$GITHUB_WORKSPACE"
  #     - name: Check out repository code
  #       uses: actions/checkout@v2
  #     - name: Build
  #       run: |
  #         git -C "$GITHUB_WORKSPACE" submodule sync --recursive
  #         git -C "$GITHUB_WORKSPACE" submodule update --depth=1 --recursive --init --jobs=10
  #         sudo rm -fr "$TEMP_PATH"
  #         mkdir -p "$TEMP_PATH"
  #         cp -r "$GITHUB_WORKSPACE" "$TEMP_PATH"
  #         cd "$REPO_COPY/tests/ci" && python3 build_check.py "$BUILD_NAME"
  #     - name: Upload build URLs to artifacts
  #       if: ${{ success() || failure() }}
  #       uses: actions/upload-artifact@v2
  #       with:
  #         name: ${{ env.BUILD_URLS }}
  #         path: ${{ env.TEMP_PATH }}/${{ env.BUILD_URLS }}.json
  #     - name: Cleanup
  #       if: always()
  #       run: |
  #         # shellcheck disable=SC2046
  #         docker kill $(docker ps -q) ||:
  #         # shellcheck disable=SC2046
  #         docker rm -f $(docker ps -a -q) ||:
  #         sudo rm -fr "$TEMP_PATH" "$CACHES_PATH"
  # BuilderBinDarwin:
  #   needs: [DockerHubPush, FastTest]
  #   runs-on: [self-hosted, builder]
  #   steps:
  #     - name: Set envs
  #       run: |
  #         cat >> "$GITHUB_ENV" << 'EOF'
  #         TEMP_PATH=${{runner.temp}}/build_check
  #         IMAGES_PATH=${{runner.temp}}/images_path
  #         REPO_COPY=${{runner.temp}}/build_check/ClickHouse
  #         CACHES_PATH=${{runner.temp}}/../ccaches
  #         BUILD_NAME=binary_darwin
  #         EOF
  #     - name: Download changed images
  #       uses: actions/download-artifact@v2
  #       with:
  #         name: changed_images
  #         path: ${{ env.IMAGES_PATH }}
  #     - name: Clear repository
  #       run: |
  #         sudo rm -fr "$GITHUB_WORKSPACE" && mkdir "$GITHUB_WORKSPACE"
  #     - name: Check out repository code
  #       uses: actions/checkout@v2
  #     - name: Build
  #       run: |
  #         git -C "$GITHUB_WORKSPACE" submodule sync --recursive
  #         git -C "$GITHUB_WORKSPACE" submodule update --depth=1 --recursive --init --jobs=10
  #         sudo rm -fr "$TEMP_PATH"
  #         mkdir -p "$TEMP_PATH"
  #         cp -r "$GITHUB_WORKSPACE" "$TEMP_PATH"
  #         cd "$REPO_COPY/tests/ci" && python3 build_check.py "$BUILD_NAME"
  #     - name: Upload build URLs to artifacts
  #       if: ${{ success() || failure() }}
  #       uses: actions/upload-artifact@v2
  #       with:
  #         name: ${{ env.BUILD_URLS }}
  #         path: ${{ env.TEMP_PATH }}/${{ env.BUILD_URLS }}.json
  #     - name: Cleanup
  #       if: always()
  #       run: |
  #         # shellcheck disable=SC2046
  #         docker kill $(docker ps -q) ||:
  #         # shellcheck disable=SC2046
  #         docker rm -f $(docker ps -a -q) ||:
  #         sudo rm -fr "$TEMP_PATH" "$CACHES_PATH"
  # BuilderBinAarch64:
  #   needs: [DockerHubPush, FastTest]
  #   runs-on: [self-hosted, builder]
  #   steps:
  #     - name: Set envs
  #       run: |
  #         cat >> "$GITHUB_ENV" << 'EOF'
  #         TEMP_PATH=${{runner.temp}}/build_check
  #         IMAGES_PATH=${{runner.temp}}/images_path
  #         REPO_COPY=${{runner.temp}}/build_check/ClickHouse
  #         CACHES_PATH=${{runner.temp}}/../ccaches
  #         BUILD_NAME=binary_aarch64
  #         EOF
  #     - name: Download changed images
  #       uses: actions/download-artifact@v2
  #       with:
  #         name: changed_images
  #         path: ${{ env.IMAGES_PATH }}
  #     - name: Clear repository
  #       run: |
  #         sudo rm -fr "$GITHUB_WORKSPACE" && mkdir "$GITHUB_WORKSPACE"
  #     - name: Check out repository code
  #       uses: actions/checkout@v2
  #     - name: Build
  #       run: |
  #         git -C "$GITHUB_WORKSPACE" submodule sync --recursive
  #         git -C "$GITHUB_WORKSPACE" submodule update --depth=1 --recursive --init --jobs=10
  #         sudo rm -fr "$TEMP_PATH"
  #         mkdir -p "$TEMP_PATH"
  #         cp -r "$GITHUB_WORKSPACE" "$TEMP_PATH"
  #         cd "$REPO_COPY/tests/ci" && python3 build_check.py "$BUILD_NAME"
  #     - name: Upload build URLs to artifacts
  #       if: ${{ success() || failure() }}
  #       uses: actions/upload-artifact@v2
  #       with:
  #         name: ${{ env.BUILD_URLS }}
  #         path: ${{ env.TEMP_PATH }}/${{ env.BUILD_URLS }}.json
  #     - name: Cleanup
  #       if: always()
  #       run: |
  #         # shellcheck disable=SC2046
  #         docker kill $(docker ps -q) ||:
  #         # shellcheck disable=SC2046
  #         docker rm -f $(docker ps -a -q) ||:
  #         sudo rm -fr "$TEMP_PATH" "$CACHES_PATH"
  # BuilderBinFreeBSD:
  #   needs: [DockerHubPush, FastTest]
  #   runs-on: [self-hosted, builder]
  #   steps:
  #     - name: Set envs
  #       run: |
  #         cat >> "$GITHUB_ENV" << 'EOF'
  #         TEMP_PATH=${{runner.temp}}/build_check
  #         IMAGES_PATH=${{runner.temp}}/images_path
  #         REPO_COPY=${{runner.temp}}/build_check/ClickHouse
  #         CACHES_PATH=${{runner.temp}}/../ccaches
  #         BUILD_NAME=binary_freebsd
  #         EOF
  #     - name: Download changed images
  #       uses: actions/download-artifact@v2
  #       with:
  #         name: changed_images
  #         path: ${{ env.IMAGES_PATH }}
  #     - name: Clear repository
  #       run: |
  #         sudo rm -fr "$GITHUB_WORKSPACE" && mkdir "$GITHUB_WORKSPACE"
  #     - name: Check out repository code
  #       uses: actions/checkout@v2
  #     - name: Build
  #       run: |
  #         git -C "$GITHUB_WORKSPACE" submodule sync --recursive
  #         git -C "$GITHUB_WORKSPACE" submodule update --depth=1 --recursive --init --jobs=10
  #         sudo rm -fr "$TEMP_PATH"
  #         mkdir -p "$TEMP_PATH"
  #         cp -r "$GITHUB_WORKSPACE" "$TEMP_PATH"
  #         cd "$REPO_COPY/tests/ci" && python3 build_check.py "$BUILD_NAME"
  #     - name: Upload build URLs to artifacts
  #       if: ${{ success() || failure() }}
  #       uses: actions/upload-artifact@v2
  #       with:
  #         name: ${{ env.BUILD_URLS }}
  #         path: ${{ env.TEMP_PATH }}/${{ env.BUILD_URLS }}.json
  #     - name: Cleanup
  #       if: always()
  #       run: |
  #         # shellcheck disable=SC2046
  #         docker kill $(docker ps -q) ||:
  #         # shellcheck disable=SC2046
  #         docker rm -f $(docker ps -a -q) ||:
  #         sudo rm -fr "$TEMP_PATH" "$CACHES_PATH"
  # BuilderBinDarwinAarch64:
  #   needs: [DockerHubPush, FastTest]
  #   runs-on: [self-hosted, builder]
  #   steps:
  #     - name: Set envs
  #       run: |
  #         cat >> "$GITHUB_ENV" << 'EOF'
  #         TEMP_PATH=${{runner.temp}}/build_check
  #         IMAGES_PATH=${{runner.temp}}/images_path
  #         REPO_COPY=${{runner.temp}}/build_check/ClickHouse
  #         CACHES_PATH=${{runner.temp}}/../ccaches
  #         BUILD_NAME=binary_darwin_aarch64
  #         EOF
  #     - name: Download changed images
  #       uses: actions/download-artifact@v2
  #       with:
  #         name: changed_images
  #         path: ${{ env.IMAGES_PATH }}
  #     - name: Clear repository
  #       run: |
  #         sudo rm -fr "$GITHUB_WORKSPACE" && mkdir "$GITHUB_WORKSPACE"
  #     - name: Check out repository code
  #       uses: actions/checkout@v2
  #     - name: Build
  #       run: |
  #         git -C "$GITHUB_WORKSPACE" submodule sync --recursive
  #         git -C "$GITHUB_WORKSPACE" submodule update --depth=1 --recursive --init --jobs=10
  #         sudo rm -fr "$TEMP_PATH"
  #         mkdir -p "$TEMP_PATH"
  #         cp -r "$GITHUB_WORKSPACE" "$TEMP_PATH"
  #         cd "$REPO_COPY/tests/ci" && python3 build_check.py "$BUILD_NAME"
  #     - name: Upload build URLs to artifacts
  #       if: ${{ success() || failure() }}
  #       uses: actions/upload-artifact@v2
  #       with:
  #         name: ${{ env.BUILD_URLS }}
  #         path: ${{ env.TEMP_PATH }}/${{ env.BUILD_URLS }}.json
  #     - name: Cleanup
  #       if: always()
  #       run: |
  #         # shellcheck disable=SC2046
  #         docker kill $(docker ps -q) ||:
  #         # shellcheck disable=SC2046
  #         docker rm -f $(docker ps -a -q) ||:
  #         sudo rm -fr "$TEMP_PATH" "$CACHES_PATH"
  # BuilderBinPPC64:
  #   needs: [DockerHubPush, FastTest]
  #   runs-on: [self-hosted, builder]
  #   steps:
  #     - name: Set envs
  #       run: |
  #         cat >> "$GITHUB_ENV" << 'EOF'
  #         TEMP_PATH=${{runner.temp}}/build_check
  #         IMAGES_PATH=${{runner.temp}}/images_path
  #         REPO_COPY=${{runner.temp}}/build_check/ClickHouse
  #         CACHES_PATH=${{runner.temp}}/../ccaches
  #         BUILD_NAME=binary_ppc64le
  #         EOF
  #     - name: Download changed images
  #       uses: actions/download-artifact@v2
  #       with:
  #         name: changed_images
  #         path: ${{ env.IMAGES_PATH }}
  #     - name: Clear repository
  #       run: |
  #         sudo rm -fr "$GITHUB_WORKSPACE" && mkdir "$GITHUB_WORKSPACE"
  #     - name: Check out repository code
  #       uses: actions/checkout@v2
  #     - name: Build
  #       run: |
  #         git -C "$GITHUB_WORKSPACE" submodule sync --recursive
  #         git -C "$GITHUB_WORKSPACE" submodule update --depth=1 --recursive --init --jobs=10
  #         sudo rm -fr "$TEMP_PATH"
  #         mkdir -p "$TEMP_PATH"
  #         cp -r "$GITHUB_WORKSPACE" "$TEMP_PATH"
  #         cd "$REPO_COPY/tests/ci" && python3 build_check.py "$BUILD_NAME"
  #     - name: Upload build URLs to artifacts
  #       if: ${{ success() || failure() }}
  #       uses: actions/upload-artifact@v2
  #       with:
  #         name: ${{ env.BUILD_URLS }}
  #         path: ${{ env.TEMP_PATH }}/${{ env.BUILD_URLS }}.json
  #     - name: Cleanup
  #       if: always()
  #       run: |
  #         # shellcheck disable=SC2046
  #         docker kill $(docker ps -q) ||:
  #         # shellcheck disable=SC2046
  #         docker rm -f $(docker ps -a -q) ||:
  #         sudo rm -fr "$TEMP_PATH" "$CACHES_PATH"
############################################################################################
##################################### Docker images  #######################################
############################################################################################
  # DockerServerImages:
  #   needs:
  #     - BuilderDebRelease
  #     - BuilderDebAarch64
  #   runs-on: [self-hosted, style-checker]
  #   steps:
  #     - name: Clear repository
  #       run: |
  #         sudo rm -fr "$GITHUB_WORKSPACE" && mkdir "$GITHUB_WORKSPACE"
  #     - name: Check out repository code
  #       uses: actions/checkout@v2
  #       with:
  #         fetch-depth: 0  # It MUST BE THE SAME for all dependencies and the job itself
  #     - name: Check docker clickhouse/clickhouse-server building
  #       run: |
  #         cd "$GITHUB_WORKSPACE/tests/ci"
  #         python3 docker_server.py --release-type head --no-push
  #         python3 docker_server.py --release-type head --no-push --no-ubuntu \
  #           --image-repo clickhouse/clickhouse-keeper --image-path docker/keeper
  #     - name: Cleanup
  #       if: always()
  #       run: |
  #         # shellcheck disable=SC2046
  #         docker kill $(docker ps -q) ||:
  #         # shellcheck disable=SC2046
  #         docker rm -f $(docker ps -a -q) ||:
  #         sudo rm -fr "$TEMP_PATH"
############################################################################################
##################################### BUILD REPORTER #######################################
############################################################################################
  # BuilderReport:
  #   needs:
  #     - BuilderBinRelease
  #     - BuilderDebAarch64
  #     - BuilderDebAsan
  #     - BuilderDebDebug
  #     - BuilderDebMsan
  #     - BuilderDebRelease
  #     - BuilderDebTsan
  #     - BuilderDebUBsan
  #   runs-on: [self-hosted, style-checker]
  #   if: ${{ success() || failure() }}
  #   steps:
  #     - name: Set envs
  #       run: |
  #         cat >> "$GITHUB_ENV" << 'EOF'
  #         CHECK_NAME=ClickHouse build check (actions)
  #         REPORTS_PATH=${{runner.temp}}/reports_dir
  #         TEMP_PATH=${{runner.temp}}/report_check
  #         NEEDS_DATA_PATH=${{runner.temp}}/needs.json
  #         EOF
  #     - name: Download json reports
  #       uses: actions/download-artifact@v2
  #       with:
  #         path: ${{ env.REPORTS_PATH }}
  #     - name: Clear repository
  #       run: |
  #         sudo rm -fr "$GITHUB_WORKSPACE" && mkdir "$GITHUB_WORKSPACE"
  #     - name: Check out repository code
  #       uses: actions/checkout@v2
  #     - name: Report Builder
  #       run: |
  #         sudo rm -fr "$TEMP_PATH"
  #         mkdir -p "$TEMP_PATH"
  #         cat > "$NEEDS_DATA_PATH" << 'EOF'
  #         ${{ toJSON(needs) }}
  #         EOF
  #         cd "$GITHUB_WORKSPACE/tests/ci"
  #         python3 build_report_check.py "$CHECK_NAME"
  #     - name: Cleanup
  #       if: always()
  #       run: |
  #         # shellcheck disable=SC2046
  #         docker kill $(docker ps -q) ||:
  #         # shellcheck disable=SC2046
  #         docker rm -f $(docker ps -a -q) ||:
  #         sudo rm -fr "$TEMP_PATH"
  # BuilderSpecialReport:
  #   needs:
  #     - BuilderBinAarch64
  #     - BuilderBinDarwin
  #     - BuilderBinDarwinAarch64
  #     - BuilderBinFreeBSD
  #     # - BuilderBinGCC
  #     - BuilderBinPPC64
  #     - BuilderBinClangTidy
  #     - BuilderDebSplitted
  #   runs-on: [self-hosted, style-checker]
  #   if: ${{ success() || failure() }}
  #   steps:
  #     - name: Set envs
  #       run: |
  #         cat >> "$GITHUB_ENV" << 'EOF'
  #         TEMP_PATH=${{runner.temp}}/report_check
  #         REPORTS_PATH=${{runner.temp}}/reports_dir
  #         CHECK_NAME=ClickHouse special build check (actions)
  #         NEEDS_DATA_PATH=${{runner.temp}}/needs.json
  #         EOF
  #     - name: Download json reports
  #       uses: actions/download-artifact@v2
  #       with:
  #         path: ${{ env.REPORTS_PATH }}
  #     - name: Clear repository
  #       run: |
  #         sudo rm -fr "$GITHUB_WORKSPACE" && mkdir "$GITHUB_WORKSPACE"
  #     - name: Check out repository code
  #       uses: actions/checkout@v2
  #     - name: Report Builder
  #       run: |
  #         sudo rm -fr "$TEMP_PATH"
  #         mkdir -p "$TEMP_PATH"
  #         cat > "$NEEDS_DATA_PATH" << 'EOF'
  #         ${{ toJSON(needs) }}
  #         EOF
  #         cd "$GITHUB_WORKSPACE/tests/ci"
  #         python3 build_report_check.py "$CHECK_NAME"
  #     - name: Cleanup
  #       if: always()
  #       run: |
  #         # shellcheck disable=SC2046
  #         docker kill $(docker ps -q) ||:
  #         # shellcheck disable=SC2046
  #         docker rm -f $(docker ps -a -q) ||:
  #         sudo rm -fr "$TEMP_PATH"
##############################################################################################
########################### FUNCTIONAl STATELESS TESTS #######################################
##############################################################################################
  # FunctionalStatelessTestRelease:
  #   needs: [BuilderDebRelease]
  #   runs-on: [self-hosted, func-tester]
  #   steps:
  #     - name: Set envs
  #       run: |
  #         cat >> "$GITHUB_ENV" << 'EOF'
  #         TEMP_PATH=${{runner.temp}}/stateless_release
  #         REPORTS_PATH=${{runner.temp}}/reports_dir
  #         CHECK_NAME=Stateless tests (release, actions)
  #         REPO_COPY=${{runner.temp}}/stateless_release/ClickHouse
  #         KILL_TIMEOUT=10800
  #         EOF
  #     - name: Download json reports
  #       uses: actions/download-artifact@v2
  #       with:
  #         path: ${{ env.REPORTS_PATH }}
  #     - name: Clear repository
  #       run: |
  #         sudo rm -fr "$GITHUB_WORKSPACE" && mkdir "$GITHUB_WORKSPACE"
  #     - name: Check out repository code
  #       uses: actions/checkout@v2
  #     - name: Functional test
  #       run: |
  #         sudo rm -fr "$TEMP_PATH"
  #         mkdir -p "$TEMP_PATH"
  #         cp -r "$GITHUB_WORKSPACE" "$TEMP_PATH"
  #         cd "$REPO_COPY/tests/ci"
  #         python3 functional_test_check.py "$CHECK_NAME" "$KILL_TIMEOUT"
  #     - name: Cleanup
  #       if: always()
  #       run: |
  #         # shellcheck disable=SC2046
  #         docker kill $(docker ps -q) ||:
  #         # shellcheck disable=SC2046
  #         docker rm -f $(docker ps -a -q) ||:
  #         sudo rm -fr "$TEMP_PATH"
  # FunctionalStatelessTestReleaseDatabaseReplicated0:
  #   needs: [BuilderDebRelease]
  #   runs-on: [self-hosted, func-tester]
  #   steps:
  #     - name: Set envs
  #       run: |
  #         cat >> "$GITHUB_ENV" << 'EOF'
  #         TEMP_PATH=${{runner.temp}}/stateless_database_replicated
  #         REPORTS_PATH=${{runner.temp}}/reports_dir
  #         CHECK_NAME=Stateless tests (release, DatabaseReplicated, actions)
  #         REPO_COPY=${{runner.temp}}/stateless_database_replicated/ClickHouse
  #         KILL_TIMEOUT=10800
  #         RUN_BY_HASH_NUM=0
  #         RUN_BY_HASH_TOTAL=2
  #         EOF
  #     - name: Download json reports
  #       uses: actions/download-artifact@v2
  #       with:
  #         path: ${{ env.REPORTS_PATH }}
  #     - name: Clear repository
  #       run: |
  #         sudo rm -fr "$GITHUB_WORKSPACE" && mkdir "$GITHUB_WORKSPACE"
  #     - name: Check out repository code
  #       uses: actions/checkout@v2
  #     - name: Functional test
  #       run: |
  #         sudo rm -fr "$TEMP_PATH"
  #         mkdir -p "$TEMP_PATH"
  #         cp -r "$GITHUB_WORKSPACE" "$TEMP_PATH"
  #         cd "$REPO_COPY/tests/ci"
  #         python3 functional_test_check.py "$CHECK_NAME" "$KILL_TIMEOUT"
  #     - name: Cleanup
  #       if: always()
  #       run: |
  #         # shellcheck disable=SC2046
  #         docker kill $(docker ps -q) ||:
  #         # shellcheck disable=SC2046
  #         docker rm -f $(docker ps -a -q) ||:
  #         sudo rm -fr "$TEMP_PATH"
<<<<<<< HEAD
  # FunctionalStatelessTestReleaseDatabaseReplicated1:
  #   needs: [BuilderDebRelease]
  #   runs-on: [self-hosted, func-tester]
  #   steps:
  #     - name: Set envs
  #       run: |
  #         cat >> "$GITHUB_ENV" << 'EOF'
  #         TEMP_PATH=${{runner.temp}}/stateless_database_replicated
  #         REPORTS_PATH=${{runner.temp}}/reports_dir
  #         CHECK_NAME=Stateless tests (release, DatabaseReplicated, actions)
  #         REPO_COPY=${{runner.temp}}/stateless_database_replicated/ClickHouse
  #         KILL_TIMEOUT=10800
  #         RUN_BY_HASH_NUM=1
  #         RUN_BY_HASH_TOTAL=2
  #         EOF
  #     - name: Download json reports
  #       uses: actions/download-artifact@v2
  #       with:
  #         path: ${{ env.REPORTS_PATH }}
  #     - name: Clear repository
  #       run: |
  #         sudo rm -fr "$GITHUB_WORKSPACE" && mkdir "$GITHUB_WORKSPACE"
  #     - name: Check out repository code
  #       uses: actions/checkout@v2
  #     - name: Functional test
  #       run: |
  #         sudo rm -fr "$TEMP_PATH"
  #         mkdir -p "$TEMP_PATH"
  #         cp -r "$GITHUB_WORKSPACE" "$TEMP_PATH"
  #         cd "$REPO_COPY/tests/ci"
  #         python3 functional_test_check.py "$CHECK_NAME" "$KILL_TIMEOUT"
  #     - name: Cleanup
  #       if: always()
  #       run: |
  #         # shellcheck disable=SC2046
  #         docker kill $(docker ps -q) ||:
  #         # shellcheck disable=SC2046
  #         docker rm -f $(docker ps -a -q) ||:
  #         sudo rm -fr "$TEMP_PATH"
  # FunctionalStatelessTestReleaseWideParts:
  #   needs: [BuilderDebRelease]
  #   runs-on: [self-hosted, func-tester]
  #   steps:
  #     - name: Set envs
  #       run: |
  #         cat >> "$GITHUB_ENV" << 'EOF'
  #         TEMP_PATH=${{runner.temp}}/stateless_wide_parts
  #         REPORTS_PATH=${{runner.temp}}/reports_dir
  #         CHECK_NAME=Stateless tests (release, wide parts enabled, actions)
  #         REPO_COPY=${{runner.temp}}/stateless_wide_parts/ClickHouse
  #         KILL_TIMEOUT=10800
  #         EOF
  #     - name: Download json reports
  #       uses: actions/download-artifact@v2
  #       with:
  #         path: ${{ env.REPORTS_PATH }}
  #     - name: Clear repository
  #       run: |
  #         sudo rm -fr "$GITHUB_WORKSPACE" && mkdir "$GITHUB_WORKSPACE"
  #     - name: Check out repository code
  #       uses: actions/checkout@v2
  #     - name: Functional test
  #       run: |
  #         sudo rm -fr "$TEMP_PATH"
  #         mkdir -p "$TEMP_PATH"
  #         cp -r "$GITHUB_WORKSPACE" "$TEMP_PATH"
  #         cd "$REPO_COPY/tests/ci"
  #         python3 functional_test_check.py "$CHECK_NAME" "$KILL_TIMEOUT"
  #     - name: Cleanup
  #       if: always()
  #       run: |
  #         # shellcheck disable=SC2046
  #         docker kill $(docker ps -q) ||:
  #         # shellcheck disable=SC2046
  #         docker rm -f $(docker ps -a -q) ||:
  #         sudo rm -fr "$TEMP_PATH"
  # FunctionalStatelessTestReleaseS3:
  #   needs: [BuilderDebRelease]
  #   runs-on: [self-hosted, func-tester]
  #   steps:
  #     - name: Set envs
  #       run: |
  #         cat >> "$GITHUB_ENV" << 'EOF'
  #         TEMP_PATH=${{runner.temp}}/stateless_s3_storage
  #         REPORTS_PATH=${{runner.temp}}/reports_dir
  #         CHECK_NAME=Stateless tests (release, s3 storage, actions)
  #         REPO_COPY=${{runner.temp}}/stateless_s3_storage/ClickHouse
  #         KILL_TIMEOUT=10800
  #         EOF
  #     - name: Download json reports
  #       uses: actions/download-artifact@v2
  #       with:
  #         path: ${{ env.REPORTS_PATH }}
  #     - name: Clear repository
  #       run: |
  #         sudo rm -fr "$GITHUB_WORKSPACE" && mkdir "$GITHUB_WORKSPACE"
  #     - name: Check out repository code
  #       uses: actions/checkout@v2
  #     - name: Functional test
  #       run: |
  #         sudo rm -fr "$TEMP_PATH"
  #         mkdir -p "$TEMP_PATH"
  #         cp -r "$GITHUB_WORKSPACE" "$TEMP_PATH"
  #         cd "$REPO_COPY/tests/ci"
  #         python3 functional_test_check.py "$CHECK_NAME" "$KILL_TIMEOUT"
  #     - name: Cleanup
  #       if: always()
  #       run: |
  #         # shellcheck disable=SC2046
  #         docker kill $(docker ps -q) ||:
  #         # shellcheck disable=SC2046
  #         docker rm -f $(docker ps -a -q) ||:
  #         sudo rm -fr "$TEMP_PATH"
  # FunctionalStatelessTestAarch64:
  #   needs: [BuilderDebAarch64]
  #   runs-on: [self-hosted, func-tester-aarch64]
  #   steps:
  #     - name: Set envs
  #       run: |
  #         cat >> "$GITHUB_ENV" << 'EOF'
  #         TEMP_PATH=${{runner.temp}}/stateless_release
  #         REPORTS_PATH=${{runner.temp}}/reports_dir
  #         CHECK_NAME=Stateless tests (aarch64, actions)
  #         REPO_COPY=${{runner.temp}}/stateless_release/ClickHouse
  #         KILL_TIMEOUT=10800
  #         EOF
  #     - name: Download json reports
  #       uses: actions/download-artifact@v2
  #       with:
  #         path: ${{ env.REPORTS_PATH }}
  #     - name: Clear repository
  #       run: |
  #         sudo rm -fr "$GITHUB_WORKSPACE" && mkdir "$GITHUB_WORKSPACE"
  #     - name: Check out repository code
  #       uses: actions/checkout@v2
  #     - name: Functional test
  #       run: |
  #         sudo rm -fr "$TEMP_PATH"
  #         mkdir -p "$TEMP_PATH"
  #         cp -r "$GITHUB_WORKSPACE" "$TEMP_PATH"
  #         cd "$REPO_COPY/tests/ci"
  #         python3 functional_test_check.py "$CHECK_NAME" "$KILL_TIMEOUT"
  #     - name: Cleanup
  #       if: always()
  #       run: |
  #         # shellcheck disable=SC2046
  #         docker kill $(docker ps -q) ||:
  #         # shellcheck disable=SC2046
  #         docker rm -f $(docker ps -a -q) ||:
  #         sudo rm -fr "$TEMP_PATH"
  # FunctionalStatelessTestAsan0:
  #   needs: [BuilderDebAsan]
  #   runs-on: [self-hosted, func-tester]
  #   steps:
  #     - name: Set envs
  #       run: |
  #         cat >> "$GITHUB_ENV" << 'EOF'
  #         TEMP_PATH=${{runner.temp}}/stateless_debug
  #         REPORTS_PATH=${{runner.temp}}/reports_dir
  #         CHECK_NAME=Stateless tests (address, actions)
  #         REPO_COPY=${{runner.temp}}/stateless_debug/ClickHouse
  #         KILL_TIMEOUT=10800
  #         RUN_BY_HASH_NUM=0
  #         RUN_BY_HASH_TOTAL=2
  #         EOF
  #     - name: Download json reports
  #       uses: actions/download-artifact@v2
  #       with:
  #         path: ${{ env.REPORTS_PATH }}
  #     - name: Clear repository
  #       run: |
  #         sudo rm -fr "$GITHUB_WORKSPACE" && mkdir "$GITHUB_WORKSPACE"
  #     - name: Check out repository code
  #       uses: actions/checkout@v2
  #     - name: Functional test
  #       run: |
  #         sudo rm -fr "$TEMP_PATH"
  #         mkdir -p "$TEMP_PATH"
  #         cp -r "$GITHUB_WORKSPACE" "$TEMP_PATH"
  #         cd "$REPO_COPY/tests/ci"
  #         python3 functional_test_check.py "$CHECK_NAME" "$KILL_TIMEOUT"
  #     - name: Cleanup
  #       if: always()
  #       run: |
  #         # shellcheck disable=SC2046
  #         docker kill $(docker ps -q) ||:
  #         # shellcheck disable=SC2046
  #         docker rm -f $(docker ps -a -q) ||:
  #         sudo rm -fr "$TEMP_PATH"
  # FunctionalStatelessTestAsan1:
  #   needs: [BuilderDebAsan]
  #   runs-on: [self-hosted, func-tester]
  #   steps:
  #     - name: Set envs
  #       run: |
  #         cat >> "$GITHUB_ENV" << 'EOF'
  #         TEMP_PATH=${{runner.temp}}/stateless_debug
  #         REPORTS_PATH=${{runner.temp}}/reports_dir
  #         CHECK_NAME=Stateless tests (address, actions)
  #         REPO_COPY=${{runner.temp}}/stateless_debug/ClickHouse
  #         KILL_TIMEOUT=10800
  #         RUN_BY_HASH_NUM=1
  #         RUN_BY_HASH_TOTAL=2
  #         EOF
  #     - name: Download json reports
  #       uses: actions/download-artifact@v2
  #       with:
  #         path: ${{ env.REPORTS_PATH }}
  #     - name: Clear repository
  #       run: |
  #         sudo rm -fr "$GITHUB_WORKSPACE" && mkdir "$GITHUB_WORKSPACE"
  #     - name: Check out repository code
  #       uses: actions/checkout@v2
  #     - name: Functional test
  #       run: |
  #         sudo rm -fr "$TEMP_PATH"
  #         mkdir -p "$TEMP_PATH"
  #         cp -r "$GITHUB_WORKSPACE" "$TEMP_PATH"
  #         cd "$REPO_COPY/tests/ci"
  #         python3 functional_test_check.py "$CHECK_NAME" "$KILL_TIMEOUT"
  #     - name: Cleanup
  #       if: always()
  #       run: |
  #         # shellcheck disable=SC2046
  #         docker kill $(docker ps -q) ||:
  #         # shellcheck disable=SC2046
  #         docker rm -f $(docker ps -a -q) ||:
  #         sudo rm -fr "$TEMP_PATH"
  FunctionalStatelessTestTsan0:
    needs: [BuilderDebTsan]
    runs-on: [self-hosted, func-tester]
=======
  UnitTestsTsan:
    needs: [BuilderDebTsan]
    runs-on: [self-hosted, fuzzer-unit-tester]
    steps:
      - name: Set envs
        run: |
          cat >> "$GITHUB_ENV" << 'EOF'
          TEMP_PATH=${{runner.temp}}/unit_tests_tsan
          REPORTS_PATH=${{runner.temp}}/reports_dir
          CHECK_NAME=Unit tests (tsan, actions)
          REPO_COPY=${{runner.temp}}/unit_tests_tsan/ClickHouse
          EOF
      - name: Download json reports
        uses: actions/download-artifact@v2
        with:
          path: ${{ env.REPORTS_PATH }}
      - name: Clear repository
        run: |
          sudo rm -fr "$GITHUB_WORKSPACE" && mkdir "$GITHUB_WORKSPACE"
      - name: Check out repository code
        uses: actions/checkout@v2
      - name: Unit test
        run: |
          sudo rm -fr "$TEMP_PATH"
          mkdir -p "$TEMP_PATH"
          cp -r "$GITHUB_WORKSPACE" "$TEMP_PATH"
          cd "$REPO_COPY/tests/ci"
          python3 unit_tests_check.py "$CHECK_NAME"
      - name: Cleanup
        if: always()
        run: |
          # shellcheck disable=SC2046
          docker kill $(docker ps -q) ||:
          # shellcheck disable=SC2046
          docker rm -f $(docker ps -a -q) ||:
          sudo rm -fr "$TEMP_PATH"
  UnitTestsMsan:
    needs: [BuilderDebMsan]
    runs-on: [self-hosted, fuzzer-unit-tester]
    steps:
      - name: Set envs
        run: |
          cat >> "$GITHUB_ENV" << 'EOF'
          TEMP_PATH=${{runner.temp}}/unit_tests_msan
          REPORTS_PATH=${{runner.temp}}/reports_dir
          CHECK_NAME=Unit tests (msan, actions)
          REPO_COPY=${{runner.temp}}/unit_tests_msan/ClickHouse
          EOF
      - name: Download json reports
        uses: actions/download-artifact@v2
        with:
          path: ${{ env.REPORTS_PATH }}
      - name: Clear repository
        run: |
          sudo rm -fr "$GITHUB_WORKSPACE" && mkdir "$GITHUB_WORKSPACE"
      - name: Check out repository code
        uses: actions/checkout@v2
      - name: Unit test
        run: |
          sudo rm -fr "$TEMP_PATH"
          mkdir -p "$TEMP_PATH"
          cp -r "$GITHUB_WORKSPACE" "$TEMP_PATH"
          cd "$REPO_COPY/tests/ci"
          python3 unit_tests_check.py "$CHECK_NAME"
      - name: Cleanup
        if: always()
        run: |
          # shellcheck disable=SC2046
          docker kill $(docker ps -q) ||:
          # shellcheck disable=SC2046
          docker rm -f $(docker ps -a -q) ||:
          sudo rm -fr "$TEMP_PATH"
  UnitTestsUBsan:
    needs: [BuilderDebUBsan]
    runs-on: [self-hosted, fuzzer-unit-tester]
    steps:
      - name: Set envs
        run: |
          cat >> "$GITHUB_ENV" << 'EOF'
          TEMP_PATH=${{runner.temp}}/unit_tests_ubsan
          REPORTS_PATH=${{runner.temp}}/reports_dir
          CHECK_NAME=Unit tests (ubsan, actions)
          REPO_COPY=${{runner.temp}}/unit_tests_ubsan/ClickHouse
          EOF
      - name: Download json reports
        uses: actions/download-artifact@v2
        with:
          path: ${{ env.REPORTS_PATH }}
      - name: Clear repository
        run: |
          sudo rm -fr "$GITHUB_WORKSPACE" && mkdir "$GITHUB_WORKSPACE"
      - name: Check out repository code
        uses: actions/checkout@v2
      - name: Unit test
        run: |
          sudo rm -fr "$TEMP_PATH"
          mkdir -p "$TEMP_PATH"
          cp -r "$GITHUB_WORKSPACE" "$TEMP_PATH"
          cd "$REPO_COPY/tests/ci"
          python3 unit_tests_check.py "$CHECK_NAME"
      - name: Cleanup
        if: always()
        run: |
          # shellcheck disable=SC2046
          docker kill $(docker ps -q) ||:
          # shellcheck disable=SC2046
          docker rm -f $(docker ps -a -q) ||:
          sudo rm -fr "$TEMP_PATH"
#############################################################################################
#################################### PERFORMANCE TESTS ######################################
#############################################################################################
  PerformanceComparisonX86-0:
    needs: [BuilderDebRelease]
    runs-on: [self-hosted, stress-tester]
>>>>>>> b4eae948
    steps:
      - name: Set envs
        run: |
          cat >> "$GITHUB_ENV" << 'EOF'
          TEMP_PATH=${{runner.temp}}/stateless_tsan
          REPORTS_PATH=${{runner.temp}}/reports_dir
          CHECK_NAME=Stateless tests (thread, actions)
          REPO_COPY=${{runner.temp}}/stateless_tsan/ClickHouse
          KILL_TIMEOUT=10800
          RUN_BY_HASH_NUM=0
          RUN_BY_HASH_TOTAL=3
          EOF
      - name: Download json reports
        uses: actions/download-artifact@v2
        with:
          path: ${{ env.REPORTS_PATH }}
      - name: Clear repository
        run: |
          sudo rm -fr "$GITHUB_WORKSPACE" && mkdir "$GITHUB_WORKSPACE"
      - name: Check out repository code
        uses: actions/checkout@v2
      - name: Functional test
        run: |
          sudo rm -fr "$TEMP_PATH"
          mkdir -p "$TEMP_PATH"
          cp -r "$GITHUB_WORKSPACE" "$TEMP_PATH"
          cd "$REPO_COPY/tests/ci"
          python3 functional_test_check.py "$CHECK_NAME" "$KILL_TIMEOUT"
      - name: Cleanup
        if: always()
        run: |
          # shellcheck disable=SC2046
          docker kill $(docker ps -q) ||:
          # shellcheck disable=SC2046
          docker rm -f $(docker ps -a -q) ||:
          sudo rm -fr "$TEMP_PATH"
<<<<<<< HEAD
  FunctionalStatelessTestTsan1:
    needs: [BuilderDebTsan]
    runs-on: [self-hosted, func-tester]
=======
  PerformanceComparisonX86-1:
    needs: [BuilderDebRelease]
    runs-on: [self-hosted, stress-tester]
>>>>>>> b4eae948
    steps:
      - name: Set envs
        run: |
          cat >> "$GITHUB_ENV" << 'EOF'
          TEMP_PATH=${{runner.temp}}/stateless_tsan
          REPORTS_PATH=${{runner.temp}}/reports_dir
          CHECK_NAME=Stateless tests (thread, actions)
          REPO_COPY=${{runner.temp}}/stateless_tsan/ClickHouse
          KILL_TIMEOUT=10800
          RUN_BY_HASH_NUM=1
          RUN_BY_HASH_TOTAL=3
          EOF
      - name: Download json reports
        uses: actions/download-artifact@v2
        with:
          path: ${{ env.REPORTS_PATH }}
      - name: Clear repository
        run: |
          sudo rm -fr "$GITHUB_WORKSPACE" && mkdir "$GITHUB_WORKSPACE"
      - name: Check out repository code
        uses: actions/checkout@v2
      - name: Functional test
        run: |
          sudo rm -fr "$TEMP_PATH"
          mkdir -p "$TEMP_PATH"
          cp -r "$GITHUB_WORKSPACE" "$TEMP_PATH"
          cd "$REPO_COPY/tests/ci"
          python3 functional_test_check.py "$CHECK_NAME" "$KILL_TIMEOUT"
      - name: Cleanup
        if: always()
        run: |
          # shellcheck disable=SC2046
          docker kill $(docker ps -q) ||:
          # shellcheck disable=SC2046
          docker rm -f $(docker ps -a -q) ||:
          sudo rm -fr "$TEMP_PATH"
<<<<<<< HEAD
  FunctionalStatelessTestTsan2:
    needs: [BuilderDebTsan]
    runs-on: [self-hosted, func-tester]
=======
  PerformanceComparisonX86-2:
    needs: [BuilderDebRelease]
    runs-on: [self-hosted, stress-tester]
>>>>>>> b4eae948
    steps:
      - name: Set envs
        run: |
          cat >> "$GITHUB_ENV" << 'EOF'
          TEMP_PATH=${{runner.temp}}/stateless_tsan
          REPORTS_PATH=${{runner.temp}}/reports_dir
          CHECK_NAME=Stateless tests (thread, actions)
          REPO_COPY=${{runner.temp}}/stateless_tsan/ClickHouse
          KILL_TIMEOUT=10800
          RUN_BY_HASH_NUM=2
<<<<<<< HEAD
          RUN_BY_HASH_TOTAL=3
=======
          RUN_BY_HASH_TOTAL=4
          EOF
      - name: Download json reports
        uses: actions/download-artifact@v2
        with:
          path: ${{ env.REPORTS_PATH }}
      - name: Clear repository
        run: |
          sudo rm -fr "$GITHUB_WORKSPACE" && mkdir "$GITHUB_WORKSPACE"
      - name: Check out repository code
        uses: actions/checkout@v2
      - name: Performance Comparison
        run: |
          sudo rm -fr "$TEMP_PATH"
          mkdir -p "$TEMP_PATH"
          cp -r "$GITHUB_WORKSPACE" "$TEMP_PATH"
          cd "$REPO_COPY/tests/ci"
          python3 performance_comparison_check.py "$CHECK_NAME"
      - name: Cleanup
        if: always()
        run: |
          # shellcheck disable=SC2046
          docker kill $(docker ps -q) ||:
          # shellcheck disable=SC2046
          docker rm -f $(docker ps -a -q) ||:
          sudo rm -fr "$TEMP_PATH"
  PerformanceComparisonX86-3:
    needs: [BuilderDebRelease]
    runs-on: [self-hosted, stress-tester]
    steps:
      - name: Set envs
        run: |
          cat >> "$GITHUB_ENV" << 'EOF'
          TEMP_PATH=${{runner.temp}}/performance_comparison
          REPORTS_PATH=${{runner.temp}}/reports_dir
          CHECK_NAME=Performance Comparison
          REPO_COPY=${{runner.temp}}/performance_comparison/ClickHouse
          RUN_BY_HASH_NUM=3
          RUN_BY_HASH_TOTAL=4
          EOF
      - name: Download json reports
        uses: actions/download-artifact@v2
        with:
          path: ${{ env.REPORTS_PATH }}
      - name: Clear repository
        run: |
          sudo rm -fr "$GITHUB_WORKSPACE" && mkdir "$GITHUB_WORKSPACE"
      - name: Check out repository code
        uses: actions/checkout@v2
      - name: Performance Comparison
        run: |
          sudo rm -fr "$TEMP_PATH"
          mkdir -p "$TEMP_PATH"
          cp -r "$GITHUB_WORKSPACE" "$TEMP_PATH"
          cd "$REPO_COPY/tests/ci"
          python3 performance_comparison_check.py "$CHECK_NAME"
      - name: Cleanup
        if: always()
        run: |
          # shellcheck disable=SC2046
          docker kill $(docker ps -q) ||:
          # shellcheck disable=SC2046
          docker rm -f $(docker ps -a -q) ||:
          sudo rm -fr "$TEMP_PATH"
  PerformanceComparisonAarch-0:
    needs: [BuilderDebAarch64]
    runs-on: [self-hosted, func-tester-aarch64]
    steps:
      - name: Set envs
        run: |
          cat >> "$GITHUB_ENV" << 'EOF'
          TEMP_PATH=${{runner.temp}}/performance_comparison
          REPORTS_PATH=${{runner.temp}}/reports_dir
          CHECK_NAME=Performance Comparison Aarch64
          REPO_COPY=${{runner.temp}}/performance_comparison/ClickHouse
          RUN_BY_HASH_NUM=0
          RUN_BY_HASH_TOTAL=4
>>>>>>> b4eae948
          EOF
      - name: Download json reports
        uses: actions/download-artifact@v2
        with:
          path: ${{ env.REPORTS_PATH }}
      - name: Clear repository
        run: |
          sudo rm -fr "$GITHUB_WORKSPACE" && mkdir "$GITHUB_WORKSPACE"
      - name: Check out repository code
        uses: actions/checkout@v2
      - name: Functional test
        run: |
          sudo rm -fr "$TEMP_PATH"
          mkdir -p "$TEMP_PATH"
          cp -r "$GITHUB_WORKSPACE" "$TEMP_PATH"
          cd "$REPO_COPY/tests/ci"
          python3 functional_test_check.py "$CHECK_NAME" "$KILL_TIMEOUT"
      - name: Cleanup
        if: always()
        run: |
          # shellcheck disable=SC2046
          docker kill $(docker ps -q) ||:
          # shellcheck disable=SC2046
          docker rm -f $(docker ps -a -q) ||:
          sudo rm -fr "$TEMP_PATH"
<<<<<<< HEAD
  # FunctionalStatelessTestUBsan:
  #   needs: [BuilderDebUBsan]
  #   runs-on: [self-hosted, func-tester]
  #   steps:
  #     - name: Set envs
  #       run: |
  #         cat >> "$GITHUB_ENV" << 'EOF'
  #         TEMP_PATH=${{runner.temp}}/stateless_ubsan
  #         REPORTS_PATH=${{runner.temp}}/reports_dir
  #         CHECK_NAME=Stateless tests (ubsan, actions)
  #         REPO_COPY=${{runner.temp}}/stateless_ubsan/ClickHouse
  #         KILL_TIMEOUT=10800
  #         EOF
  #     - name: Download json reports
  #       uses: actions/download-artifact@v2
  #       with:
  #         path: ${{ env.REPORTS_PATH }}
  #     - name: Clear repository
  #       run: |
  #         sudo rm -fr "$GITHUB_WORKSPACE" && mkdir "$GITHUB_WORKSPACE"
  #     - name: Check out repository code
  #       uses: actions/checkout@v2
  #     - name: Functional test
  #       run: |
  #         sudo rm -fr "$TEMP_PATH"
  #         mkdir -p "$TEMP_PATH"
  #         cp -r "$GITHUB_WORKSPACE" "$TEMP_PATH"
  #         cd "$REPO_COPY/tests/ci"
  #         python3 functional_test_check.py "$CHECK_NAME" "$KILL_TIMEOUT"
  #     - name: Cleanup
  #       if: always()
  #       run: |
  #         # shellcheck disable=SC2046
  #         docker kill $(docker ps -q) ||:
  #         # shellcheck disable=SC2046
  #         docker rm -f $(docker ps -a -q) ||:
  #         sudo rm -fr "$TEMP_PATH"
  # FunctionalStatelessTestMsan0:
  #   needs: [BuilderDebMsan]
  #   runs-on: [self-hosted, func-tester]
  #   steps:
  #     - name: Set envs
  #       run: |
  #         cat >> "$GITHUB_ENV" << 'EOF'
  #         TEMP_PATH=${{runner.temp}}/stateless_memory
  #         REPORTS_PATH=${{runner.temp}}/reports_dir
  #         CHECK_NAME=Stateless tests (memory, actions)
  #         REPO_COPY=${{runner.temp}}/stateless_memory/ClickHouse
  #         KILL_TIMEOUT=10800
  #         RUN_BY_HASH_NUM=0
  #         RUN_BY_HASH_TOTAL=3
  #         EOF
  #     - name: Download json reports
  #       uses: actions/download-artifact@v2
  #       with:
  #         path: ${{ env.REPORTS_PATH }}
  #     - name: Clear repository
  #       run: |
  #         sudo rm -fr "$GITHUB_WORKSPACE" && mkdir "$GITHUB_WORKSPACE"
  #     - name: Check out repository code
  #       uses: actions/checkout@v2
  #     - name: Functional test
  #       run: |
  #         sudo rm -fr "$TEMP_PATH"
  #         mkdir -p "$TEMP_PATH"
  #         cp -r "$GITHUB_WORKSPACE" "$TEMP_PATH"
  #         cd "$REPO_COPY/tests/ci"
  #         python3 functional_test_check.py "$CHECK_NAME" "$KILL_TIMEOUT"
  #     - name: Cleanup
  #       if: always()
  #       run: |
  #         # shellcheck disable=SC2046
  #         docker kill $(docker ps -q) ||:
  #         # shellcheck disable=SC2046
  #         docker rm -f $(docker ps -a -q) ||:
  #         sudo rm -fr "$TEMP_PATH"
  # FunctionalStatelessTestMsan1:
  #   needs: [BuilderDebMsan]
  #   runs-on: [self-hosted, func-tester]
  #   steps:
  #     - name: Set envs
  #       run: |
  #         cat >> "$GITHUB_ENV" << 'EOF'
  #         TEMP_PATH=${{runner.temp}}/stateless_memory
  #         REPORTS_PATH=${{runner.temp}}/reports_dir
  #         CHECK_NAME=Stateless tests (memory, actions)
  #         REPO_COPY=${{runner.temp}}/stateless_memory/ClickHouse
  #         KILL_TIMEOUT=10800
  #         RUN_BY_HASH_NUM=1
  #         RUN_BY_HASH_TOTAL=3
  #         EOF
  #     - name: Download json reports
  #       uses: actions/download-artifact@v2
  #       with:
  #         path: ${{ env.REPORTS_PATH }}
  #     - name: Clear repository
  #       run: |
  #         sudo rm -fr "$GITHUB_WORKSPACE" && mkdir "$GITHUB_WORKSPACE"
  #     - name: Check out repository code
  #       uses: actions/checkout@v2
  #     - name: Functional test
  #       run: |
  #         sudo rm -fr "$TEMP_PATH"
  #         mkdir -p "$TEMP_PATH"
  #         cp -r "$GITHUB_WORKSPACE" "$TEMP_PATH"
  #         cd "$REPO_COPY/tests/ci"
  #         python3 functional_test_check.py "$CHECK_NAME" "$KILL_TIMEOUT"
  #     - name: Cleanup
  #       if: always()
  #       run: |
  #         # shellcheck disable=SC2046
  #         docker kill $(docker ps -q) ||:
  #         # shellcheck disable=SC2046
  #         docker rm -f $(docker ps -a -q) ||:
  #         sudo rm -fr "$TEMP_PATH"
  # FunctionalStatelessTestMsan2:
  #   needs: [BuilderDebMsan]
  #   runs-on: [self-hosted, func-tester]
  #   steps:
  #     - name: Set envs
  #       run: |
  #         cat >> "$GITHUB_ENV" << 'EOF'
  #         TEMP_PATH=${{runner.temp}}/stateless_memory
  #         REPORTS_PATH=${{runner.temp}}/reports_dir
  #         CHECK_NAME=Stateless tests (memory, actions)
  #         REPO_COPY=${{runner.temp}}/stateless_memory/ClickHouse
  #         KILL_TIMEOUT=10800
  #         RUN_BY_HASH_NUM=2
  #         RUN_BY_HASH_TOTAL=3
  #         EOF
  #     - name: Download json reports
  #       uses: actions/download-artifact@v2
  #       with:
  #         path: ${{ env.REPORTS_PATH }}
  #     - name: Clear repository
  #       run: |
  #         sudo rm -fr "$GITHUB_WORKSPACE" && mkdir "$GITHUB_WORKSPACE"
  #     - name: Check out repository code
  #       uses: actions/checkout@v2
  #     - name: Functional test
  #       run: |
  #         sudo rm -fr "$TEMP_PATH"
  #         mkdir -p "$TEMP_PATH"
  #         cp -r "$GITHUB_WORKSPACE" "$TEMP_PATH"
  #         cd "$REPO_COPY/tests/ci"
  #         python3 functional_test_check.py "$CHECK_NAME" "$KILL_TIMEOUT"
  #     - name: Cleanup
  #       if: always()
  #       run: |
  #         # shellcheck disable=SC2046
  #         docker kill $(docker ps -q) ||:
  #         # shellcheck disable=SC2046
  #         docker rm -f $(docker ps -a -q) ||:
  #         sudo rm -fr "$TEMP_PATH"
  # FunctionalStatelessTestDebug0:
  #   needs: [BuilderDebDebug]
  #   runs-on: [self-hosted, func-tester]
  #   steps:
  #     - name: Set envs
  #       run: |
  #         cat >> "$GITHUB_ENV" << 'EOF'
  #         TEMP_PATH=${{runner.temp}}/stateless_debug
  #         REPORTS_PATH=${{runner.temp}}/reports_dir
  #         CHECK_NAME=Stateless tests (debug, actions)
  #         REPO_COPY=${{runner.temp}}/stateless_debug/ClickHouse
  #         KILL_TIMEOUT=10800
  #         RUN_BY_HASH_NUM=0
  #         RUN_BY_HASH_TOTAL=3
  #         EOF
  #     - name: Download json reports
  #       uses: actions/download-artifact@v2
  #       with:
  #         path: ${{ env.REPORTS_PATH }}
  #     - name: Clear repository
  #       run: |
  #         sudo rm -fr "$GITHUB_WORKSPACE" && mkdir "$GITHUB_WORKSPACE"
  #     - name: Check out repository code
  #       uses: actions/checkout@v2
  #     - name: Functional test
  #       run: |
  #         sudo rm -fr "$TEMP_PATH"
  #         mkdir -p "$TEMP_PATH"
  #         cp -r "$GITHUB_WORKSPACE" "$TEMP_PATH"
  #         cd "$REPO_COPY/tests/ci"
  #         python3 functional_test_check.py "$CHECK_NAME" "$KILL_TIMEOUT"
  #     - name: Cleanup
  #       if: always()
  #       run: |
  #         # shellcheck disable=SC2046
  #         docker kill $(docker ps -q) ||:
  #         # shellcheck disable=SC2046
  #         docker rm -f $(docker ps -a -q) ||:
  #         sudo rm -fr "$TEMP_PATH"
  # FunctionalStatelessTestDebug1:
  #   needs: [BuilderDebDebug]
  #   runs-on: [self-hosted, func-tester]
  #   steps:
  #     - name: Set envs
  #       run: |
  #         cat >> "$GITHUB_ENV" << 'EOF'
  #         TEMP_PATH=${{runner.temp}}/stateless_debug
  #         REPORTS_PATH=${{runner.temp}}/reports_dir
  #         CHECK_NAME=Stateless tests (debug, actions)
  #         REPO_COPY=${{runner.temp}}/stateless_debug/ClickHouse
  #         KILL_TIMEOUT=10800
  #         RUN_BY_HASH_NUM=1
  #         RUN_BY_HASH_TOTAL=3
  #         EOF
  #     - name: Download json reports
  #       uses: actions/download-artifact@v2
  #       with:
  #         path: ${{ env.REPORTS_PATH }}
  #     - name: Clear repository
  #       run: |
  #         sudo rm -fr "$GITHUB_WORKSPACE" && mkdir "$GITHUB_WORKSPACE"
  #     - name: Check out repository code
  #       uses: actions/checkout@v2
  #     - name: Functional test
  #       run: |
  #         sudo rm -fr "$TEMP_PATH"
  #         mkdir -p "$TEMP_PATH"
  #         cp -r "$GITHUB_WORKSPACE" "$TEMP_PATH"
  #         cd "$REPO_COPY/tests/ci"
  #         python3 functional_test_check.py "$CHECK_NAME" "$KILL_TIMEOUT"
  #     - name: Cleanup
  #       if: always()
  #       run: |
  #         # shellcheck disable=SC2046
  #         docker kill $(docker ps -q) ||:
  #         # shellcheck disable=SC2046
  #         docker rm -f $(docker ps -a -q) ||:
  #         sudo rm -fr "$TEMP_PATH"
  # FunctionalStatelessTestDebug2:
  #   needs: [BuilderDebDebug]
  #   runs-on: [self-hosted, func-tester]
  #   steps:
  #     - name: Set envs
  #       run: |
  #         cat >> "$GITHUB_ENV" << 'EOF'
  #         TEMP_PATH=${{runner.temp}}/stateless_debug
  #         REPORTS_PATH=${{runner.temp}}/reports_dir
  #         CHECK_NAME=Stateless tests (debug, actions)
  #         REPO_COPY=${{runner.temp}}/stateless_debug/ClickHouse
  #         KILL_TIMEOUT=10800
  #         RUN_BY_HASH_NUM=2
  #         RUN_BY_HASH_TOTAL=3
  #         EOF
  #     - name: Download json reports
  #       uses: actions/download-artifact@v2
  #       with:
  #         path: ${{ env.REPORTS_PATH }}
  #     - name: Clear repository
  #       run: |
  #         sudo rm -fr "$GITHUB_WORKSPACE" && mkdir "$GITHUB_WORKSPACE"
  #     - name: Check out repository code
  #       uses: actions/checkout@v2
  #     - name: Functional test
  #       run: |
  #         sudo rm -fr "$TEMP_PATH"
  #         mkdir -p "$TEMP_PATH"
  #         cp -r "$GITHUB_WORKSPACE" "$TEMP_PATH"
  #         cd "$REPO_COPY/tests/ci"
  #         python3 functional_test_check.py "$CHECK_NAME" "$KILL_TIMEOUT"
  #     - name: Cleanup
  #       if: always()
  #       run: |
  #         # shellcheck disable=SC2046
  #         docker kill $(docker ps -q) ||:
  #         # shellcheck disable=SC2046
  #         docker rm -f $(docker ps -a -q) ||:
  #         sudo rm -fr "$TEMP_PATH"
  # FunctionalStatelessTestFlakyCheck:
  #   needs: [BuilderDebAsan]
  #   runs-on: [self-hosted, func-tester]
  #   steps:
  #     - name: Set envs
  #       run: |
  #         cat >> "$GITHUB_ENV" << 'EOF'
  #         TEMP_PATH=${{runner.temp}}/stateless_flaky_asan
  #         REPORTS_PATH=${{runner.temp}}/reports_dir
  #         CHECK_NAME=Stateless tests flaky check (address, actions)
  #         REPO_COPY=${{runner.temp}}/stateless_flaky_asan/ClickHouse
  #         KILL_TIMEOUT=3600
  #         EOF
  #     - name: Download json reports
  #       uses: actions/download-artifact@v2
  #       with:
  #         path: ${{ env.REPORTS_PATH }}
  #     - name: Clear repository
  #       run: |
  #         sudo rm -fr "$GITHUB_WORKSPACE" && mkdir "$GITHUB_WORKSPACE"
  #     - name: Check out repository code
  #       uses: actions/checkout@v2
  #     - name: Functional test
  #       run: |
  #         sudo rm -fr "$TEMP_PATH"
  #         mkdir -p "$TEMP_PATH"
  #         cp -r "$GITHUB_WORKSPACE" "$TEMP_PATH"
  #         cd "$REPO_COPY/tests/ci"
  #         python3 functional_test_check.py "$CHECK_NAME" "$KILL_TIMEOUT"
  #     - name: Cleanup
  #       if: always()
  #       run: |
  #         # shellcheck disable=SC2046
  #         docker kill $(docker ps -q) ||:
  #         # shellcheck disable=SC2046
  #         docker rm -f $(docker ps -a -q) ||:
  #         sudo rm -fr "$TEMP_PATH"
  # TestsBugfixCheck:
  #   runs-on: [self-hosted, stress-tester]
  #   steps:
  #     - name: Set envs
  #       run: |
  #         cat >> "$GITHUB_ENV" << 'EOF'
  #         TEMP_PATH=${{runner.temp}}/tests_bugfix_check
  #         REPORTS_PATH=${{runner.temp}}/reports_dir
  #         CHECK_NAME=Tests bugfix validate check (actions)
  #         KILL_TIMEOUT=3600
  #         REPO_COPY=${{runner.temp}}/tests_bugfix_check/ClickHouse
  #         EOF
  #     - name: Download json reports
  #       uses: actions/download-artifact@v2
  #       with:
  #         path: ${{ env.REPORTS_PATH }}
  #     - name: Clear repository
  #       run: |
  #         sudo rm -fr "$GITHUB_WORKSPACE" && mkdir "$GITHUB_WORKSPACE"
  #     - name: Check out repository code
  #       uses: actions/checkout@v2
  #     - name: Bugfix test
  #       run: |
  #         sudo rm -fr "$TEMP_PATH"
  #         mkdir -p "$TEMP_PATH"
  #         cp -r "$GITHUB_WORKSPACE" "$TEMP_PATH"
  #         cd "$REPO_COPY/tests/ci"

  #         TEMP_PATH="${TEMP_PATH}/integration" \
  #           REPORTS_PATH="${REPORTS_PATH}/integration" \
  #           python3 integration_test_check.py "Integration tests bugfix validate check" \
  #             --validate-bugfix --post-commit-status=file || echo 'ignore exit code'

  #         TEMP_PATH="${TEMP_PATH}/stateless" \
  #           REPORTS_PATH="${REPORTS_PATH}/stateless" \
  #           python3 functional_test_check.py "Stateless tests bugfix validate check" "$KILL_TIMEOUT" \
  #             --validate-bugfix --post-commit-status=file || echo 'ignore exit code'

  #         python3 bugfix_validate_check.py "${TEMP_PATH}/stateless/post_commit_status.tsv" "${TEMP_PATH}/integration/post_commit_status.tsv"
  #     - name: Cleanup
  #       if: always()
  #       run: |
  #         # shellcheck disable=SC2046
  #         docker kill $(docker ps -q) ||:
  #         # shellcheck disable=SC2046
  #         docker rm -f $(docker ps -a -q) ||:
  #         sudo rm -fr "$TEMP_PATH"
##############################################################################################
############################ FUNCTIONAl STATEFUL TESTS #######################################
##############################################################################################
  # FunctionalStatefulTestRelease:
  #   needs: [BuilderDebRelease]
  #   runs-on: [self-hosted, func-tester]
  #   steps:
  #     - name: Set envs
  #       run: |
  #         cat >> "$GITHUB_ENV" << 'EOF'
  #         TEMP_PATH=${{runner.temp}}/stateful_release
  #         REPORTS_PATH=${{runner.temp}}/reports_dir
  #         CHECK_NAME=Stateful tests (release, actions)
  #         REPO_COPY=${{runner.temp}}/stateful_release/ClickHouse
  #         KILL_TIMEOUT=3600
  #         EOF
  #     - name: Download json reports
  #       uses: actions/download-artifact@v2
  #       with:
  #         path: ${{ env.REPORTS_PATH }}
  #     - name: Clear repository
  #       run: |
  #         sudo rm -fr "$GITHUB_WORKSPACE" && mkdir "$GITHUB_WORKSPACE"
  #     - name: Check out repository code
  #       uses: actions/checkout@v2
  #     - name: Functional test
  #       run: |
  #         sudo rm -fr "$TEMP_PATH"
  #         mkdir -p "$TEMP_PATH"
  #         cp -r "$GITHUB_WORKSPACE" "$TEMP_PATH"
  #         cd "$REPO_COPY/tests/ci"
  #         python3 functional_test_check.py "$CHECK_NAME" "$KILL_TIMEOUT"
  #     - name: Cleanup
  #       if: always()
  #       run: |
  #         # shellcheck disable=SC2046
  #         docker kill $(docker ps -q) ||:
  #         # shellcheck disable=SC2046
  #         docker rm -f $(docker ps -a -q) ||:
  #         sudo rm -fr "$TEMP_PATH"
  # FunctionalStatefulTestAarch64:
  #   needs: [BuilderDebAarch64]
  #   runs-on: [self-hosted, func-tester-aarch64]
  #   steps:
  #     - name: Set envs
  #       run: |
  #         cat >> "$GITHUB_ENV" << 'EOF'
  #         TEMP_PATH=${{runner.temp}}/stateful_release
  #         REPORTS_PATH=${{runner.temp}}/reports_dir
  #         CHECK_NAME=Stateful tests (aarch64, actions)
  #         REPO_COPY=${{runner.temp}}/stateful_release/ClickHouse
  #         KILL_TIMEOUT=3600
  #         EOF
  #     - name: Download json reports
  #       uses: actions/download-artifact@v2
  #       with:
  #         path: ${{ env.REPORTS_PATH }}
  #     - name: Clear repository
  #       run: |
  #         sudo rm -fr "$GITHUB_WORKSPACE" && mkdir "$GITHUB_WORKSPACE"
  #     - name: Check out repository code
  #       uses: actions/checkout@v2
  #     - name: Functional test
  #       run: |
  #         sudo rm -fr "$TEMP_PATH"
  #         mkdir -p "$TEMP_PATH"
  #         cp -r "$GITHUB_WORKSPACE" "$TEMP_PATH"
  #         cd "$REPO_COPY/tests/ci"
  #         python3 functional_test_check.py "$CHECK_NAME" "$KILL_TIMEOUT"
  #     - name: Cleanup
  #       if: always()
  #       run: |
  #         # shellcheck disable=SC2046
  #         docker kill $(docker ps -q) ||:
  #         # shellcheck disable=SC2046
  #         docker rm -f $(docker ps -a -q) ||:
  #         sudo rm -fr "$TEMP_PATH"
  # FunctionalStatefulTestAsan:
  #   needs: [BuilderDebAsan]
  #   runs-on: [self-hosted, func-tester]
  #   steps:
  #     - name: Set envs
  #       run: |
  #         cat >> "$GITHUB_ENV" << 'EOF'
  #         TEMP_PATH=${{runner.temp}}/stateful_debug
  #         REPORTS_PATH=${{runner.temp}}/reports_dir
  #         CHECK_NAME=Stateful tests (address, actions)
  #         REPO_COPY=${{runner.temp}}/stateful_debug/ClickHouse
  #         KILL_TIMEOUT=3600
  #         EOF
  #     - name: Download json reports
  #       uses: actions/download-artifact@v2
  #       with:
  #         path: ${{ env.REPORTS_PATH }}
  #     - name: Clear repository
  #       run: |
  #         sudo rm -fr "$GITHUB_WORKSPACE" && mkdir "$GITHUB_WORKSPACE"
  #     - name: Check out repository code
  #       uses: actions/checkout@v2
  #     - name: Functional test
  #       run: |
  #         sudo rm -fr "$TEMP_PATH"
  #         mkdir -p "$TEMP_PATH"
  #         cp -r "$GITHUB_WORKSPACE" "$TEMP_PATH"
  #         cd "$REPO_COPY/tests/ci"
  #         python3 functional_test_check.py "$CHECK_NAME" "$KILL_TIMEOUT"
  #     - name: Cleanup
  #       if: always()
  #       run: |
  #         # shellcheck disable=SC2046
  #         docker kill $(docker ps -q) ||:
  #         # shellcheck disable=SC2046
  #         docker rm -f $(docker ps -a -q) ||:
  #         sudo rm -fr "$TEMP_PATH"
  FunctionalStatefulTestTsan:
    needs: [BuilderDebTsan]
    runs-on: [self-hosted, func-tester]
=======
  PerformanceComparisonAarch-1:
    needs: [BuilderDebAarch64]
    runs-on: [self-hosted, func-tester-aarch64]
>>>>>>> b4eae948
    steps:
      - name: Set envs
        run: |
          cat >> "$GITHUB_ENV" << 'EOF'
          TEMP_PATH=${{runner.temp}}/stateful_tsan
          REPORTS_PATH=${{runner.temp}}/reports_dir
          CHECK_NAME=Stateful tests (thread, actions)
          REPO_COPY=${{runner.temp}}/stateful_tsan/ClickHouse
          KILL_TIMEOUT=3600
          EOF
      - name: Download json reports
        uses: actions/download-artifact@v2
        with:
          path: ${{ env.REPORTS_PATH }}
      - name: Clear repository
        run: |
          sudo rm -fr "$GITHUB_WORKSPACE" && mkdir "$GITHUB_WORKSPACE"
      - name: Check out repository code
        uses: actions/checkout@v2
      - name: Functional test
        run: |
          sudo rm -fr "$TEMP_PATH"
          mkdir -p "$TEMP_PATH"
          cp -r "$GITHUB_WORKSPACE" "$TEMP_PATH"
          cd "$REPO_COPY/tests/ci"
          python3 functional_test_check.py "$CHECK_NAME" "$KILL_TIMEOUT"
      - name: Cleanup
        if: always()
        run: |
          # shellcheck disable=SC2046
          docker kill $(docker ps -q) ||:
          # shellcheck disable=SC2046
          docker rm -f $(docker ps -a -q) ||:
          sudo rm -fr "$TEMP_PATH"
<<<<<<< HEAD
  # FunctionalStatefulTestMsan:
  #   needs: [BuilderDebMsan]
  #   runs-on: [self-hosted, func-tester]
  #   steps:
  #     - name: Set envs
  #       run: |
  #         cat >> "$GITHUB_ENV" << 'EOF'
  #         TEMP_PATH=${{runner.temp}}/stateful_msan
  #         REPORTS_PATH=${{runner.temp}}/reports_dir
  #         CHECK_NAME=Stateful tests (memory, actions)
  #         REPO_COPY=${{runner.temp}}/stateful_msan/ClickHouse
  #         KILL_TIMEOUT=3600
  #         EOF
  #     - name: Download json reports
  #       uses: actions/download-artifact@v2
  #       with:
  #         path: ${{ env.REPORTS_PATH }}
  #     - name: Clear repository
  #       run: |
  #         sudo rm -fr "$GITHUB_WORKSPACE" && mkdir "$GITHUB_WORKSPACE"
  #     - name: Check out repository code
  #       uses: actions/checkout@v2
  #     - name: Functional test
  #       run: |
  #         sudo rm -fr "$TEMP_PATH"
  #         mkdir -p "$TEMP_PATH"
  #         cp -r "$GITHUB_WORKSPACE" "$TEMP_PATH"
  #         cd "$REPO_COPY/tests/ci"
  #         python3 functional_test_check.py "$CHECK_NAME" "$KILL_TIMEOUT"
  #     - name: Cleanup
  #       if: always()
  #       run: |
  #         # shellcheck disable=SC2046
  #         docker kill $(docker ps -q) ||:
  #         # shellcheck disable=SC2046
  #         docker rm -f $(docker ps -a -q) ||:
  #         sudo rm -fr "$TEMP_PATH"
  # FunctionalStatefulTestUBsan:
  #   needs: [BuilderDebUBsan]
  #   runs-on: [self-hosted, func-tester]
  #   steps:
  #     - name: Set envs
  #       run: |
  #         cat >> "$GITHUB_ENV" << 'EOF'
  #         TEMP_PATH=${{runner.temp}}/stateful_ubsan
  #         REPORTS_PATH=${{runner.temp}}/reports_dir
  #         CHECK_NAME=Stateful tests (ubsan, actions)
  #         REPO_COPY=${{runner.temp}}/stateful_ubsan/ClickHouse
  #         KILL_TIMEOUT=3600
  #         EOF
  #     - name: Download json reports
  #       uses: actions/download-artifact@v2
  #       with:
  #         path: ${{ env.REPORTS_PATH }}
  #     - name: Clear repository
  #       run: |
  #         sudo rm -fr "$GITHUB_WORKSPACE" && mkdir "$GITHUB_WORKSPACE"
  #     - name: Check out repository code
  #       uses: actions/checkout@v2
  #     - name: Functional test
  #       run: |
  #         sudo rm -fr "$TEMP_PATH"
  #         mkdir -p "$TEMP_PATH"
  #         cp -r "$GITHUB_WORKSPACE" "$TEMP_PATH"
  #         cd "$REPO_COPY/tests/ci"
  #         python3 functional_test_check.py "$CHECK_NAME" "$KILL_TIMEOUT"
  #     - name: Cleanup
  #       if: always()
  #       run: |
  #         # shellcheck disable=SC2046
  #         docker kill $(docker ps -q) ||:
  #         # shellcheck disable=SC2046
  #         docker rm -f $(docker ps -a -q) ||:
  #         sudo rm -fr "$TEMP_PATH"
  # FunctionalStatefulTestDebug:
  #   needs: [BuilderDebDebug]
  #   runs-on: [self-hosted, func-tester]
  #   steps:
  #     - name: Set envs
  #       run: |
  #         cat >> "$GITHUB_ENV" << 'EOF'
  #         TEMP_PATH=${{runner.temp}}/stateful_debug
  #         REPORTS_PATH=${{runner.temp}}/reports_dir
  #         CHECK_NAME=Stateful tests (debug, actions)
  #         REPO_COPY=${{runner.temp}}/stateful_debug/ClickHouse
  #         KILL_TIMEOUT=3600
  #         EOF
  #     - name: Download json reports
  #       uses: actions/download-artifact@v2
  #       with:
  #         path: ${{ env.REPORTS_PATH }}
  #     - name: Clear repository
  #       run: |
  #         sudo rm -fr "$GITHUB_WORKSPACE" && mkdir "$GITHUB_WORKSPACE"
  #     - name: Check out repository code
  #       uses: actions/checkout@v2
  #     - name: Functional test
  #       run: |
  #         sudo rm -fr "$TEMP_PATH"
  #         mkdir -p "$TEMP_PATH"
  #         cp -r "$GITHUB_WORKSPACE" "$TEMP_PATH"
  #         cd "$REPO_COPY/tests/ci"
  #         python3 functional_test_check.py "$CHECK_NAME" "$KILL_TIMEOUT"
  #     - name: Cleanup
  #       if: always()
  #       run: |
  #         # shellcheck disable=SC2046
  #         docker kill $(docker ps -q) ||:
  #         # shellcheck disable=SC2046
  #         docker rm -f $(docker ps -a -q) ||:
  #         sudo rm -fr "$TEMP_PATH"
##############################################################################################
######################################### STRESS TESTS #######################################
##############################################################################################
  # StressTestAsan:
  #   needs: [BuilderDebAsan]
  #   runs-on: [self-hosted, stress-tester]
  #   steps:
  #     - name: Set envs
  #       run: |
  #         cat >> "$GITHUB_ENV" << 'EOF'
  #         TEMP_PATH=${{runner.temp}}/stress_thread
  #         REPORTS_PATH=${{runner.temp}}/reports_dir
  #         CHECK_NAME=Stress test (address, actions)
  #         REPO_COPY=${{runner.temp}}/stress_thread/ClickHouse
  #         EOF
  #     - name: Download json reports
  #       uses: actions/download-artifact@v2
  #       with:
  #         path: ${{ env.REPORTS_PATH }}
  #     - name: Clear repository
  #       run: |
  #         sudo rm -fr "$GITHUB_WORKSPACE" && mkdir "$GITHUB_WORKSPACE"
  #     - name: Check out repository code
  #       uses: actions/checkout@v2
  #     - name: Stress test
  #       run: |
  #         sudo rm -fr "$TEMP_PATH"
  #         mkdir -p "$TEMP_PATH"
  #         cp -r "$GITHUB_WORKSPACE" "$TEMP_PATH"
  #         cd "$REPO_COPY/tests/ci"
  #         python3 stress_check.py "$CHECK_NAME"
  #     - name: Cleanup
  #       if: always()
  #       run: |
  #         # shellcheck disable=SC2046
  #         docker kill $(docker ps -q) ||:
  #         # shellcheck disable=SC2046
  #         docker rm -f $(docker ps -a -q) ||:
  #         sudo rm -fr "$TEMP_PATH"
  StressTestTsan:
    needs: [BuilderDebTsan]
    # func testers have 16 cores + 128 GB memory
    # while stress testers have 36 cores + 72 memory
    # It would be better to have something like 32 + 128,
    # but such servers almost unavailable as spot instances.
    runs-on: [self-hosted, func-tester]
=======
  PerformanceComparisonAarch-2:
    needs: [BuilderDebAarch64]
    runs-on: [self-hosted, func-tester-aarch64]
>>>>>>> b4eae948
    steps:
      - name: Set envs
        run: |
          cat >> "$GITHUB_ENV" << 'EOF'
          TEMP_PATH=${{runner.temp}}/stress_thread
          REPORTS_PATH=${{runner.temp}}/reports_dir
          CHECK_NAME=Stress test (thread, actions)
          REPO_COPY=${{runner.temp}}/stress_thread/ClickHouse
          EOF
      - name: Download json reports
        uses: actions/download-artifact@v2
        with:
          path: ${{ env.REPORTS_PATH }}
      - name: Clear repository
        run: |
          sudo rm -fr "$GITHUB_WORKSPACE" && mkdir "$GITHUB_WORKSPACE"
      - name: Check out repository code
        uses: actions/checkout@v2
      - name: Stress test
        run: |
          sudo rm -fr "$TEMP_PATH"
          mkdir -p "$TEMP_PATH"
          cp -r "$GITHUB_WORKSPACE" "$TEMP_PATH"
          cd "$REPO_COPY/tests/ci"
          python3 stress_check.py "$CHECK_NAME"
      - name: Cleanup
        if: always()
        run: |
          # shellcheck disable=SC2046
          docker kill $(docker ps -q) ||:
          # shellcheck disable=SC2046
          docker rm -f $(docker ps -a -q) ||:
          sudo rm -fr "$TEMP_PATH"
<<<<<<< HEAD
  # StressTestMsan:
  #   needs: [BuilderDebMsan]
  #   runs-on: [self-hosted, stress-tester]
  #   steps:
  #     - name: Set envs
  #       run: |
  #         cat >> "$GITHUB_ENV" << 'EOF'
  #         TEMP_PATH=${{runner.temp}}/stress_memory
  #         REPORTS_PATH=${{runner.temp}}/reports_dir
  #         CHECK_NAME=Stress test (memory, actions)
  #         REPO_COPY=${{runner.temp}}/stress_memory/ClickHouse
  #         EOF
  #     - name: Download json reports
  #       uses: actions/download-artifact@v2
  #       with:
  #         path: ${{ env.REPORTS_PATH }}
  #     - name: Clear repository
  #       run: |
  #         sudo rm -fr "$GITHUB_WORKSPACE" && mkdir "$GITHUB_WORKSPACE"
  #     - name: Check out repository code
  #       uses: actions/checkout@v2
  #     - name: Stress test
  #       run: |
  #         sudo rm -fr "$TEMP_PATH"
  #         mkdir -p "$TEMP_PATH"
  #         cp -r "$GITHUB_WORKSPACE" "$TEMP_PATH"
  #         cd "$REPO_COPY/tests/ci"
  #         python3 stress_check.py "$CHECK_NAME"
  #     - name: Cleanup
  #       if: always()
  #       run: |
  #         # shellcheck disable=SC2046
  #         docker kill $(docker ps -q) ||:
  #         # shellcheck disable=SC2046
  #         docker rm -f $(docker ps -a -q) ||:
  #         sudo rm -fr "$TEMP_PATH"
  # StressTestUBsan:
  #   needs: [BuilderDebUBsan]
  #   runs-on: [self-hosted, stress-tester]
  #   steps:
  #     - name: Set envs
  #       run: |
  #         cat >> "$GITHUB_ENV" << 'EOF'
  #         TEMP_PATH=${{runner.temp}}/stress_undefined
  #         REPORTS_PATH=${{runner.temp}}/reports_dir
  #         CHECK_NAME=Stress test (undefined, actions)
  #         REPO_COPY=${{runner.temp}}/stress_undefined/ClickHouse
  #         EOF
  #     - name: Download json reports
  #       uses: actions/download-artifact@v2
  #       with:
  #         path: ${{ env.REPORTS_PATH }}
  #     - name: Clear repository
  #       run: |
  #         sudo rm -fr "$GITHUB_WORKSPACE" && mkdir "$GITHUB_WORKSPACE"
  #     - name: Check out repository code
  #       uses: actions/checkout@v2
  #     - name: Stress test
  #       run: |
  #         sudo rm -fr "$TEMP_PATH"
  #         mkdir -p "$TEMP_PATH"
  #         cp -r "$GITHUB_WORKSPACE" "$TEMP_PATH"
  #         cd "$REPO_COPY/tests/ci"
  #         python3 stress_check.py "$CHECK_NAME"
  #     - name: Cleanup
  #       if: always()
  #       run: |
  #         # shellcheck disable=SC2046
  #         docker kill $(docker ps -q) ||:
  #         # shellcheck disable=SC2046
  #         docker rm -f $(docker ps -a -q) ||:
  #         sudo rm -fr "$TEMP_PATH"
  # StressTestDebug:
  #   needs: [BuilderDebDebug]
  #   runs-on: [self-hosted, stress-tester]
  #   steps:
  #     - name: Set envs
  #       run: |
  #         cat >> "$GITHUB_ENV" << 'EOF'
  #         TEMP_PATH=${{runner.temp}}/stress_debug
  #         REPORTS_PATH=${{runner.temp}}/reports_dir
  #         CHECK_NAME=Stress test (debug, actions)
  #         REPO_COPY=${{runner.temp}}/stress_debug/ClickHouse
  #         EOF
  #     - name: Download json reports
  #       uses: actions/download-artifact@v2
  #       with:
  #         path: ${{ env.REPORTS_PATH }}
  #     - name: Clear repository
  #       run: |
  #         sudo rm -fr "$GITHUB_WORKSPACE" && mkdir "$GITHUB_WORKSPACE"
  #     - name: Check out repository code
  #       uses: actions/checkout@v2
  #     - name: Stress test
  #       run: |
  #         sudo rm -fr "$TEMP_PATH"
  #         mkdir -p "$TEMP_PATH"
  #         cp -r "$GITHUB_WORKSPACE" "$TEMP_PATH"
  #         cd "$REPO_COPY/tests/ci"
  #         python3 stress_check.py "$CHECK_NAME"
  #     - name: Cleanup
  #       if: always()
  #       run: |
  #         # shellcheck disable=SC2046
  #         docker kill $(docker ps -q) ||:
  #         # shellcheck disable=SC2046
  #         docker rm -f $(docker ps -a -q) ||:
  #         sudo rm -fr "$TEMP_PATH"
##############################################################################################
##################################### AST FUZZERS ############################################
##############################################################################################
  # ASTFuzzerTestAsan:
  #   needs: [BuilderDebAsan]
  #   runs-on: [self-hosted, fuzzer-unit-tester]
  #   steps:
  #     - name: Set envs
  #       run: |
  #         cat >> "$GITHUB_ENV" << 'EOF'
  #         TEMP_PATH=${{runner.temp}}/ast_fuzzer_asan
  #         REPORTS_PATH=${{runner.temp}}/reports_dir
  #         CHECK_NAME=AST fuzzer (ASan, actions)
  #         REPO_COPY=${{runner.temp}}/ast_fuzzer_asan/ClickHouse
  #         EOF
  #     - name: Download json reports
  #       uses: actions/download-artifact@v2
  #       with:
  #         path: ${{ env.REPORTS_PATH }}
  #     - name: Clear repository
  #       run: |
  #         sudo rm -fr "$GITHUB_WORKSPACE" && mkdir "$GITHUB_WORKSPACE"
  #     - name: Check out repository code
  #       uses: actions/checkout@v2
  #     - name: Fuzzer
  #       run: |
  #         sudo rm -fr "$TEMP_PATH"
  #         mkdir -p "$TEMP_PATH"
  #         cp -r "$GITHUB_WORKSPACE" "$TEMP_PATH"
  #         cd "$REPO_COPY/tests/ci"
  #         python3 ast_fuzzer_check.py "$CHECK_NAME"
  #     - name: Cleanup
  #       if: always()
  #       run: |
  #         # shellcheck disable=SC2046
  #         docker kill $(docker ps -q) ||:
  #         # shellcheck disable=SC2046
  #         docker rm -f $(docker ps -a -q) ||:
  #         sudo rm -fr "$TEMP_PATH"
  ASTFuzzerTestTsan:
    needs: [BuilderDebTsan]
    runs-on: [self-hosted, fuzzer-unit-tester]
=======
  PerformanceComparisonAarch-3:
    needs: [BuilderDebAarch64]
    runs-on: [self-hosted, func-tester-aarch64]
>>>>>>> b4eae948
    steps:
      - name: Set envs
        run: |
          cat >> "$GITHUB_ENV" << 'EOF'
          TEMP_PATH=${{runner.temp}}/ast_fuzzer_tsan
          REPORTS_PATH=${{runner.temp}}/reports_dir
          CHECK_NAME=AST fuzzer (TSan, actions)
          REPO_COPY=${{runner.temp}}/ast_fuzzer_tsan/ClickHouse
          EOF
      - name: Download json reports
        uses: actions/download-artifact@v2
        with:
          path: ${{ env.REPORTS_PATH }}
      - name: Clear repository
        run: |
          sudo rm -fr "$GITHUB_WORKSPACE" && mkdir "$GITHUB_WORKSPACE"
      - name: Check out repository code
        uses: actions/checkout@v2
      - name: Fuzzer
        run: |
          sudo rm -fr "$TEMP_PATH"
          mkdir -p "$TEMP_PATH"
          cp -r "$GITHUB_WORKSPACE" "$TEMP_PATH"
          cd "$REPO_COPY/tests/ci"
          python3 ast_fuzzer_check.py "$CHECK_NAME"
      - name: Cleanup
        if: always()
        run: |
          # shellcheck disable=SC2046
          docker kill $(docker ps -q) ||:
          # shellcheck disable=SC2046
          docker rm -f $(docker ps -a -q) ||:
          sudo rm -fr "$TEMP_PATH"
  # ASTFuzzerTestUBSan:
  #   needs: [BuilderDebUBsan]
  #   runs-on: [self-hosted, fuzzer-unit-tester]
  #   steps:
  #     - name: Set envs
  #       run: |
  #         cat >> "$GITHUB_ENV" << 'EOF'
  #         TEMP_PATH=${{runner.temp}}/ast_fuzzer_ubsan
  #         REPORTS_PATH=${{runner.temp}}/reports_dir
  #         CHECK_NAME=AST fuzzer (UBSan, actions)
  #         REPO_COPY=${{runner.temp}}/ast_fuzzer_ubsan/ClickHouse
  #         EOF
  #     - name: Download json reports
  #       uses: actions/download-artifact@v2
  #       with:
  #         path: ${{ env.REPORTS_PATH }}
  #     - name: Clear repository
  #       run: |
  #         sudo rm -fr "$GITHUB_WORKSPACE" && mkdir "$GITHUB_WORKSPACE"
  #     - name: Check out repository code
  #       uses: actions/checkout@v2
  #     - name: Fuzzer
  #       run: |
  #         sudo rm -fr "$TEMP_PATH"
  #         mkdir -p "$TEMP_PATH"
  #         cp -r "$GITHUB_WORKSPACE" "$TEMP_PATH"
  #         cd "$REPO_COPY/tests/ci"
  #         python3 ast_fuzzer_check.py "$CHECK_NAME"
  #     - name: Cleanup
  #       if: always()
  #       run: |
  #         # shellcheck disable=SC2046
  #         docker kill $(docker ps -q) ||:
  #         # shellcheck disable=SC2046
  #         docker rm -f $(docker ps -a -q) ||:
  #         sudo rm -fr "$TEMP_PATH"
  # ASTFuzzerTestMSan:
  #   needs: [BuilderDebMsan]
  #   runs-on: [self-hosted, fuzzer-unit-tester]
  #   steps:
  #     - name: Set envs
  #       run: |
  #         cat >> "$GITHUB_ENV" << 'EOF'
  #         TEMP_PATH=${{runner.temp}}/ast_fuzzer_msan
  #         REPORTS_PATH=${{runner.temp}}/reports_dir
  #         CHECK_NAME=AST fuzzer (MSan, actions)
  #         REPO_COPY=${{runner.temp}}/ast_fuzzer_msan/ClickHouse
  #         EOF
  #     - name: Download json reports
  #       uses: actions/download-artifact@v2
  #       with:
  #         path: ${{ env.REPORTS_PATH }}
  #     - name: Clear repository
  #       run: |
  #         sudo rm -fr "$GITHUB_WORKSPACE" && mkdir "$GITHUB_WORKSPACE"
  #     - name: Check out repository code
  #       uses: actions/checkout@v2
  #     - name: Fuzzer
  #       run: |
  #         sudo rm -fr "$TEMP_PATH"
  #         mkdir -p "$TEMP_PATH"
  #         cp -r "$GITHUB_WORKSPACE" "$TEMP_PATH"
  #         cd "$REPO_COPY/tests/ci"
  #         python3 ast_fuzzer_check.py "$CHECK_NAME"
  #     - name: Cleanup
  #       if: always()
  #       run: |
  #         # shellcheck disable=SC2046
  #         docker kill $(docker ps -q) ||:
  #         # shellcheck disable=SC2046
  #         docker rm -f $(docker ps -a -q) ||:
  #         sudo rm -fr "$TEMP_PATH"
  # ASTFuzzerTestDebug:
  #   needs: [BuilderDebDebug]
  #   runs-on: [self-hosted, fuzzer-unit-tester]
  #   steps:
  #     - name: Set envs
  #       run: |
  #         cat >> "$GITHUB_ENV" << 'EOF'
  #         TEMP_PATH=${{runner.temp}}/ast_fuzzer_debug
  #         REPORTS_PATH=${{runner.temp}}/reports_dir
  #         CHECK_NAME=AST fuzzer (debug, actions)
  #         REPO_COPY=${{runner.temp}}/ast_fuzzer_debug/ClickHouse
  #         EOF
  #     - name: Download json reports
  #       uses: actions/download-artifact@v2
  #       with:
  #         path: ${{ env.REPORTS_PATH }}
  #     - name: Clear repository
  #       run: |
  #         sudo rm -fr "$GITHUB_WORKSPACE" && mkdir "$GITHUB_WORKSPACE"
  #     - name: Check out repository code
  #       uses: actions/checkout@v2
  #     - name: Fuzzer
  #       run: |
  #         sudo rm -fr "$TEMP_PATH"
  #         mkdir -p "$TEMP_PATH"
  #         cp -r "$GITHUB_WORKSPACE" "$TEMP_PATH"
  #         cd "$REPO_COPY/tests/ci"
  #         python3 ast_fuzzer_check.py "$CHECK_NAME"
  #     - name: Cleanup
  #       if: always()
  #       run: |
  #         # shellcheck disable=SC2046
  #         docker kill $(docker ps -q) ||:
  #         # shellcheck disable=SC2046
  #         docker rm -f $(docker ps -a -q) ||:
  #         sudo rm -fr "$TEMP_PATH"
#############################################################################################
############################# INTEGRATION TESTS #############################################
#############################################################################################
  # IntegrationTestsAsan0:
  #   needs: [BuilderDebAsan]
  #   runs-on: [self-hosted, stress-tester]
  #   steps:
  #     - name: Set envs
  #       run: |
  #         cat >> "$GITHUB_ENV" << 'EOF'
  #         TEMP_PATH=${{runner.temp}}/integration_tests_asan
  #         REPORTS_PATH=${{runner.temp}}/reports_dir
  #         CHECK_NAME=Integration tests (asan, actions)
  #         REPO_COPY=${{runner.temp}}/integration_tests_asan/ClickHouse
  #         RUN_BY_HASH_NUM=0
  #         RUN_BY_HASH_TOTAL=3
  #         EOF
  #     - name: Download json reports
  #       uses: actions/download-artifact@v2
  #       with:
  #         path: ${{ env.REPORTS_PATH }}
  #     - name: Clear repository
  #       run: |
  #         sudo rm -fr "$GITHUB_WORKSPACE" && mkdir "$GITHUB_WORKSPACE"
  #     - name: Check out repository code
  #       uses: actions/checkout@v2
  #     - name: Integration test
  #       run: |
  #         sudo rm -fr "$TEMP_PATH"
  #         mkdir -p "$TEMP_PATH"
  #         cp -r "$GITHUB_WORKSPACE" "$TEMP_PATH"
  #         cd "$REPO_COPY/tests/ci"
  #         python3 integration_test_check.py "$CHECK_NAME"
  #     - name: Cleanup
  #       if: always()
  #       run: |
  #         # shellcheck disable=SC2046
  #         docker kill $(docker ps -q) ||:
  #         # shellcheck disable=SC2046
  #         docker rm -f $(docker ps -a -q) ||:
  #         sudo rm -fr "$TEMP_PATH"
  # IntegrationTestsAsan1:
  #   needs: [BuilderDebAsan]
  #   runs-on: [self-hosted, stress-tester]
  #   steps:
  #     - name: Set envs
  #       run: |
  #         cat >> "$GITHUB_ENV" << 'EOF'
  #         TEMP_PATH=${{runner.temp}}/integration_tests_asan
  #         REPORTS_PATH=${{runner.temp}}/reports_dir
  #         CHECK_NAME=Integration tests (asan, actions)
  #         REPO_COPY=${{runner.temp}}/integration_tests_asan/ClickHouse
  #         RUN_BY_HASH_NUM=1
  #         RUN_BY_HASH_TOTAL=3
  #         EOF
  #     - name: Download json reports
  #       uses: actions/download-artifact@v2
  #       with:
  #         path: ${{ env.REPORTS_PATH }}
  #     - name: Clear repository
  #       run: |
  #         sudo rm -fr "$GITHUB_WORKSPACE" && mkdir "$GITHUB_WORKSPACE"
  #     - name: Check out repository code
  #       uses: actions/checkout@v2
  #     - name: Integration test
  #       run: |
  #         sudo rm -fr "$TEMP_PATH"
  #         mkdir -p "$TEMP_PATH"
  #         cp -r "$GITHUB_WORKSPACE" "$TEMP_PATH"
  #         cd "$REPO_COPY/tests/ci"
  #         python3 integration_test_check.py "$CHECK_NAME"
  #     - name: Cleanup
  #       if: always()
  #       run: |
  #         # shellcheck disable=SC2046
  #         docker kill $(docker ps -q) ||:
  #         # shellcheck disable=SC2046
  #         docker rm -f $(docker ps -a -q) ||:
  #         sudo rm -fr "$TEMP_PATH"
  # IntegrationTestsAsan2:
  #   needs: [BuilderDebAsan]
  #   runs-on: [self-hosted, stress-tester]
  #   steps:
  #     - name: Set envs
  #       run: |
  #         cat >> "$GITHUB_ENV" << 'EOF'
  #         TEMP_PATH=${{runner.temp}}/integration_tests_asan
  #         REPORTS_PATH=${{runner.temp}}/reports_dir
  #         CHECK_NAME=Integration tests (asan, actions)
  #         REPO_COPY=${{runner.temp}}/integration_tests_asan/ClickHouse
  #         RUN_BY_HASH_NUM=2
  #         RUN_BY_HASH_TOTAL=3
  #         EOF
  #     - name: Download json reports
  #       uses: actions/download-artifact@v2
  #       with:
  #         path: ${{ env.REPORTS_PATH }}
  #     - name: Clear repository
  #       run: |
  #         sudo rm -fr "$GITHUB_WORKSPACE" && mkdir "$GITHUB_WORKSPACE"
  #     - name: Check out repository code
  #       uses: actions/checkout@v2
  #     - name: Integration test
  #       run: |
  #         sudo rm -fr "$TEMP_PATH"
  #         mkdir -p "$TEMP_PATH"
  #         cp -r "$GITHUB_WORKSPACE" "$TEMP_PATH"
  #         cd "$REPO_COPY/tests/ci"
  #         python3 integration_test_check.py "$CHECK_NAME"
  #     - name: Cleanup
  #       if: always()
  #       run: |
  #         # shellcheck disable=SC2046
  #         docker kill $(docker ps -q) ||:
  #         # shellcheck disable=SC2046
  #         docker rm -f $(docker ps -a -q) ||:
  #         sudo rm -fr "$TEMP_PATH"
  # IntegrationTestsTsan0:
  #   needs: [BuilderDebTsan]
  #   runs-on: [self-hosted, stress-tester]
  #   steps:
  #     - name: Set envs
  #       run: |
  #         cat >> "$GITHUB_ENV" << 'EOF'
  #         TEMP_PATH=${{runner.temp}}/integration_tests_tsan
  #         REPORTS_PATH=${{runner.temp}}/reports_dir
  #         CHECK_NAME=Integration tests (thread, actions)
  #         REPO_COPY=${{runner.temp}}/integration_tests_tsan/ClickHouse
  #         RUN_BY_HASH_NUM=0
  #         RUN_BY_HASH_TOTAL=4
  #         EOF
  #     - name: Download json reports
  #       uses: actions/download-artifact@v2
  #       with:
  #         path: ${{ env.REPORTS_PATH }}
  #     - name: Clear repository
  #       run: |
  #         sudo rm -fr "$GITHUB_WORKSPACE" && mkdir "$GITHUB_WORKSPACE"
  #     - name: Check out repository code
  #       uses: actions/checkout@v2
  #     - name: Integration test
  #       run: |
  #         sudo rm -fr "$TEMP_PATH"
  #         mkdir -p "$TEMP_PATH"
  #         cp -r "$GITHUB_WORKSPACE" "$TEMP_PATH"
  #         cd "$REPO_COPY/tests/ci"
  #         python3 integration_test_check.py "$CHECK_NAME"
  #     - name: Cleanup
  #       if: always()
  #       run: |
  #         # shellcheck disable=SC2046
  #         docker kill $(docker ps -q) ||:
  #         # shellcheck disable=SC2046
  #         docker rm -f $(docker ps -a -q) ||:
  #         sudo rm -fr "$TEMP_PATH"
  # IntegrationTestsTsan1:
  #   needs: [BuilderDebTsan]
  #   runs-on: [self-hosted, stress-tester]
  #   steps:
  #     - name: Set envs
  #       run: |
  #         cat >> "$GITHUB_ENV" << 'EOF'
  #         TEMP_PATH=${{runner.temp}}/integration_tests_tsan
  #         REPORTS_PATH=${{runner.temp}}/reports_dir
  #         CHECK_NAME=Integration tests (thread, actions)
  #         REPO_COPY=${{runner.temp}}/integration_tests_tsan/ClickHouse
  #         RUN_BY_HASH_NUM=1
  #         RUN_BY_HASH_TOTAL=4
  #         EOF
  #     - name: Download json reports
  #       uses: actions/download-artifact@v2
  #       with:
  #         path: ${{ env.REPORTS_PATH }}
  #     - name: Clear repository
  #       run: |
  #         sudo rm -fr "$GITHUB_WORKSPACE" && mkdir "$GITHUB_WORKSPACE"
  #     - name: Check out repository code
  #       uses: actions/checkout@v2
  #     - name: Integration test
  #       run: |
  #         sudo rm -fr "$TEMP_PATH"
  #         mkdir -p "$TEMP_PATH"
  #         cp -r "$GITHUB_WORKSPACE" "$TEMP_PATH"
  #         cd "$REPO_COPY/tests/ci"
  #         python3 integration_test_check.py "$CHECK_NAME"
  #     - name: Cleanup
  #       if: always()
  #       run: |
  #         # shellcheck disable=SC2046
  #         docker kill $(docker ps -q) ||:
  #         # shellcheck disable=SC2046
  #         docker rm -f $(docker ps -a -q) ||:
  #         sudo rm -fr "$TEMP_PATH"
  # IntegrationTestsTsan2:
  #   needs: [BuilderDebTsan]
  #   runs-on: [self-hosted, stress-tester]
  #   steps:
  #     - name: Set envs
  #       run: |
  #         cat >> "$GITHUB_ENV" << 'EOF'
  #         TEMP_PATH=${{runner.temp}}/integration_tests_tsan
  #         REPORTS_PATH=${{runner.temp}}/reports_dir
  #         CHECK_NAME=Integration tests (thread, actions)
  #         REPO_COPY=${{runner.temp}}/integration_tests_tsan/ClickHouse
  #         RUN_BY_HASH_NUM=2
  #         RUN_BY_HASH_TOTAL=4
  #         EOF
  #     - name: Download json reports
  #       uses: actions/download-artifact@v2
  #       with:
  #         path: ${{ env.REPORTS_PATH }}
  #     - name: Clear repository
  #       run: |
  #         sudo rm -fr "$GITHUB_WORKSPACE" && mkdir "$GITHUB_WORKSPACE"
  #     - name: Check out repository code
  #       uses: actions/checkout@v2
  #     - name: Integration test
  #       run: |
  #         sudo rm -fr "$TEMP_PATH"
  #         mkdir -p "$TEMP_PATH"
  #         cp -r "$GITHUB_WORKSPACE" "$TEMP_PATH"
  #         cd "$REPO_COPY/tests/ci"
  #         python3 integration_test_check.py "$CHECK_NAME"
  #     - name: Cleanup
  #       if: always()
  #       run: |
  #         # shellcheck disable=SC2046
  #         docker kill $(docker ps -q) ||:
  #         # shellcheck disable=SC2046
  #         docker rm -f $(docker ps -a -q) ||:
  #         sudo rm -fr "$TEMP_PATH"
  # IntegrationTestsTsan3:
  #   needs: [BuilderDebTsan]
  #   runs-on: [self-hosted, stress-tester]
  #   steps:
  #     - name: Set envs
  #       run: |
  #         cat >> "$GITHUB_ENV" << 'EOF'
  #         TEMP_PATH=${{runner.temp}}/integration_tests_tsan
  #         REPORTS_PATH=${{runner.temp}}/reports_dir
  #         CHECK_NAME=Integration tests (thread, actions)
  #         REPO_COPY=${{runner.temp}}/integration_tests_tsan/ClickHouse
  #         RUN_BY_HASH_NUM=3
  #         RUN_BY_HASH_TOTAL=4
  #         EOF
  #     - name: Download json reports
  #       uses: actions/download-artifact@v2
  #       with:
  #         path: ${{ env.REPORTS_PATH }}
  #     - name: Clear repository
  #       run: |
  #         sudo rm -fr "$GITHUB_WORKSPACE" && mkdir "$GITHUB_WORKSPACE"
  #     - name: Check out repository code
  #       uses: actions/checkout@v2
  #     - name: Integration test
  #       run: |
  #         sudo rm -fr "$TEMP_PATH"
  #         mkdir -p "$TEMP_PATH"
  #         cp -r "$GITHUB_WORKSPACE" "$TEMP_PATH"
  #         cd "$REPO_COPY/tests/ci"
  #         python3 integration_test_check.py "$CHECK_NAME"
  #     - name: Cleanup
  #       if: always()
  #       run: |
  #         # shellcheck disable=SC2046
  #         docker kill $(docker ps -q) ||:
  #         # shellcheck disable=SC2046
  #         docker rm -f $(docker ps -a -q) ||:
  #         sudo rm -fr "$TEMP_PATH"
  # IntegrationTestsRelease0:
  #   needs: [BuilderDebRelease]
  #   runs-on: [self-hosted, stress-tester]
  #   steps:
  #     - name: Set envs
  #       run: |
  #         cat >> "$GITHUB_ENV" << 'EOF'
  #         TEMP_PATH=${{runner.temp}}/integration_tests_release
  #         REPORTS_PATH=${{runner.temp}}/reports_dir
  #         CHECK_NAME=Integration tests (release, actions)
  #         REPO_COPY=${{runner.temp}}/integration_tests_release/ClickHouse
  #         RUN_BY_HASH_NUM=0
  #         RUN_BY_HASH_TOTAL=2
  #         EOF
  #     - name: Download json reports
  #       uses: actions/download-artifact@v2
  #       with:
  #         path: ${{ env.REPORTS_PATH }}
  #     - name: Clear repository
  #       run: |
  #         sudo rm -fr "$GITHUB_WORKSPACE" && mkdir "$GITHUB_WORKSPACE"
  #     - name: Check out repository code
  #       uses: actions/checkout@v2
  #     - name: Integration test
  #       run: |
  #         sudo rm -fr "$TEMP_PATH"
  #         mkdir -p "$TEMP_PATH"
  #         cp -r "$GITHUB_WORKSPACE" "$TEMP_PATH"
  #         cd "$REPO_COPY/tests/ci"
  #         python3 integration_test_check.py "$CHECK_NAME"
  #     - name: Cleanup
  #       if: always()
  #       run: |
  #         # shellcheck disable=SC2046
  #         docker kill $(docker ps -q) ||:
  #         # shellcheck disable=SC2046
  #         docker rm -f $(docker ps -a -q) ||:
  #         sudo rm -fr "$TEMP_PATH"
  # IntegrationTestsRelease1:
  #   needs: [BuilderDebRelease]
  #   runs-on: [self-hosted, stress-tester]
  #   steps:
  #     - name: Set envs
  #       run: |
  #         cat >> "$GITHUB_ENV" << 'EOF'
  #         TEMP_PATH=${{runner.temp}}/integration_tests_release
  #         REPORTS_PATH=${{runner.temp}}/reports_dir
  #         CHECK_NAME=Integration tests (release, actions)
  #         REPO_COPY=${{runner.temp}}/integration_tests_release/ClickHouse
  #         RUN_BY_HASH_NUM=1
  #         RUN_BY_HASH_TOTAL=2
  #         EOF
  #     - name: Download json reports
  #       uses: actions/download-artifact@v2
  #       with:
  #         path: ${{ env.REPORTS_PATH }}
  #     - name: Clear repository
  #       run: |
  #         sudo rm -fr "$GITHUB_WORKSPACE" && mkdir "$GITHUB_WORKSPACE"
  #     - name: Check out repository code
  #       uses: actions/checkout@v2
  #     - name: Integration test
  #       run: |
  #         sudo rm -fr "$TEMP_PATH"
  #         mkdir -p "$TEMP_PATH"
  #         cp -r "$GITHUB_WORKSPACE" "$TEMP_PATH"
  #         cd "$REPO_COPY/tests/ci"
  #         python3 integration_test_check.py "$CHECK_NAME"
  #     - name: Cleanup
  #       if: always()
  #       run: |
  #         # shellcheck disable=SC2046
  #         docker kill $(docker ps -q) ||:
  #         # shellcheck disable=SC2046
  #         docker rm -f $(docker ps -a -q) ||:
  #         sudo rm -fr "$TEMP_PATH"
  # IntegrationTestsFlakyCheck:
  #   needs: [BuilderDebAsan]
  #   runs-on: [self-hosted, stress-tester]
  #   steps:
  #     - name: Set envs
  #       run: |
  #         cat >> "$GITHUB_ENV" << 'EOF'
  #         TEMP_PATH=${{runner.temp}}/integration_tests_asan_flaky_check
  #         REPORTS_PATH=${{runner.temp}}/reports_dir
  #         CHECK_NAME=Integration tests flaky check (asan, actions)
  #         REPO_COPY=${{runner.temp}}/integration_tests_asan_flaky_check/ClickHouse
  #         EOF
  #     - name: Download json reports
  #       uses: actions/download-artifact@v2
  #       with:
  #         path: ${{ env.REPORTS_PATH }}
  #     - name: Clear repository
  #       run: |
  #         sudo rm -fr "$GITHUB_WORKSPACE" && mkdir "$GITHUB_WORKSPACE"
  #     - name: Check out repository code
  #       uses: actions/checkout@v2
  #     - name: Integration test
  #       run: |
  #         sudo rm -fr "$TEMP_PATH"
  #         mkdir -p "$TEMP_PATH"
  #         cp -r "$GITHUB_WORKSPACE" "$TEMP_PATH"
  #         cd "$REPO_COPY/tests/ci"
  #         python3 integration_test_check.py "$CHECK_NAME"
  #     - name: Cleanup
  #       if: always()
  #       run: |
  #         # shellcheck disable=SC2046
  #         docker kill $(docker ps -q) ||:
  #         # shellcheck disable=SC2046
  #         docker rm -f $(docker ps -a -q) ||:
  #         sudo rm -fr "$TEMP_PATH"
#############################################################################################
#################################### UNIT TESTS #############################################
#############################################################################################
  # UnitTestsAsan:
  #   needs: [BuilderDebAsan]
  #   runs-on: [self-hosted, fuzzer-unit-tester]
  #   steps:
  #     - name: Set envs
  #       run: |
  #         cat >> "$GITHUB_ENV" << 'EOF'
  #         TEMP_PATH=${{runner.temp}}/unit_tests_asan
  #         REPORTS_PATH=${{runner.temp}}/reports_dir
  #         CHECK_NAME=Unit tests (asan, actions)
  #         REPO_COPY=${{runner.temp}}/unit_tests_asan/ClickHouse
  #         EOF
  #     - name: Download json reports
  #       uses: actions/download-artifact@v2
  #       with:
  #         path: ${{ env.REPORTS_PATH }}
  #     - name: Clear repository
  #       run: |
  #         sudo rm -fr "$GITHUB_WORKSPACE" && mkdir "$GITHUB_WORKSPACE"
  #     - name: Check out repository code
  #       uses: actions/checkout@v2
  #     - name: Unit test
  #       run: |
  #         sudo rm -fr "$TEMP_PATH"
  #         mkdir -p "$TEMP_PATH"
  #         cp -r "$GITHUB_WORKSPACE" "$TEMP_PATH"
  #         cd "$REPO_COPY/tests/ci"
  #         python3 unit_tests_check.py "$CHECK_NAME"
  #     - name: Cleanup
  #       if: always()
  #       run: |
  #         # shellcheck disable=SC2046
  #         docker kill $(docker ps -q) ||:
  #         # shellcheck disable=SC2046
  #         docker rm -f $(docker ps -a -q) ||:
  #         sudo rm -fr "$TEMP_PATH"
  # UnitTestsReleaseClang:
  #   needs: [BuilderBinRelease]
  #   runs-on: [self-hosted, fuzzer-unit-tester]
  #   steps:
  #     - name: Set envs
  #       run: |
  #         cat >> "$GITHUB_ENV" << 'EOF'
  #         TEMP_PATH=${{runner.temp}}/unit_tests_asan
  #         REPORTS_PATH=${{runner.temp}}/reports_dir
  #         CHECK_NAME=Unit tests (release-clang, actions)
  #         REPO_COPY=${{runner.temp}}/unit_tests_asan/ClickHouse
  #         EOF
  #     - name: Download json reports
  #       uses: actions/download-artifact@v2
  #       with:
  #         path: ${{ env.REPORTS_PATH }}
  #     - name: Clear repository
  #       run: |
  #         sudo rm -fr "$GITHUB_WORKSPACE" && mkdir "$GITHUB_WORKSPACE"
  #     - name: Check out repository code
  #       uses: actions/checkout@v2
  #     - name: Unit test
  #       run: |
  #         sudo rm -fr "$TEMP_PATH"
  #         mkdir -p "$TEMP_PATH"
  #         cp -r "$GITHUB_WORKSPACE" "$TEMP_PATH"
  #         cd "$REPO_COPY/tests/ci"
  #         python3 unit_tests_check.py "$CHECK_NAME"
  #     - name: Cleanup
  #       if: always()
  #       run: |
  #         # shellcheck disable=SC2046
  #         docker kill $(docker ps -q) ||:
  #         # shellcheck disable=SC2046
  #         docker rm -f $(docker ps -a -q) ||:
  #         sudo rm -fr "$TEMP_PATH"
  # UnitTestsReleaseGCC:
  #   needs: [BuilderBinGCC]
  #   runs-on: [self-hosted, fuzzer-unit-tester]
  #   steps:
  #     - name: Set envs
  #       run: |
  #         cat >> "$GITHUB_ENV" << 'EOF'
  #         TEMP_PATH=${{runner.temp}}/unit_tests_asan
  #         REPORTS_PATH=${{runner.temp}}/reports_dir
  #         CHECK_NAME=Unit tests (release-gcc, actions)
  #         REPO_COPY=${{runner.temp}}/unit_tests_asan/ClickHouse
  #         EOF
  #     - name: Download json reports
  #       uses: actions/download-artifact@v2
  #       with:
  #         path: ${{ env.REPORTS_PATH }}
  #     - name: Clear repository
  #       run: |
  #         sudo rm -fr "$GITHUB_WORKSPACE" && mkdir "$GITHUB_WORKSPACE"
  #     - name: Check out repository code
  #       uses: actions/checkout@v2
  #     - name: Unit test
  #       run: |
  #         sudo rm -fr "$TEMP_PATH"
  #         mkdir -p "$TEMP_PATH"
  #         cp -r "$GITHUB_WORKSPACE" "$TEMP_PATH"
  #         cd "$REPO_COPY/tests/ci"
  #         python3 unit_tests_check.py "$CHECK_NAME"
  #     - name: Cleanup
  #       if: always()
  #       run: |
  #         # shellcheck disable=SC2046
  #         docker kill $(docker ps -q) ||:
  #         # shellcheck disable=SC2046
  #         docker rm -f $(docker ps -a -q) ||:
  #         sudo rm -fr "$TEMP_PATH"
  # UnitTestsTsan:
  #   needs: [BuilderDebTsan]
  #   runs-on: [self-hosted, fuzzer-unit-tester]
  #   steps:
  #     - name: Set envs
  #       run: |
  #         cat >> "$GITHUB_ENV" << 'EOF'
  #         TEMP_PATH=${{runner.temp}}/unit_tests_tsan
  #         REPORTS_PATH=${{runner.temp}}/reports_dir
  #         CHECK_NAME=Unit tests (tsan, actions)
  #         REPO_COPY=${{runner.temp}}/unit_tests_tsan/ClickHouse
  #         EOF
  #     - name: Download json reports
  #       uses: actions/download-artifact@v2
  #       with:
  #         path: ${{ env.REPORTS_PATH }}
  #     - name: Clear repository
  #       run: |
  #         sudo rm -fr "$GITHUB_WORKSPACE" && mkdir "$GITHUB_WORKSPACE"
  #     - name: Check out repository code
  #       uses: actions/checkout@v2
  #     - name: Unit test
  #       run: |
  #         sudo rm -fr "$TEMP_PATH"
  #         mkdir -p "$TEMP_PATH"
  #         cp -r "$GITHUB_WORKSPACE" "$TEMP_PATH"
  #         cd "$REPO_COPY/tests/ci"
  #         python3 unit_tests_check.py "$CHECK_NAME"
  #     - name: Cleanup
  #       if: always()
  #       run: |
  #         # shellcheck disable=SC2046
  #         docker kill $(docker ps -q) ||:
  #         # shellcheck disable=SC2046
  #         docker rm -f $(docker ps -a -q) ||:
  #         sudo rm -fr "$TEMP_PATH"
  # UnitTestsMsan:
  #   needs: [BuilderDebMsan]
  #   runs-on: [self-hosted, fuzzer-unit-tester]
  #   steps:
  #     - name: Set envs
  #       run: |
  #         cat >> "$GITHUB_ENV" << 'EOF'
  #         TEMP_PATH=${{runner.temp}}/unit_tests_msan
  #         REPORTS_PATH=${{runner.temp}}/reports_dir
  #         CHECK_NAME=Unit tests (msan, actions)
  #         REPO_COPY=${{runner.temp}}/unit_tests_msan/ClickHouse
  #         EOF
  #     - name: Download json reports
  #       uses: actions/download-artifact@v2
  #       with:
  #         path: ${{ env.REPORTS_PATH }}
  #     - name: Clear repository
  #       run: |
  #         sudo rm -fr "$GITHUB_WORKSPACE" && mkdir "$GITHUB_WORKSPACE"
  #     - name: Check out repository code
  #       uses: actions/checkout@v2
  #     - name: Unit test
  #       run: |
  #         sudo rm -fr "$TEMP_PATH"
  #         mkdir -p "$TEMP_PATH"
  #         cp -r "$GITHUB_WORKSPACE" "$TEMP_PATH"
  #         cd "$REPO_COPY/tests/ci"
  #         python3 unit_tests_check.py "$CHECK_NAME"
  #     - name: Cleanup
  #       if: always()
  #       run: |
  #         # shellcheck disable=SC2046
  #         docker kill $(docker ps -q) ||:
  #         # shellcheck disable=SC2046
  #         docker rm -f $(docker ps -a -q) ||:
  #         sudo rm -fr "$TEMP_PATH"
  # UnitTestsUBsan:
  #   needs: [BuilderDebUBsan]
  #   runs-on: [self-hosted, fuzzer-unit-tester]
  #   steps:
  #     - name: Set envs
  #       run: |
  #         cat >> "$GITHUB_ENV" << 'EOF'
  #         TEMP_PATH=${{runner.temp}}/unit_tests_ubsan
  #         REPORTS_PATH=${{runner.temp}}/reports_dir
  #         CHECK_NAME=Unit tests (ubsan, actions)
  #         REPO_COPY=${{runner.temp}}/unit_tests_ubsan/ClickHouse
  #         EOF
  #     - name: Download json reports
  #       uses: actions/download-artifact@v2
  #       with:
  #         path: ${{ env.REPORTS_PATH }}
  #     - name: Clear repository
  #       run: |
  #         sudo rm -fr "$GITHUB_WORKSPACE" && mkdir "$GITHUB_WORKSPACE"
  #     - name: Check out repository code
  #       uses: actions/checkout@v2
  #     - name: Unit test
  #       run: |
  #         sudo rm -fr "$TEMP_PATH"
  #         mkdir -p "$TEMP_PATH"
  #         cp -r "$GITHUB_WORKSPACE" "$TEMP_PATH"
  #         cd "$REPO_COPY/tests/ci"
  #         python3 unit_tests_check.py "$CHECK_NAME"
  #     - name: Cleanup
  #       if: always()
  #       run: |
  #         # shellcheck disable=SC2046
  #         docker kill $(docker ps -q) ||:
  #         # shellcheck disable=SC2046
  #         docker rm -f $(docker ps -a -q) ||:
  #         sudo rm -fr "$TEMP_PATH"
#############################################################################################
#################################### PERFORMANCE TESTS ######################################
#############################################################################################
  # PerformanceComparison0:
  #   needs: [BuilderDebRelease]
  #   runs-on: [self-hosted, stress-tester]
  #   steps:
  #     - name: Set envs
  #       run: |
  #         cat >> "$GITHUB_ENV" << 'EOF'
  #         TEMP_PATH=${{runner.temp}}/performance_comparison
  #         REPORTS_PATH=${{runner.temp}}/reports_dir
  #         CHECK_NAME=Performance Comparison
  #         REPO_COPY=${{runner.temp}}/performance_comparison/ClickHouse
  #         RUN_BY_HASH_NUM=0
  #         RUN_BY_HASH_TOTAL=4
  #         EOF
  #     - name: Download json reports
  #       uses: actions/download-artifact@v2
  #       with:
  #         path: ${{ env.REPORTS_PATH }}
  #     - name: Clear repository
  #       run: |
  #         sudo rm -fr "$GITHUB_WORKSPACE" && mkdir "$GITHUB_WORKSPACE"
  #     - name: Check out repository code
  #       uses: actions/checkout@v2
  #     - name: Performance Comparison
  #       run: |
  #         sudo rm -fr "$TEMP_PATH"
  #         mkdir -p "$TEMP_PATH"
  #         cp -r "$GITHUB_WORKSPACE" "$TEMP_PATH"
  #         cd "$REPO_COPY/tests/ci"
  #         python3 performance_comparison_check.py "$CHECK_NAME"
  #     - name: Cleanup
  #       if: always()
  #       run: |
  #         # shellcheck disable=SC2046
  #         docker kill $(docker ps -q) ||:
  #         # shellcheck disable=SC2046
  #         docker rm -f $(docker ps -a -q) ||:
  #         sudo rm -fr "$TEMP_PATH"
  # PerformanceComparison1:
  #   needs: [BuilderDebRelease]
  #   runs-on: [self-hosted, stress-tester]
  #   steps:
  #     - name: Set envs
  #       run: |
  #         cat >> "$GITHUB_ENV" << 'EOF'
  #         TEMP_PATH=${{runner.temp}}/performance_comparison
  #         REPORTS_PATH=${{runner.temp}}/reports_dir
  #         CHECK_NAME=Performance Comparison
  #         REPO_COPY=${{runner.temp}}/performance_comparison/ClickHouse
  #         RUN_BY_HASH_NUM=1
  #         RUN_BY_HASH_TOTAL=4
  #         EOF
  #     - name: Download json reports
  #       uses: actions/download-artifact@v2
  #       with:
  #         path: ${{ env.REPORTS_PATH }}
  #     - name: Clear repository
  #       run: |
  #         sudo rm -fr "$GITHUB_WORKSPACE" && mkdir "$GITHUB_WORKSPACE"
  #     - name: Check out repository code
  #       uses: actions/checkout@v2
  #     - name: Performance Comparison
  #       run: |
  #         sudo rm -fr "$TEMP_PATH"
  #         mkdir -p "$TEMP_PATH"
  #         cp -r "$GITHUB_WORKSPACE" "$TEMP_PATH"
  #         cd "$REPO_COPY/tests/ci"
  #         python3 performance_comparison_check.py "$CHECK_NAME"
  #     - name: Cleanup
  #       if: always()
  #       run: |
  #         # shellcheck disable=SC2046
  #         docker kill $(docker ps -q) ||:
  #         # shellcheck disable=SC2046
  #         docker rm -f $(docker ps -a -q) ||:
  #         sudo rm -fr "$TEMP_PATH"
  # PerformanceComparison2:
  #   needs: [BuilderDebRelease]
  #   runs-on: [self-hosted, stress-tester]
  #   steps:
  #     - name: Set envs
  #       run: |
  #         cat >> "$GITHUB_ENV" << 'EOF'
  #         TEMP_PATH=${{runner.temp}}/performance_comparison
  #         REPORTS_PATH=${{runner.temp}}/reports_dir
  #         CHECK_NAME=Performance Comparison
  #         REPO_COPY=${{runner.temp}}/performance_comparison/ClickHouse
  #         RUN_BY_HASH_NUM=2
  #         RUN_BY_HASH_TOTAL=4
  #         EOF
  #     - name: Download json reports
  #       uses: actions/download-artifact@v2
  #       with:
  #         path: ${{ env.REPORTS_PATH }}
  #     - name: Clear repository
  #       run: |
  #         sudo rm -fr "$GITHUB_WORKSPACE" && mkdir "$GITHUB_WORKSPACE"
  #     - name: Check out repository code
  #       uses: actions/checkout@v2
  #     - name: Performance Comparison
  #       run: |
  #         sudo rm -fr "$TEMP_PATH"
  #         mkdir -p "$TEMP_PATH"
  #         cp -r "$GITHUB_WORKSPACE" "$TEMP_PATH"
  #         cd "$REPO_COPY/tests/ci"
  #         python3 performance_comparison_check.py "$CHECK_NAME"
  #     - name: Cleanup
  #       if: always()
  #       run: |
  #         # shellcheck disable=SC2046
  #         docker kill $(docker ps -q) ||:
  #         # shellcheck disable=SC2046
  #         docker rm -f $(docker ps -a -q) ||:
  #         sudo rm -fr "$TEMP_PATH"
  # PerformanceComparison3:
  #   needs: [BuilderDebRelease]
  #   runs-on: [self-hosted, stress-tester]
  #   steps:
  #     - name: Set envs
  #       run: |
  #         cat >> "$GITHUB_ENV" << 'EOF'
  #         TEMP_PATH=${{runner.temp}}/performance_comparison
  #         REPORTS_PATH=${{runner.temp}}/reports_dir
  #         CHECK_NAME=Performance Comparison
  #         REPO_COPY=${{runner.temp}}/performance_comparison/ClickHouse
  #         RUN_BY_HASH_NUM=3
  #         RUN_BY_HASH_TOTAL=4
  #         EOF
  #     - name: Download json reports
  #       uses: actions/download-artifact@v2
  #       with:
  #         path: ${{ env.REPORTS_PATH }}
  #     - name: Clear repository
  #       run: |
  #         sudo rm -fr "$GITHUB_WORKSPACE" && mkdir "$GITHUB_WORKSPACE"
  #     - name: Check out repository code
  #       uses: actions/checkout@v2
  #     - name: Performance Comparison
  #       run: |
  #         sudo rm -fr "$TEMP_PATH"
  #         mkdir -p "$TEMP_PATH"
  #         cp -r "$GITHUB_WORKSPACE" "$TEMP_PATH"
  #         cd "$REPO_COPY/tests/ci"
  #         python3 performance_comparison_check.py "$CHECK_NAME"
  #     - name: Cleanup
  #       if: always()
  #       run: |
  #         # shellcheck disable=SC2046
  #         docker kill $(docker ps -q) ||:
  #         # shellcheck disable=SC2046
  #         docker rm -f $(docker ps -a -q) ||:
  #         sudo rm -fr "$TEMP_PATH"
  # PerformanceComparisonAarch0:
  #   needs: [BuilderDebAarch64]
  #   runs-on: [self-hosted, func-tester-aarch64]
  #   steps:
  #     - name: Set envs
  #       run: |
  #         cat >> "$GITHUB_ENV" << 'EOF'
  #         TEMP_PATH=${{runner.temp}}/performance_comparison
  #         REPORTS_PATH=${{runner.temp}}/reports_dir
  #         CHECK_NAME=Performance Comparison Aarch64
  #         REPO_COPY=${{runner.temp}}/performance_comparison/ClickHouse
  #         RUN_BY_HASH_NUM=0
  #         RUN_BY_HASH_TOTAL=4
  #         EOF
  #     - name: Download json reports
  #       uses: actions/download-artifact@v2
  #       with:
  #         path: ${{ env.REPORTS_PATH }}
  #     - name: Clear repository
  #       run: |
  #         sudo rm -fr "$GITHUB_WORKSPACE" && mkdir "$GITHUB_WORKSPACE"
  #     - name: Check out repository code
  #       uses: actions/checkout@v2
  #     - name: Performance Comparison
  #       run: |
  #         sudo rm -fr "$TEMP_PATH"
  #         mkdir -p "$TEMP_PATH"
  #         cp -r "$GITHUB_WORKSPACE" "$TEMP_PATH"
  #         cd "$REPO_COPY/tests/ci"
  #         python3 performance_comparison_check.py "$CHECK_NAME"
  #     - name: Cleanup
  #       if: always()
  #       run: |
  #         # shellcheck disable=SC2046
  #         docker kill $(docker ps -q) ||:
  #         # shellcheck disable=SC2046
  #         docker rm -f $(docker ps -a -q) ||:
  #         sudo rm -fr "$TEMP_PATH"
  # PerformanceComparisonAarch1:
  #   needs: [BuilderDebAarch64]
  #   runs-on: [self-hosted, func-tester-aarch64]
  #   steps:
  #     - name: Set envs
  #       run: |
  #         cat >> "$GITHUB_ENV" << 'EOF'
  #         TEMP_PATH=${{runner.temp}}/performance_comparison
  #         REPORTS_PATH=${{runner.temp}}/reports_dir
  #         CHECK_NAME=Performance Comparison Aarch64
  #         REPO_COPY=${{runner.temp}}/performance_comparison/ClickHouse
  #         RUN_BY_HASH_NUM=1
  #         RUN_BY_HASH_TOTAL=4
  #         EOF
  #     - name: Download json reports
  #       uses: actions/download-artifact@v2
  #       with:
  #         path: ${{ env.REPORTS_PATH }}
  #     - name: Clear repository
  #       run: |
  #         sudo rm -fr "$GITHUB_WORKSPACE" && mkdir "$GITHUB_WORKSPACE"
  #     - name: Check out repository code
  #       uses: actions/checkout@v2
  #     - name: Performance Comparison
  #       run: |
  #         sudo rm -fr "$TEMP_PATH"
  #         mkdir -p "$TEMP_PATH"
  #         cp -r "$GITHUB_WORKSPACE" "$TEMP_PATH"
  #         cd "$REPO_COPY/tests/ci"
  #         python3 performance_comparison_check.py "$CHECK_NAME"
  #     - name: Cleanup
  #       if: always()
  #       run: |
  #         # shellcheck disable=SC2046
  #         docker kill $(docker ps -q) ||:
  #         # shellcheck disable=SC2046
  #         docker rm -f $(docker ps -a -q) ||:
  #         sudo rm -fr "$TEMP_PATH"
  # PerformanceComparisonAarch2:
  #   needs: [BuilderDebAarch64]
  #   runs-on: [self-hosted, func-tester-aarch64]
  #   steps:
  #     - name: Set envs
  #       run: |
  #         cat >> "$GITHUB_ENV" << 'EOF'
  #         TEMP_PATH=${{runner.temp}}/performance_comparison
  #         REPORTS_PATH=${{runner.temp}}/reports_dir
  #         CHECK_NAME=Performance Comparison Aarch64
  #         REPO_COPY=${{runner.temp}}/performance_comparison/ClickHouse
  #         RUN_BY_HASH_NUM=2
  #         RUN_BY_HASH_TOTAL=4
  #         EOF
  #     - name: Download json reports
  #       uses: actions/download-artifact@v2
  #       with:
  #         path: ${{ env.REPORTS_PATH }}
  #     - name: Clear repository
  #       run: |
  #         sudo rm -fr "$GITHUB_WORKSPACE" && mkdir "$GITHUB_WORKSPACE"
  #     - name: Check out repository code
  #       uses: actions/checkout@v2
  #     - name: Performance Comparison
  #       run: |
  #         sudo rm -fr "$TEMP_PATH"
  #         mkdir -p "$TEMP_PATH"
  #         cp -r "$GITHUB_WORKSPACE" "$TEMP_PATH"
  #         cd "$REPO_COPY/tests/ci"
  #         python3 performance_comparison_check.py "$CHECK_NAME"
  #     - name: Cleanup
  #       if: always()
  #       run: |
  #         # shellcheck disable=SC2046
  #         docker kill $(docker ps -q) ||:
  #         # shellcheck disable=SC2046
  #         docker rm -f $(docker ps -a -q) ||:
  #         sudo rm -fr "$TEMP_PATH"
  # PerformanceComparisonAarch3:
  #   needs: [BuilderDebAarch64]
  #   runs-on: [self-hosted, func-tester-aarch64]
  #   steps:
  #     - name: Set envs
  #       run: |
  #         cat >> "$GITHUB_ENV" << 'EOF'
  #         TEMP_PATH=${{runner.temp}}/performance_comparison
  #         REPORTS_PATH=${{runner.temp}}/reports_dir
  #         CHECK_NAME=Performance Comparison Aarch64
  #         REPO_COPY=${{runner.temp}}/performance_comparison/ClickHouse
  #         RUN_BY_HASH_NUM=3
  #         RUN_BY_HASH_TOTAL=4
  #         EOF
  #     - name: Download json reports
  #       uses: actions/download-artifact@v2
  #       with:
  #         path: ${{ env.REPORTS_PATH }}
  #     - name: Clear repository
  #       run: |
  #         sudo rm -fr "$GITHUB_WORKSPACE" && mkdir "$GITHUB_WORKSPACE"
  #     - name: Check out repository code
  #       uses: actions/checkout@v2
  #     - name: Performance Comparison
  #       run: |
  #         sudo rm -fr "$TEMP_PATH"
  #         mkdir -p "$TEMP_PATH"
  #         cp -r "$GITHUB_WORKSPACE" "$TEMP_PATH"
  #         cd "$REPO_COPY/tests/ci"
  #         python3 performance_comparison_check.py "$CHECK_NAME"
  #     - name: Cleanup
  #       if: always()
  #       run: |
  #         # shellcheck disable=SC2046
  #         docker kill $(docker ps -q) ||:
  #         # shellcheck disable=SC2046
  #         docker rm -f $(docker ps -a -q) ||:
  #         sudo rm -fr "$TEMP_PATH"
#############################################################################################
###################################### JEPSEN TESTS #########################################
#############################################################################################
  # Jepsen:
  #   needs: [BuilderBinRelease]
  #   uses: ./.github/workflows/jepsen.yml

<<<<<<< HEAD
  # FinishCheck:
  #   needs:
  #     - StyleCheck
  #     - DockerHubPush
  #     - DockerServerImages
  #     - CheckLabels
  #     - BuilderReport
  #     - FastTest
  #     - FunctionalStatelessTestDebug0
  #     - FunctionalStatelessTestDebug1
  #     - FunctionalStatelessTestDebug2
  #     - FunctionalStatelessTestRelease
  #     - FunctionalStatelessTestReleaseDatabaseReplicated0
  #     - FunctionalStatelessTestReleaseDatabaseReplicated1
  #     - FunctionalStatelessTestReleaseWideParts
  #     - FunctionalStatelessTestAarch64
  #     - FunctionalStatelessTestAsan0
  #     - FunctionalStatelessTestAsan1
  #     - FunctionalStatelessTestTsan0
  #     - FunctionalStatelessTestTsan1
  #     - FunctionalStatelessTestTsan2
  #     - FunctionalStatelessTestMsan0
  #     - FunctionalStatelessTestMsan1
  #     - FunctionalStatelessTestMsan2
  #     - FunctionalStatelessTestUBsan
  #     - FunctionalStatefulTestDebug
  #     - FunctionalStatefulTestRelease
  #     - FunctionalStatefulTestAarch64
  #     - FunctionalStatefulTestAsan
  #     - FunctionalStatefulTestTsan
  #     - FunctionalStatefulTestMsan
  #     - FunctionalStatefulTestUBsan
  #     - FunctionalStatelessTestReleaseS3
  #     - StressTestDebug
  #     - StressTestAsan
  #     - StressTestTsan
  #     - StressTestMsan
  #     - StressTestUBsan
  #     - ASTFuzzerTestDebug
  #     - ASTFuzzerTestAsan
  #     - ASTFuzzerTestTsan
  #     - ASTFuzzerTestMSan
  #     - ASTFuzzerTestUBSan
  #     - IntegrationTestsAsan0
  #     - IntegrationTestsAsan1
  #     - IntegrationTestsAsan2
  #     - IntegrationTestsRelease0
  #     - IntegrationTestsRelease1
  #     - IntegrationTestsTsan0
  #     - IntegrationTestsTsan1
  #     - IntegrationTestsTsan2
  #     - IntegrationTestsTsan3
  #     - PerformanceComparison0
  #     - PerformanceComparison1
  #     - PerformanceComparison2
  #     - PerformanceComparison3
  #     - PerformanceComparisonAarch0
  #     - PerformanceComparisonAarch1
  #     - PerformanceComparisonAarch2
  #     - PerformanceComparisonAarch3
  #     - UnitTestsAsan
  #     - UnitTestsTsan
  #     - UnitTestsMsan
  #     - UnitTestsUBsan
  #     - UnitTestsReleaseClang
  #     - SplitBuildSmokeTest
  #     - CompatibilityCheck
  #     - IntegrationTestsFlakyCheck
  #     - Jepsen
  #   runs-on: [self-hosted, style-checker]
  #   steps:
  #     - name: Clear repository
  #       run: |
  #         sudo rm -fr "$GITHUB_WORKSPACE" && mkdir "$GITHUB_WORKSPACE"
  #     - name: Check out repository code
  #       uses: actions/checkout@v2
  #     - name: Finish label
  #       run: |
  #         cd "$GITHUB_WORKSPACE/tests/ci"
  #         python3 finish_check.py
=======
  FinishCheck:
    needs:
      - StyleCheck
      - DockerHubPush
      - DockerServerImages
      - CheckLabels
      - BuilderReport
      - FastTest
      - FunctionalStatelessTestDebug0
      - FunctionalStatelessTestDebug1
      - FunctionalStatelessTestDebug2
      - FunctionalStatelessTestRelease
      - FunctionalStatelessTestReleaseDatabaseReplicated0
      - FunctionalStatelessTestReleaseDatabaseReplicated1
      - FunctionalStatelessTestReleaseWideParts
      - FunctionalStatelessTestAarch64
      - FunctionalStatelessTestAsan0
      - FunctionalStatelessTestAsan1
      - FunctionalStatelessTestTsan0
      - FunctionalStatelessTestTsan1
      - FunctionalStatelessTestTsan2
      - FunctionalStatelessTestMsan0
      - FunctionalStatelessTestMsan1
      - FunctionalStatelessTestMsan2
      - FunctionalStatelessTestUBsan
      - FunctionalStatefulTestDebug
      - FunctionalStatefulTestRelease
      - FunctionalStatefulTestAarch64
      - FunctionalStatefulTestAsan
      - FunctionalStatefulTestTsan
      - FunctionalStatefulTestMsan
      - FunctionalStatefulTestUBsan
      - FunctionalStatelessTestReleaseS3
      - StressTestDebug
      - StressTestAsan
      - StressTestTsan
      - StressTestMsan
      - StressTestUBsan
      - ASTFuzzerTestDebug
      - ASTFuzzerTestAsan
      - ASTFuzzerTestTsan
      - ASTFuzzerTestMSan
      - ASTFuzzerTestUBSan
      - IntegrationTestsAsan0
      - IntegrationTestsAsan1
      - IntegrationTestsAsan2
      - IntegrationTestsRelease0
      - IntegrationTestsRelease1
      - IntegrationTestsTsan0
      - IntegrationTestsTsan1
      - IntegrationTestsTsan2
      - IntegrationTestsTsan3
      - PerformanceComparisonX86-0
      - PerformanceComparisonX86-1
      - PerformanceComparisonX86-2
      - PerformanceComparisonX86-3
      - PerformanceComparisonAarch-0
      - PerformanceComparisonAarch-1
      - PerformanceComparisonAarch-2
      - PerformanceComparisonAarch-3
      - UnitTestsAsan
      - UnitTestsTsan
      - UnitTestsMsan
      - UnitTestsUBsan
      - UnitTestsReleaseClang
      - SplitBuildSmokeTest
      - CompatibilityCheck
      - IntegrationTestsFlakyCheck
      - Jepsen
    runs-on: [self-hosted, style-checker]
    steps:
      - name: Clear repository
        run: |
          sudo rm -fr "$GITHUB_WORKSPACE" && mkdir "$GITHUB_WORKSPACE"
      - name: Check out repository code
        uses: actions/checkout@v2
      - name: Finish label
        run: |
          cd "$GITHUB_WORKSPACE/tests/ci"
          python3 finish_check.py
>>>>>>> b4eae948
<|MERGE_RESOLUTION|>--- conflicted
+++ resolved
@@ -1183,7 +1183,6 @@
   #         # shellcheck disable=SC2046
   #         docker rm -f $(docker ps -a -q) ||:
   #         sudo rm -fr "$TEMP_PATH"
-<<<<<<< HEAD
   # FunctionalStatelessTestReleaseDatabaseReplicated1:
   #   needs: [BuilderDebRelease]
   #   runs-on: [self-hosted, func-tester]
@@ -1415,122 +1414,6 @@
   FunctionalStatelessTestTsan0:
     needs: [BuilderDebTsan]
     runs-on: [self-hosted, func-tester]
-=======
-  UnitTestsTsan:
-    needs: [BuilderDebTsan]
-    runs-on: [self-hosted, fuzzer-unit-tester]
-    steps:
-      - name: Set envs
-        run: |
-          cat >> "$GITHUB_ENV" << 'EOF'
-          TEMP_PATH=${{runner.temp}}/unit_tests_tsan
-          REPORTS_PATH=${{runner.temp}}/reports_dir
-          CHECK_NAME=Unit tests (tsan, actions)
-          REPO_COPY=${{runner.temp}}/unit_tests_tsan/ClickHouse
-          EOF
-      - name: Download json reports
-        uses: actions/download-artifact@v2
-        with:
-          path: ${{ env.REPORTS_PATH }}
-      - name: Clear repository
-        run: |
-          sudo rm -fr "$GITHUB_WORKSPACE" && mkdir "$GITHUB_WORKSPACE"
-      - name: Check out repository code
-        uses: actions/checkout@v2
-      - name: Unit test
-        run: |
-          sudo rm -fr "$TEMP_PATH"
-          mkdir -p "$TEMP_PATH"
-          cp -r "$GITHUB_WORKSPACE" "$TEMP_PATH"
-          cd "$REPO_COPY/tests/ci"
-          python3 unit_tests_check.py "$CHECK_NAME"
-      - name: Cleanup
-        if: always()
-        run: |
-          # shellcheck disable=SC2046
-          docker kill $(docker ps -q) ||:
-          # shellcheck disable=SC2046
-          docker rm -f $(docker ps -a -q) ||:
-          sudo rm -fr "$TEMP_PATH"
-  UnitTestsMsan:
-    needs: [BuilderDebMsan]
-    runs-on: [self-hosted, fuzzer-unit-tester]
-    steps:
-      - name: Set envs
-        run: |
-          cat >> "$GITHUB_ENV" << 'EOF'
-          TEMP_PATH=${{runner.temp}}/unit_tests_msan
-          REPORTS_PATH=${{runner.temp}}/reports_dir
-          CHECK_NAME=Unit tests (msan, actions)
-          REPO_COPY=${{runner.temp}}/unit_tests_msan/ClickHouse
-          EOF
-      - name: Download json reports
-        uses: actions/download-artifact@v2
-        with:
-          path: ${{ env.REPORTS_PATH }}
-      - name: Clear repository
-        run: |
-          sudo rm -fr "$GITHUB_WORKSPACE" && mkdir "$GITHUB_WORKSPACE"
-      - name: Check out repository code
-        uses: actions/checkout@v2
-      - name: Unit test
-        run: |
-          sudo rm -fr "$TEMP_PATH"
-          mkdir -p "$TEMP_PATH"
-          cp -r "$GITHUB_WORKSPACE" "$TEMP_PATH"
-          cd "$REPO_COPY/tests/ci"
-          python3 unit_tests_check.py "$CHECK_NAME"
-      - name: Cleanup
-        if: always()
-        run: |
-          # shellcheck disable=SC2046
-          docker kill $(docker ps -q) ||:
-          # shellcheck disable=SC2046
-          docker rm -f $(docker ps -a -q) ||:
-          sudo rm -fr "$TEMP_PATH"
-  UnitTestsUBsan:
-    needs: [BuilderDebUBsan]
-    runs-on: [self-hosted, fuzzer-unit-tester]
-    steps:
-      - name: Set envs
-        run: |
-          cat >> "$GITHUB_ENV" << 'EOF'
-          TEMP_PATH=${{runner.temp}}/unit_tests_ubsan
-          REPORTS_PATH=${{runner.temp}}/reports_dir
-          CHECK_NAME=Unit tests (ubsan, actions)
-          REPO_COPY=${{runner.temp}}/unit_tests_ubsan/ClickHouse
-          EOF
-      - name: Download json reports
-        uses: actions/download-artifact@v2
-        with:
-          path: ${{ env.REPORTS_PATH }}
-      - name: Clear repository
-        run: |
-          sudo rm -fr "$GITHUB_WORKSPACE" && mkdir "$GITHUB_WORKSPACE"
-      - name: Check out repository code
-        uses: actions/checkout@v2
-      - name: Unit test
-        run: |
-          sudo rm -fr "$TEMP_PATH"
-          mkdir -p "$TEMP_PATH"
-          cp -r "$GITHUB_WORKSPACE" "$TEMP_PATH"
-          cd "$REPO_COPY/tests/ci"
-          python3 unit_tests_check.py "$CHECK_NAME"
-      - name: Cleanup
-        if: always()
-        run: |
-          # shellcheck disable=SC2046
-          docker kill $(docker ps -q) ||:
-          # shellcheck disable=SC2046
-          docker rm -f $(docker ps -a -q) ||:
-          sudo rm -fr "$TEMP_PATH"
-#############################################################################################
-#################################### PERFORMANCE TESTS ######################################
-#############################################################################################
-  PerformanceComparisonX86-0:
-    needs: [BuilderDebRelease]
-    runs-on: [self-hosted, stress-tester]
->>>>>>> b4eae948
     steps:
       - name: Set envs
         run: |
@@ -1567,15 +1450,9 @@
           # shellcheck disable=SC2046
           docker rm -f $(docker ps -a -q) ||:
           sudo rm -fr "$TEMP_PATH"
-<<<<<<< HEAD
   FunctionalStatelessTestTsan1:
     needs: [BuilderDebTsan]
     runs-on: [self-hosted, func-tester]
-=======
-  PerformanceComparisonX86-1:
-    needs: [BuilderDebRelease]
-    runs-on: [self-hosted, stress-tester]
->>>>>>> b4eae948
     steps:
       - name: Set envs
         run: |
@@ -1612,15 +1489,9 @@
           # shellcheck disable=SC2046
           docker rm -f $(docker ps -a -q) ||:
           sudo rm -fr "$TEMP_PATH"
-<<<<<<< HEAD
   FunctionalStatelessTestTsan2:
     needs: [BuilderDebTsan]
     runs-on: [self-hosted, func-tester]
-=======
-  PerformanceComparisonX86-2:
-    needs: [BuilderDebRelease]
-    runs-on: [self-hosted, stress-tester]
->>>>>>> b4eae948
     steps:
       - name: Set envs
         run: |
@@ -1631,87 +1502,7 @@
           REPO_COPY=${{runner.temp}}/stateless_tsan/ClickHouse
           KILL_TIMEOUT=10800
           RUN_BY_HASH_NUM=2
-<<<<<<< HEAD
           RUN_BY_HASH_TOTAL=3
-=======
-          RUN_BY_HASH_TOTAL=4
-          EOF
-      - name: Download json reports
-        uses: actions/download-artifact@v2
-        with:
-          path: ${{ env.REPORTS_PATH }}
-      - name: Clear repository
-        run: |
-          sudo rm -fr "$GITHUB_WORKSPACE" && mkdir "$GITHUB_WORKSPACE"
-      - name: Check out repository code
-        uses: actions/checkout@v2
-      - name: Performance Comparison
-        run: |
-          sudo rm -fr "$TEMP_PATH"
-          mkdir -p "$TEMP_PATH"
-          cp -r "$GITHUB_WORKSPACE" "$TEMP_PATH"
-          cd "$REPO_COPY/tests/ci"
-          python3 performance_comparison_check.py "$CHECK_NAME"
-      - name: Cleanup
-        if: always()
-        run: |
-          # shellcheck disable=SC2046
-          docker kill $(docker ps -q) ||:
-          # shellcheck disable=SC2046
-          docker rm -f $(docker ps -a -q) ||:
-          sudo rm -fr "$TEMP_PATH"
-  PerformanceComparisonX86-3:
-    needs: [BuilderDebRelease]
-    runs-on: [self-hosted, stress-tester]
-    steps:
-      - name: Set envs
-        run: |
-          cat >> "$GITHUB_ENV" << 'EOF'
-          TEMP_PATH=${{runner.temp}}/performance_comparison
-          REPORTS_PATH=${{runner.temp}}/reports_dir
-          CHECK_NAME=Performance Comparison
-          REPO_COPY=${{runner.temp}}/performance_comparison/ClickHouse
-          RUN_BY_HASH_NUM=3
-          RUN_BY_HASH_TOTAL=4
-          EOF
-      - name: Download json reports
-        uses: actions/download-artifact@v2
-        with:
-          path: ${{ env.REPORTS_PATH }}
-      - name: Clear repository
-        run: |
-          sudo rm -fr "$GITHUB_WORKSPACE" && mkdir "$GITHUB_WORKSPACE"
-      - name: Check out repository code
-        uses: actions/checkout@v2
-      - name: Performance Comparison
-        run: |
-          sudo rm -fr "$TEMP_PATH"
-          mkdir -p "$TEMP_PATH"
-          cp -r "$GITHUB_WORKSPACE" "$TEMP_PATH"
-          cd "$REPO_COPY/tests/ci"
-          python3 performance_comparison_check.py "$CHECK_NAME"
-      - name: Cleanup
-        if: always()
-        run: |
-          # shellcheck disable=SC2046
-          docker kill $(docker ps -q) ||:
-          # shellcheck disable=SC2046
-          docker rm -f $(docker ps -a -q) ||:
-          sudo rm -fr "$TEMP_PATH"
-  PerformanceComparisonAarch-0:
-    needs: [BuilderDebAarch64]
-    runs-on: [self-hosted, func-tester-aarch64]
-    steps:
-      - name: Set envs
-        run: |
-          cat >> "$GITHUB_ENV" << 'EOF'
-          TEMP_PATH=${{runner.temp}}/performance_comparison
-          REPORTS_PATH=${{runner.temp}}/reports_dir
-          CHECK_NAME=Performance Comparison Aarch64
-          REPO_COPY=${{runner.temp}}/performance_comparison/ClickHouse
-          RUN_BY_HASH_NUM=0
-          RUN_BY_HASH_TOTAL=4
->>>>>>> b4eae948
           EOF
       - name: Download json reports
         uses: actions/download-artifact@v2
@@ -1737,7 +1528,6 @@
           # shellcheck disable=SC2046
           docker rm -f $(docker ps -a -q) ||:
           sudo rm -fr "$TEMP_PATH"
-<<<<<<< HEAD
   # FunctionalStatelessTestUBsan:
   #   needs: [BuilderDebUBsan]
   #   runs-on: [self-hosted, func-tester]
@@ -2210,11 +2000,6 @@
   FunctionalStatefulTestTsan:
     needs: [BuilderDebTsan]
     runs-on: [self-hosted, func-tester]
-=======
-  PerformanceComparisonAarch-1:
-    needs: [BuilderDebAarch64]
-    runs-on: [self-hosted, func-tester-aarch64]
->>>>>>> b4eae948
     steps:
       - name: Set envs
         run: |
@@ -2249,7 +2034,6 @@
           # shellcheck disable=SC2046
           docker rm -f $(docker ps -a -q) ||:
           sudo rm -fr "$TEMP_PATH"
-<<<<<<< HEAD
   # FunctionalStatefulTestMsan:
   #   needs: [BuilderDebMsan]
   #   runs-on: [self-hosted, func-tester]
@@ -2400,52 +2184,46 @@
   #         # shellcheck disable=SC2046
   #         docker rm -f $(docker ps -a -q) ||:
   #         sudo rm -fr "$TEMP_PATH"
-  StressTestTsan:
-    needs: [BuilderDebTsan]
-    # func testers have 16 cores + 128 GB memory
-    # while stress testers have 36 cores + 72 memory
-    # It would be better to have something like 32 + 128,
-    # but such servers almost unavailable as spot instances.
-    runs-on: [self-hosted, func-tester]
-=======
-  PerformanceComparisonAarch-2:
-    needs: [BuilderDebAarch64]
-    runs-on: [self-hosted, func-tester-aarch64]
->>>>>>> b4eae948
-    steps:
-      - name: Set envs
-        run: |
-          cat >> "$GITHUB_ENV" << 'EOF'
-          TEMP_PATH=${{runner.temp}}/stress_thread
-          REPORTS_PATH=${{runner.temp}}/reports_dir
-          CHECK_NAME=Stress test (thread, actions)
-          REPO_COPY=${{runner.temp}}/stress_thread/ClickHouse
-          EOF
-      - name: Download json reports
-        uses: actions/download-artifact@v2
-        with:
-          path: ${{ env.REPORTS_PATH }}
-      - name: Clear repository
-        run: |
-          sudo rm -fr "$GITHUB_WORKSPACE" && mkdir "$GITHUB_WORKSPACE"
-      - name: Check out repository code
-        uses: actions/checkout@v2
-      - name: Stress test
-        run: |
-          sudo rm -fr "$TEMP_PATH"
-          mkdir -p "$TEMP_PATH"
-          cp -r "$GITHUB_WORKSPACE" "$TEMP_PATH"
-          cd "$REPO_COPY/tests/ci"
-          python3 stress_check.py "$CHECK_NAME"
-      - name: Cleanup
-        if: always()
-        run: |
-          # shellcheck disable=SC2046
-          docker kill $(docker ps -q) ||:
-          # shellcheck disable=SC2046
-          docker rm -f $(docker ps -a -q) ||:
-          sudo rm -fr "$TEMP_PATH"
-<<<<<<< HEAD
+  # StressTestTsan:
+  #   needs: [BuilderDebTsan]
+  #   # func testers have 16 cores + 128 GB memory
+  #   # while stress testers have 36 cores + 72 memory
+  #   # It would be better to have something like 32 + 128,
+  #   # but such servers almost unavailable as spot instances.
+  #   runs-on: [self-hosted, func-tester]
+  #   steps:
+  #     - name: Set envs
+  #       run: |
+  #         cat >> "$GITHUB_ENV" << 'EOF'
+  #         TEMP_PATH=${{runner.temp}}/stress_thread
+  #         REPORTS_PATH=${{runner.temp}}/reports_dir
+  #         CHECK_NAME=Stress test (thread, actions)
+  #         REPO_COPY=${{runner.temp}}/stress_thread/ClickHouse
+  #         EOF
+  #     - name: Download json reports
+  #       uses: actions/download-artifact@v2
+  #       with:
+  #         path: ${{ env.REPORTS_PATH }}
+  #     - name: Clear repository
+  #       run: |
+  #         sudo rm -fr "$GITHUB_WORKSPACE" && mkdir "$GITHUB_WORKSPACE"
+  #     - name: Check out repository code
+  #       uses: actions/checkout@v2
+  #     - name: Stress test
+  #       run: |
+  #         sudo rm -fr "$TEMP_PATH"
+  #         mkdir -p "$TEMP_PATH"
+  #         cp -r "$GITHUB_WORKSPACE" "$TEMP_PATH"
+  #         cd "$REPO_COPY/tests/ci"
+  #         python3 stress_check.py "$CHECK_NAME"
+  #     - name: Cleanup
+  #       if: always()
+  #       run: |
+  #         # shellcheck disable=SC2046
+  #         docker kill $(docker ps -q) ||:
+  #         # shellcheck disable=SC2046
+  #         docker rm -f $(docker ps -a -q) ||:
+  #         sudo rm -fr "$TEMP_PATH"
   # StressTestMsan:
   #   needs: [BuilderDebMsan]
   #   runs-on: [self-hosted, stress-tester]
@@ -2596,11 +2374,6 @@
   ASTFuzzerTestTsan:
     needs: [BuilderDebTsan]
     runs-on: [self-hosted, fuzzer-unit-tester]
-=======
-  PerformanceComparisonAarch-3:
-    needs: [BuilderDebAarch64]
-    runs-on: [self-hosted, func-tester-aarch64]
->>>>>>> b4eae948
     steps:
       - name: Set envs
         run: |
@@ -3656,7 +3429,6 @@
   #   needs: [BuilderBinRelease]
   #   uses: ./.github/workflows/jepsen.yml
 
-<<<<<<< HEAD
   # FinishCheck:
   #   needs:
   #     - StyleCheck
@@ -3736,86 +3508,4 @@
   #     - name: Finish label
   #       run: |
   #         cd "$GITHUB_WORKSPACE/tests/ci"
-  #         python3 finish_check.py
-=======
-  FinishCheck:
-    needs:
-      - StyleCheck
-      - DockerHubPush
-      - DockerServerImages
-      - CheckLabels
-      - BuilderReport
-      - FastTest
-      - FunctionalStatelessTestDebug0
-      - FunctionalStatelessTestDebug1
-      - FunctionalStatelessTestDebug2
-      - FunctionalStatelessTestRelease
-      - FunctionalStatelessTestReleaseDatabaseReplicated0
-      - FunctionalStatelessTestReleaseDatabaseReplicated1
-      - FunctionalStatelessTestReleaseWideParts
-      - FunctionalStatelessTestAarch64
-      - FunctionalStatelessTestAsan0
-      - FunctionalStatelessTestAsan1
-      - FunctionalStatelessTestTsan0
-      - FunctionalStatelessTestTsan1
-      - FunctionalStatelessTestTsan2
-      - FunctionalStatelessTestMsan0
-      - FunctionalStatelessTestMsan1
-      - FunctionalStatelessTestMsan2
-      - FunctionalStatelessTestUBsan
-      - FunctionalStatefulTestDebug
-      - FunctionalStatefulTestRelease
-      - FunctionalStatefulTestAarch64
-      - FunctionalStatefulTestAsan
-      - FunctionalStatefulTestTsan
-      - FunctionalStatefulTestMsan
-      - FunctionalStatefulTestUBsan
-      - FunctionalStatelessTestReleaseS3
-      - StressTestDebug
-      - StressTestAsan
-      - StressTestTsan
-      - StressTestMsan
-      - StressTestUBsan
-      - ASTFuzzerTestDebug
-      - ASTFuzzerTestAsan
-      - ASTFuzzerTestTsan
-      - ASTFuzzerTestMSan
-      - ASTFuzzerTestUBSan
-      - IntegrationTestsAsan0
-      - IntegrationTestsAsan1
-      - IntegrationTestsAsan2
-      - IntegrationTestsRelease0
-      - IntegrationTestsRelease1
-      - IntegrationTestsTsan0
-      - IntegrationTestsTsan1
-      - IntegrationTestsTsan2
-      - IntegrationTestsTsan3
-      - PerformanceComparisonX86-0
-      - PerformanceComparisonX86-1
-      - PerformanceComparisonX86-2
-      - PerformanceComparisonX86-3
-      - PerformanceComparisonAarch-0
-      - PerformanceComparisonAarch-1
-      - PerformanceComparisonAarch-2
-      - PerformanceComparisonAarch-3
-      - UnitTestsAsan
-      - UnitTestsTsan
-      - UnitTestsMsan
-      - UnitTestsUBsan
-      - UnitTestsReleaseClang
-      - SplitBuildSmokeTest
-      - CompatibilityCheck
-      - IntegrationTestsFlakyCheck
-      - Jepsen
-    runs-on: [self-hosted, style-checker]
-    steps:
-      - name: Clear repository
-        run: |
-          sudo rm -fr "$GITHUB_WORKSPACE" && mkdir "$GITHUB_WORKSPACE"
-      - name: Check out repository code
-        uses: actions/checkout@v2
-      - name: Finish label
-        run: |
-          cd "$GITHUB_WORKSPACE/tests/ci"
-          python3 finish_check.py
->>>>>>> b4eae948
+  #         python3 finish_check.py