--- conflicted
+++ resolved
@@ -512,6 +512,8 @@
 - If `T1 = T2 = T`, the result will be `d1.T < d2.T` (underlying values will be compared).
 - If `T1 != T2`, the result will be `T1 < T2` (type names will be compared).
 
+By default `Dynamic` type is not allowed in `GROUP BY`/`ORDER BY` keys, if you want to use it consider its special comparison rule and enable `allow_suspicious_types_in_group_by`/`allow_suspicious_types_in_order_by` settings.
+
 Examples:
 ```sql
 CREATE TABLE test (d Dynamic) ENGINE=Memory;
@@ -535,7 +537,7 @@
 ```
 
 ```sql
-SELECT d, dynamicType(d) FROM test ORDER BY d;
+SELECT d, dynamicType(d) FROM test ORDER BY d SETTINGS allow_suspicious_types_in_order_by=1;
 ```
 
 ```sql
@@ -557,7 +559,7 @@
 ```sql
 CREATE TABLE test (d Dynamic) ENGINE=Memory;
 INSERT INTO test VALUES (1::UInt32), (1::Int64), (100::UInt32), (100::Int64);
-SELECT d, dynamicType(d) FROM test ORDER by d;
+SELECT d, dynamicType(d) FROM test ORDER BY d SETTINGS allow_suspicious_types_in_order_by=1;
 ```
 
 ```text
@@ -569,12 +571,8 @@
 └─────┴────────────────┘
 ```
 
-<<<<<<< HEAD
-**Note** by default `Dynamic` type is not allowed in `GROUP BY`/`ORDER BY` keys, if you want to use it consider its special comparison rule and enable `allow_suspicious_types_in_group_by`/`allow_suspicious_types_in_order_by` settings.
-
-=======
-```sql
-SELECT d, dynamicType(d) FROM test GROUP by d;
+```sql
+SELECT d, dynamicType(d) FROM test GROUP by d SETTINGS allow_suspicious_types_in_group_by=1;
 ```
 
 ```text
@@ -586,8 +584,7 @@
 └─────┴────────────────┘
 ```
 
-**Note**: the described comparison rule is not applied during execution of comparison functions like `<`/`>`/`=` and others because of [special work](#using-dynamic-type-in-functions) of functions with `Dynamic` type
->>>>>>> eefe7047
+**Note:** the described comparison rule is not applied during execution of comparison functions like `<`/`>`/`=` and others because of [special work](#using-dynamic-type-in-functions) of functions with `Dynamic` type
 
 ## Reaching the limit in number of different data types stored inside Dynamic
 
