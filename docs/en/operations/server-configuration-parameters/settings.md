--- conflicted
+++ resolved
@@ -978,7 +978,7 @@
 
 ## background_pool_size {#background_pool_size}
 
-Sets the number of threads performing background merges and mutations for tables with MergeTree engines. This setting is also could be applied  at server startup from the `default` profile configuration for backward compatibility at the ClickHouse server start. You can only increase the number of threads at runtime. To lower the number of threads you have to restart the server. By adjusting this setting, you manage CPU and disk load. Smaller pool size utilizes less CPU and disk resources, but background processes advance slower which might eventually impact query performance.
+Sets the number of threads performing background merges and mutations for tables with MergeTree engines. This setting is also could be applied at server startup from the `default` profile configuration for backward compatibility at the ClickHouse server start. You can only increase the number of threads at runtime. To lower the number of threads you have to restart the server. By adjusting this setting, you manage CPU and disk load. Smaller pool size utilizes less CPU and disk resources, but background processes advance slower which might eventually impact query performance.
 
 Before changing it, please also take a look at related MergeTree settings, such as `number_of_free_entries_in_pool_to_lower_max_size_of_merge` and `number_of_free_entries_in_pool_to_execute_mutation`.
 
@@ -996,8 +996,8 @@
 
 ## background_merges_mutations_concurrency_ratio {#background_merges_mutations_concurrency_ratio}
 
-Sets a ratio between the number of threads and the number of background merges and mutations that can be executed concurrently. For example if the ratio equals to 2 and
-`background_pool_size` is set to 16 then ClickHouse can execute 32 background merges concurrently. This is possible, because background operation could be suspended and postponed. This is needed to give small merges more execution priority. You can only increase this ratio at runtime. To lower it you have to restart the server.
+Sets a ratio between the number of threads and the number of background merges and mutations that can be executed concurrently. For example, if the ratio equals to 2 and
+`background_pool_size` is set to 16 then ClickHouse can execute 32 background merges concurrently. This is possible, because background operations could be suspended and postponed. This is needed to give small merges more execution priority. You can only increase this ratio at runtime. To lower it you have to restart the server.
 The same as for `background_pool_size` setting `background_merges_mutations_concurrency_ratio` could be applied from the `default` profile for backward compatibility.
 
 Possible values:
@@ -1012,17 +1012,33 @@
 <background_merges_mutations_concurrency_ratio>3</background_merges_mutations_concurrency_ratio>
 ```
 
-<<<<<<< HEAD
 ## merges_mutations_memory_usage_soft_limit {#merges_mutations_memory_usage_soft_limit}
 
-Sets the limit how much RAM is allowed to use for performing merge and mutation operations.
+Sets the limit on how much RAM is allowed to use for performing merge and mutation operations.
 Zero means unlimited.
-If ClickHouse reaches this limit, it won't schedule any new background merge or mutation operations, but will continue to execute already scheduled tasks.
+If ClickHouse reaches this limit, it won't schedule any new background merge or mutation operations but will continue to execute already scheduled tasks.
 
 Possible values:
 
 -   Any positive integer.
-=======
+
+**Example**
+
+```xml
+<merges_mutations_memory_usage_soft_limit>0</merges_mutations_memory_usage_soft_limit>
+```
+
+## merges_mutations_memory_usage_to_ram_ratio {#merges_mutations_memory_usage_to_ram_ratio}
+
+The default `merges_mutations_memory_usage_soft_limit` value is calculated as `memory_amount * merges_mutations_memory_usage_to_ram_ratio`.
+
+Default value: `0.5`.
+
+**See also**
+
+-   [max_memory_usage](../../operations/settings/query-complexity.md#settings_max_memory_usage)
+-   [merges_mutations_memory_usage_soft_limit](#merges_mutations_memory_usage_soft_limit)
+
 ## background_merges_mutations_scheduling_policy {#background_merges_mutations_scheduling_policy}
 
 Algorithm used to select next merge or mutation to be executed by background thread pool. Policy may be changed at runtime without server restart.
@@ -1034,31 +1050,13 @@
 -   "shortest_task_first" — Always execute smaller merge or mutation. Merges and mutations are assigned priorities based on their resulting size. Merges with smaller sizes are strictly preferred over bigger ones. This policy ensures the fastest possible merge of small parts but can lead to indefinite starvation of big merges in partitions heavily overloaded by INSERTs.
 
 Default value: "round_robin".
->>>>>>> 2145a29c
 
 **Example**
 
 ```xml
-<<<<<<< HEAD
-<merges_mutations_memory_usage_soft_limit>0</merges_mutations_memory_usage_soft_limit>
-```
-
-## merges_mutations_memory_usage_to_ram_ratio {#merges_mutations_memory_usage_to_ram_ratio}
-
-The default `merges_mutations_memory_usage_soft_limit` value is calculated as `memory_amount * merges_mutations_memory_usage_to_ram_ratio`.
-
-Default value: `0.5`.
-
-**See also**
-
--   [max_memory_usage](../../operations/settings/query-complexity.md#settings_max_memory_usage)
--   [merges_mutations_memory_usage_soft_limit](#merges_mutations_memory_usage_soft_limit)
-
-=======
 <background_merges_mutations_scheduling_policy>shortest_task_first</background_merges_mutations_scheduling_policy>
 ```
 
->>>>>>> 2145a29c
 ## background_move_pool_size {#background_move_pool_size}
 
 Sets the number of threads performing background moves for tables with MergeTree engines. Could be increased at runtime and could be applied at server startup from the `default` profile for backward compatibility.
