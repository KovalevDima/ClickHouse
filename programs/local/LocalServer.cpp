#include "LocalServer.h"

#include <sys/resource.h>
#include <Common/Config/getLocalConfigPath.h>
#include <Common/logger_useful.h>
#include <Common/formatReadable.h>
#include <Core/UUID.h>
#include <base/getMemoryAmount.h>
#include <Poco/Util/XMLConfiguration.h>
#include <Poco/String.h>
#include <Poco/Logger.h>
#include <Poco/NullChannel.h>
#include <Poco/SimpleFileChannel.h>
#include <Databases/registerDatabases.h>
#include <Databases/DatabaseFilesystem.h>
#include <Databases/DatabaseMemory.h>
#include <Databases/DatabaseAtomic.h>
#include <Databases/DatabasesOverlay.h>
#include <Storages/System/attachSystemTables.h>
#include <Storages/System/attachInformationSchemaTables.h>
#include <Interpreters/DatabaseCatalog.h>
#include <Interpreters/JIT/CompiledExpressionCache.h>
#include <Interpreters/ProcessList.h>
#include <Interpreters/loadMetadata.h>
#include <Interpreters/registerInterpreters.h>
#include <base/getFQDNOrHostName.h>
#include <Access/AccessControl.h>
#include <Common/PoolId.h>
#include <Common/Exception.h>
#include <Common/Macros.h>
#include <Common/Config/ConfigProcessor.h>
#include <Common/ThreadStatus.h>
#include <Common/TLDListsHolder.h>
#include <Common/quoteString.h>
#include <Common/randomSeed.h>
#include <Common/ThreadPool.h>
#include <Common/CurrentMetrics.h>
#include <Loggers/OwnFormattingChannel.h>
#include <Loggers/OwnPatternFormatter.h>
#include <IO/ReadBufferFromFile.h>
#include <IO/ReadBufferFromString.h>
#include <IO/UseSSL.h>
#include <IO/SharedThreadPools.h>
#include <Parsers/ASTInsertQuery.h>
#include <Common/ErrorHandlers.h>
#include <Functions/UserDefined/IUserDefinedSQLObjectsStorage.h>
#include <Functions/registerFunctions.h>
#include <AggregateFunctions/registerAggregateFunctions.h>
#include <TableFunctions/registerTableFunctions.h>
#include <Storages/registerStorages.h>
#include <Dictionaries/registerDictionaries.h>
#include <Disks/registerDisks.h>
#include <Formats/registerFormats.h>
#include <boost/program_options/options_description.hpp>
#include <base/argsToConfig.h>
#include <filesystem>

#include "config.h"

#if USE_AZURE_BLOB_STORAGE
#   include <azure/storage/common/internal/xml_wrapper.hpp>
#endif


namespace fs = std::filesystem;

namespace CurrentMetrics
{
    extern const Metric MemoryTracking;
}

namespace DB
{
namespace Setting
{
    extern const SettingsBool allow_introspection_functions;
    extern const SettingsLocalFSReadMethod storage_file_read_method;
}

namespace ServerSetting
{
    extern const ServerSettingsDouble cache_size_to_ram_max_ratio;
    extern const ServerSettingsUInt64 compiled_expression_cache_elements_size;
    extern const ServerSettingsUInt64 compiled_expression_cache_size;
    extern const ServerSettingsUInt64 database_catalog_drop_table_concurrency;
    extern const ServerSettingsString default_database;
    extern const ServerSettingsString index_mark_cache_policy;
    extern const ServerSettingsUInt64 index_mark_cache_size;
    extern const ServerSettingsDouble index_mark_cache_size_ratio;
    extern const ServerSettingsString index_uncompressed_cache_policy;
    extern const ServerSettingsUInt64 index_uncompressed_cache_size;
    extern const ServerSettingsDouble index_uncompressed_cache_size_ratio;
    extern const ServerSettingsUInt64 io_thread_pool_queue_size;
    extern const ServerSettingsString mark_cache_policy;
    extern const ServerSettingsUInt64 mark_cache_size;
    extern const ServerSettingsDouble mark_cache_size_ratio;
    extern const ServerSettingsUInt64 max_active_parts_loading_thread_pool_size;
    extern const ServerSettingsUInt64 max_io_thread_pool_free_size;
    extern const ServerSettingsUInt64 max_io_thread_pool_size;
    extern const ServerSettingsUInt64 max_outdated_parts_loading_thread_pool_size;
    extern const ServerSettingsUInt64 max_parts_cleaning_thread_pool_size;
    extern const ServerSettingsUInt64 max_server_memory_usage;
    extern const ServerSettingsDouble max_server_memory_usage_to_ram_ratio;
    extern const ServerSettingsUInt64 max_thread_pool_free_size;
    extern const ServerSettingsUInt64 max_thread_pool_size;
    extern const ServerSettingsUInt64 max_unexpected_parts_loading_thread_pool_size;
    extern const ServerSettingsUInt64 mmap_cache_size;
    extern const ServerSettingsBool show_addresses_in_stack_traces;
    extern const ServerSettingsUInt64 thread_pool_queue_size;
    extern const ServerSettingsString uncompressed_cache_policy;
    extern const ServerSettingsUInt64 uncompressed_cache_size;
    extern const ServerSettingsDouble uncompressed_cache_size_ratio;
    extern const ServerSettingsBool use_legacy_mongodb_integration;
}

namespace ErrorCodes
{
    extern const int BAD_ARGUMENTS;
    extern const int CANNOT_LOAD_CONFIG;
    extern const int FILE_ALREADY_EXISTS;
}

void applySettingsOverridesForLocal(ContextMutablePtr context)
{
    Settings settings = context->getSettingsCopy();

    settings[Setting::allow_introspection_functions] = true;
    settings[Setting::storage_file_read_method] = LocalFSReadMethod::mmap;

    context->setSettings(settings);
}

Poco::Util::LayeredConfiguration & LocalServer::getClientConfiguration()
{
    return config();
}

void LocalServer::processError(const String &) const
{
    if (ignore_error)
        return;

    if (is_interactive)
    {
        String message;
        if (server_exception)
        {
            message = getExceptionMessage(*server_exception, print_stack_trace, true);
        }
        else if (client_exception)
        {
            message = client_exception->message();
        }

        fmt::print(stderr, "Received exception:\n{}\n", message);
        fmt::print(stderr, "\n");
    }
    else
    {
        if (server_exception)
            server_exception->rethrow();
        if (client_exception)
            client_exception->rethrow();
    }
}


void LocalServer::initialize(Poco::Util::Application & self)
{
    Poco::Util::Application::initialize(self);

    const char * home_path_cstr = getenv("HOME"); // NOLINT(concurrency-mt-unsafe)
    if (home_path_cstr)
        home_path = home_path_cstr;

    /// Load config files if exists
    std::string config_path;
    if (getClientConfiguration().has("config-file"))
        config_path = getClientConfiguration().getString("config-file");
    else if (config_path.empty() && fs::exists("config.xml"))
        config_path = "config.xml";
    else if (config_path.empty())
        config_path = getLocalConfigPath(home_path).value_or("");

    if (fs::exists(config_path))
    {
        ConfigProcessor config_processor(config_path);
        ConfigProcessor::setConfigPath(fs::path(config_path).parent_path());
        auto loaded_config = config_processor.loadConfig();
        getClientConfiguration().add(loaded_config.configuration.duplicate(), PRIO_DEFAULT, false);
    }

    server_settings.loadSettingsFromConfig(config());

    GlobalThreadPool::initialize(
        server_settings[ServerSetting::max_thread_pool_size],
        server_settings[ServerSetting::max_thread_pool_free_size],
        server_settings[ServerSetting::thread_pool_queue_size]);

#if USE_AZURE_BLOB_STORAGE
    /// See the explanation near the same line in Server.cpp
    GlobalThreadPool::instance().addOnDestroyCallback([]
    {
        Azure::Storage::_internal::XmlGlobalDeinitialize();
    });
#endif

    getIOThreadPool().initialize(
        server_settings[ServerSetting::max_io_thread_pool_size],
        server_settings[ServerSetting::max_io_thread_pool_free_size],
        server_settings[ServerSetting::io_thread_pool_queue_size]);

    const size_t active_parts_loading_threads = server_settings[ServerSetting::max_active_parts_loading_thread_pool_size];
    getActivePartsLoadingThreadPool().initialize(
        active_parts_loading_threads,
        0, // We don't need any threads one all the parts will be loaded
        active_parts_loading_threads);

    const size_t outdated_parts_loading_threads = server_settings[ServerSetting::max_outdated_parts_loading_thread_pool_size];
    getOutdatedPartsLoadingThreadPool().initialize(
        outdated_parts_loading_threads,
        0, // We don't need any threads one all the parts will be loaded
        outdated_parts_loading_threads);

    getOutdatedPartsLoadingThreadPool().setMaxTurboThreads(active_parts_loading_threads);

    const size_t unexpected_parts_loading_threads = server_settings[ServerSetting::max_unexpected_parts_loading_thread_pool_size];
    getUnexpectedPartsLoadingThreadPool().initialize(
        unexpected_parts_loading_threads,
        0, // We don't need any threads one all the parts will be loaded
        unexpected_parts_loading_threads);

    getUnexpectedPartsLoadingThreadPool().setMaxTurboThreads(active_parts_loading_threads);

    const size_t cleanup_threads = server_settings[ServerSetting::max_parts_cleaning_thread_pool_size];
    getPartsCleaningThreadPool().initialize(
        cleanup_threads,
        0, // We don't need any threads one all the parts will be deleted
        cleanup_threads);

    getDatabaseCatalogDropTablesThreadPool().initialize(
        server_settings[ServerSetting::database_catalog_drop_table_concurrency],
        0, // We don't need any threads if there are no DROP queries.
        server_settings[ServerSetting::database_catalog_drop_table_concurrency]);
}


static DatabasePtr createMemoryDatabaseIfNotExists(ContextPtr context, const String & database_name)
{
    DatabasePtr system_database = DatabaseCatalog::instance().tryGetDatabase(database_name);
    if (!system_database)
    {
        /// TODO: add attachTableDelayed into DatabaseMemory to speedup loading
        system_database = std::make_shared<DatabaseMemory>(database_name, context);
        DatabaseCatalog::instance().attachDatabase(database_name, system_database);
    }
    return system_database;
}

static DatabasePtr createClickHouseLocalDatabaseOverlay(const String & name_, ContextPtr context)
{
    auto overlay = std::make_shared<DatabasesOverlay>(name_, context);
    overlay->registerNextDatabase(std::make_shared<DatabaseAtomic>(name_, fs::weakly_canonical(context->getPath()), UUIDHelpers::generateV4(), context));
    overlay->registerNextDatabase(std::make_shared<DatabaseFilesystem>(name_, "", context));
    return overlay;
}

/// If path is specified and not empty, will try to setup server environment and load existing metadata
void LocalServer::tryInitPath()
{
    std::string path;

    if (getClientConfiguration().has("path"))
    {
        // User-supplied path.
        path = getClientConfiguration().getString("path");
        Poco::trimInPlace(path);

        if (path.empty())
        {
            throw Exception(ErrorCodes::BAD_ARGUMENTS,
                "Cannot work with empty storage path that is explicitly specified"
                " by the --path option. Please check the program options and"
                " correct the --path.");
        }
    }
    else
    {
        // The path is not provided explicitly - use a unique path in the system temporary directory
        // (or in the current dir if a temporary doesn't exist)
        LoggerRawPtr log = &logger();
        std::filesystem::path parent_folder;
        std::filesystem::path default_path;

        try
        {
            // try to guess a tmp folder name, and check if it's a directory (throw exception otherwise)
            parent_folder = std::filesystem::temp_directory_path();

        }
        catch (const fs::filesystem_error & e)
        {
            // The tmp folder doesn't exist? Is it a misconfiguration? Or chroot?
            LOG_DEBUG(log, "Can not get temporary folder: {}", e.what());
            parent_folder = std::filesystem::current_path();

            std::filesystem::is_directory(parent_folder); // that will throw an exception if it's not a directory
            LOG_DEBUG(log, "Will create working directory inside current directory: {}", parent_folder.string());
        }

        /// we can have another clickhouse-local running simultaneously, even with the same PID (for ex. - several dockers mounting the same folder)
        /// or it can be some leftovers from other clickhouse-local runs
        /// as we can't accurately distinguish those situations we don't touch any existent folders
        /// we just try to pick some free name for our working folder

        default_path = parent_folder / fmt::format("clickhouse-local-{}", UUIDHelpers::generateV4());

        if (fs::exists(default_path))
            throw Exception(ErrorCodes::FILE_ALREADY_EXISTS, "Unsuccessful attempt to set up the working directory: {} already exists.", default_path.string());

        /// The directory can be created lazily during the runtime.
        temporary_directory_to_delete = default_path;

        path = default_path.string();
        LOG_DEBUG(log, "Working directory created: {}", path);
    }

    global_context->setPath(fs::path(path) / "");

    global_context->setTemporaryStoragePath(fs::path(path) / "tmp" / "", 0);
    global_context->setFlagsPath(fs::path(path) / "flags" / "");

    global_context->setUserFilesPath(""); /// user's files are everywhere

    std::string user_scripts_path = getClientConfiguration().getString("user_scripts_path", fs::path(path) / "user_scripts" / "");
    global_context->setUserScriptsPath(user_scripts_path);

    /// Set path for filesystem caches
    String filesystem_caches_path(getClientConfiguration().getString("filesystem_caches_path", fs::path(path) / "cache" / ""));
    if (!filesystem_caches_path.empty())
        global_context->setFilesystemCachesPath(filesystem_caches_path);

    /// top_level_domains_lists
    const std::string & top_level_domains_path = getClientConfiguration().getString("top_level_domains_path", fs::path(path) / "top_level_domains/");
    if (!top_level_domains_path.empty())
        TLDListsHolder::getInstance().parseConfig(fs::path(top_level_domains_path) / "", getClientConfiguration());
}


void LocalServer::cleanup()
{
    try
    {
        connection.reset();

        /// Suggestions are loaded async in a separate thread and it can use global context.
        /// We should reset it before resetting global_context.
        if (suggest)
            suggest.reset();

        client_context.reset();

        if (global_context)
        {
            global_context->shutdown();
            global_context.reset();
        }

        /// thread status should be destructed before shared context because it relies on process list.

        status.reset();

        // Delete the temporary directory if needed.
        if (temporary_directory_to_delete)
        {
            LOG_DEBUG(&logger(), "Removing temporary directory: {}", temporary_directory_to_delete->string());
            fs::remove_all(*temporary_directory_to_delete);
            temporary_directory_to_delete.reset();
        }
    }
    catch (...)
    {
        tryLogCurrentException(__PRETTY_FUNCTION__);
    }
}


std::string LocalServer::getInitialCreateTableQuery()
{
    if (!getClientConfiguration().has("table-structure") && !getClientConfiguration().has("table-file") && !getClientConfiguration().has("table-data-format") && (!isRegularFile(STDIN_FILENO) || queries.empty()))
        return {};

    auto table_name = backQuoteIfNeed(getClientConfiguration().getString("table-name", "table"));
    auto table_structure = getClientConfiguration().getString("table-structure", "auto");

    String table_file;
    if (!getClientConfiguration().has("table-file") || getClientConfiguration().getString("table-file") == "-")
    {
        /// Use Unix tools stdin naming convention
        table_file = "stdin";
    }
    else
    {
        /// Use regular file
        auto file_name = getClientConfiguration().getString("table-file");
        table_file = quoteString(file_name);
    }

    String data_format = backQuoteIfNeed(default_input_format);

    if (table_structure == "auto")
        table_structure = "";
    else
        table_structure = "(" + table_structure + ")";

    return fmt::format("CREATE TEMPORARY TABLE {} {} ENGINE = File({}, {});",
                       table_name, table_structure, data_format, table_file);
}


static ConfigurationPtr getConfigurationFromXMLString(const char * xml_data)
{
    std::stringstream ss{std::string{xml_data}};    // STYLE_CHECK_ALLOW_STD_STRING_STREAM
    Poco::XML::InputSource input_source{ss};
    return {new Poco::Util::XMLConfiguration{&input_source}};
}


void LocalServer::setupUsers()
{
    static const char * minimal_default_user_xml =
        "<clickhouse>"
        "    <profiles>"
        "        <default></default>"
        "    </profiles>"
        "    <users>"
        "        <default>"
        "            <password></password>"
        "            <networks>"
        "                <ip>::/0</ip>"
        "            </networks>"
        "            <profile>default</profile>"
        "            <quota>default</quota>"
        "            <named_collection_control>1</named_collection_control>"
        "        </default>"
        "    </users>"
        "    <quotas>"
        "        <default></default>"
        "    </quotas>"
        "</clickhouse>";

    ConfigurationPtr users_config;
    auto & access_control = global_context->getAccessControl();
    access_control.setNoPasswordAllowed(getClientConfiguration().getBool("allow_no_password", true));
    access_control.setPlaintextPasswordAllowed(getClientConfiguration().getBool("allow_plaintext_password", true));
    if (getClientConfiguration().has("config-file") || fs::exists("config.xml"))
    {
        String config_path = getClientConfiguration().getString("config-file", "");
        bool has_user_directories = getClientConfiguration().has("user_directories");
        const auto config_dir = fs::path{config_path}.remove_filename().string();
        String users_config_path = getClientConfiguration().getString("users_config", "");

        if (users_config_path.empty() && has_user_directories)
        {
            users_config_path = getClientConfiguration().getString("user_directories.users_xml.path");
            if (fs::path(users_config_path).is_relative() && fs::exists(fs::path(config_dir) / users_config_path))
                users_config_path = fs::path(config_dir) / users_config_path;
        }

        if (users_config_path.empty())
            users_config = getConfigurationFromXMLString(minimal_default_user_xml);
        else
        {
            ConfigProcessor config_processor(users_config_path);
            const auto loaded_config = config_processor.loadConfig();
            users_config = loaded_config.configuration;
        }
    }
    else
        users_config = getConfigurationFromXMLString(minimal_default_user_xml);
    if (users_config)
        global_context->setUsersConfig(users_config);
    else
        throw Exception(ErrorCodes::CANNOT_LOAD_CONFIG, "Can't load config for users");
}

void LocalServer::connect()
{
    connection_parameters = ConnectionParameters(getClientConfiguration(), "localhost");

    /// This is needed for table function input(...).
    ReadBuffer * in;
    auto table_file = getClientConfiguration().getString("table-file", "-");
    if (table_file == "-" || table_file == "stdin")
    {
        in = &std_in;
    }
    else
    {
        input = std::make_unique<ReadBufferFromFile>(table_file);
        in = input.get();
    }
    connection = LocalConnection::createConnection(
        connection_parameters, client_context, in, need_render_progress, need_render_profile_events, server_display_name);
}


int LocalServer::main(const std::vector<std::string> & /*args*/)
try
{
    UseSSL use_ssl;
    thread_status.emplace();

    StackTrace::setShowAddresses(server_settings[ServerSetting::show_addresses_in_stack_traces]);

    setupSignalHandler();

    std::cout << std::fixed << std::setprecision(3);
    std::cerr << std::fixed << std::setprecision(3);

    /// Try to increase limit on number of open files.
    {
        rlimit rlim;
        if (getrlimit(RLIMIT_NOFILE, &rlim))
            throw Poco::Exception("Cannot getrlimit");

        if (rlim.rlim_cur < rlim.rlim_max)
        {
            rlim.rlim_cur = getClientConfiguration().getUInt("max_open_files", static_cast<unsigned>(rlim.rlim_max));
            int rc = setrlimit(RLIMIT_NOFILE, &rlim);
            if (rc != 0)
                std::cerr << fmt::format("Cannot set max number of file descriptors to {}. Try to specify max_open_files according to your system limits. error: {}", rlim.rlim_cur, errnoToString()) << '\n';
        }
    }

    is_interactive = stdin_is_a_tty
        && (getClientConfiguration().hasOption("interactive")
            || (queries.empty() && !getClientConfiguration().has("table-structure") && queries_files.empty() && !getClientConfiguration().has("table-file")));

    if (!is_interactive)
    {
        /// We will terminate process on error
        static KillingErrorHandler error_handler;
        Poco::ErrorHandler::set(&error_handler);
    }

    registerInterpreters();
    /// Don't initialize DateLUT
    registerFunctions();
    registerAggregateFunctions();
    registerTableFunctions(server_settings[ServerSetting::use_legacy_mongodb_integration]);
    registerDatabases();
    registerStorages(server_settings[ServerSetting::use_legacy_mongodb_integration]);
    registerDictionaries(server_settings[ServerSetting::use_legacy_mongodb_integration]);
    registerDisks(/* global_skip_access_check= */ true);
    registerFormats();

    processConfig();

    SCOPE_EXIT({ cleanup(); });

    initTTYBuffer(toProgressOption(getClientConfiguration().getString("progress", "default")),
        toProgressOption(config().getString("progress-table", "default")));
    initKeystrokeInterceptor();
    ASTAlterCommand::setFormatAlterCommandsWithParentheses(true);

    /// try to load user defined executable functions, throw on error and die
    try
    {
        global_context->loadOrReloadUserDefinedExecutableFunctions(getClientConfiguration());
    }
    catch (...)
    {
        tryLogCurrentException(&logger(), "Caught exception while loading user defined executable functions.");
        throw;
    }

    /// Must be called after we stopped initializing the global context and changing its settings.
    /// After this point the global context must be stayed almost unchanged till shutdown,
    /// and all necessary changes must be made to the client context instead.
    createClientContext();

    if (is_interactive)
    {
        clearTerminal();
        showClientVersion();
        std::cerr << std::endl;
    }

    connect();

    String initial_query = getInitialCreateTableQuery();
    if (!initial_query.empty())
        processQueryText(initial_query);

#if defined(FUZZING_MODE)
    runLibFuzzer();
#else
    if (is_interactive && !delayed_interactive)
    {
        runInteractive();
    }
    else
    {
        runNonInteractive();

        if (delayed_interactive)
            runInteractive();
    }
#endif

    return Application::EXIT_OK;
}
catch (const DB::Exception & e)
{
    bool need_print_stack_trace = getClientConfiguration().getBool("stacktrace", false);
    std::cerr << getExceptionMessage(e, need_print_stack_trace, true) << std::endl;
    auto code = DB::getCurrentExceptionCode();
    return static_cast<UInt8>(code) ? code : 1;
}
catch (...)
{
    std::cerr << DB::getCurrentExceptionMessage(true) << '\n';
    auto code = DB::getCurrentExceptionCode();
    return static_cast<UInt8>(code) ? code : 1;
}

void LocalServer::updateLoggerLevel(const String & logs_level)
{
    getClientConfiguration().setString("logger.level", logs_level);
    updateLevels(getClientConfiguration(), logger());
}

void LocalServer::processConfig()
{
    if (!queries.empty() && getClientConfiguration().has("queries-file"))
        throw Exception(ErrorCodes::BAD_ARGUMENTS, "Options '--query' and '--queries-file' cannot be specified at the same time");

    pager = getClientConfiguration().getString("pager", "");

    delayed_interactive = getClientConfiguration().has("interactive") && (!queries.empty() || getClientConfiguration().has("queries-file"));
    if (!is_interactive || delayed_interactive)
    {
        echo_queries = getClientConfiguration().hasOption("echo") || getClientConfiguration().hasOption("verbose");
        ignore_error = getClientConfiguration().getBool("ignore-error", false);
    }

    print_stack_trace = getClientConfiguration().getBool("stacktrace", false);
    const std::string clickhouse_dialect{"clickhouse"};
    load_suggestions = (is_interactive || delayed_interactive) && !getClientConfiguration().getBool("disable_suggestion", false)
        && getClientConfiguration().getString("dialect", clickhouse_dialect) == clickhouse_dialect;
    wait_for_suggestions_to_load = getClientConfiguration().getBool("wait_for_suggestions_to_load", false);

    auto logging = (getClientConfiguration().has("logger.console")
                    || getClientConfiguration().has("logger.level")
                    || getClientConfiguration().has("log-level")
                    || getClientConfiguration().has("send_logs_level")
                    || getClientConfiguration().has("logger.log"));

    auto level = getClientConfiguration().getString("log-level", "trace");

    if (getClientConfiguration().has("server_logs_file"))
    {
        auto poco_logs_level = Poco::Logger::parseLevel(level);
        Poco::Logger::root().setLevel(poco_logs_level);
        Poco::AutoPtr<OwnPatternFormatter> pf = new OwnPatternFormatter;
        Poco::AutoPtr<OwnFormattingChannel> log = new OwnFormattingChannel(pf, new Poco::SimpleFileChannel(server_logs_file));
        Poco::Logger::root().setChannel(log);
    }
    else
    {
        getClientConfiguration().setString("logger", "logger");
        auto log_level_default = logging ? level : "fatal";
        getClientConfiguration().setString("logger.level", getClientConfiguration().getString("log-level", getClientConfiguration().getString("send_logs_level", log_level_default)));
        buildLoggers(getClientConfiguration(), logger(), "clickhouse-local");
    }

    shared_context = Context::createShared();
    global_context = Context::createGlobal(shared_context.get());

    global_context->makeGlobalContext();
    global_context->setApplicationType(Context::ApplicationType::LOCAL);

    tryInitPath();

    LoggerRawPtr log = &logger();

    /// Maybe useless
    if (getClientConfiguration().has("macros"))
        global_context->setMacros(std::make_unique<Macros>(getClientConfiguration(), "macros", log));

    setDefaultFormatsAndCompressionFromConfiguration();

    /// Sets external authenticators config (LDAP, Kerberos).
    global_context->setExternalAuthenticatorsConfig(getClientConfiguration());

    setupUsers();

    /// Limit on total number of concurrently executing queries.
    /// There is no need for concurrent queries, override max_concurrent_queries.
    global_context->getProcessList().setMaxSize(0);

    const size_t physical_server_memory = getMemoryAmount();

    size_t max_server_memory_usage = server_settings[ServerSetting::max_server_memory_usage];
    double max_server_memory_usage_to_ram_ratio = server_settings[ServerSetting::max_server_memory_usage_to_ram_ratio];

    size_t default_max_server_memory_usage = static_cast<size_t>(physical_server_memory * max_server_memory_usage_to_ram_ratio);

    if (max_server_memory_usage == 0)
    {
        max_server_memory_usage = default_max_server_memory_usage;
        LOG_INFO(log, "Setting max_server_memory_usage was set to {}"
                      " ({} available * {:.2f} max_server_memory_usage_to_ram_ratio)",
                 formatReadableSizeWithBinarySuffix(max_server_memory_usage),
                 formatReadableSizeWithBinarySuffix(physical_server_memory),
                 max_server_memory_usage_to_ram_ratio);
    }
    else if (max_server_memory_usage > default_max_server_memory_usage)
    {
        max_server_memory_usage = default_max_server_memory_usage;
        LOG_INFO(log, "Setting max_server_memory_usage was lowered to {}"
                      " because the system has low amount of memory. The amount was"
                      " calculated as {} available"
                      " * {:.2f} max_server_memory_usage_to_ram_ratio",
                 formatReadableSizeWithBinarySuffix(max_server_memory_usage),
                 formatReadableSizeWithBinarySuffix(physical_server_memory),
                 max_server_memory_usage_to_ram_ratio);
    }

    total_memory_tracker.setHardLimit(max_server_memory_usage);
    total_memory_tracker.setDescription("(total)");
    total_memory_tracker.setMetric(CurrentMetrics::MemoryTracking);

    const double cache_size_to_ram_max_ratio = server_settings[ServerSetting::cache_size_to_ram_max_ratio];
    const size_t max_cache_size = static_cast<size_t>(physical_server_memory * cache_size_to_ram_max_ratio);

    String uncompressed_cache_policy = server_settings[ServerSetting::uncompressed_cache_policy];
    size_t uncompressed_cache_size = server_settings[ServerSetting::uncompressed_cache_size];
    double uncompressed_cache_size_ratio = server_settings[ServerSetting::uncompressed_cache_size_ratio];
    if (uncompressed_cache_size > max_cache_size)
    {
        uncompressed_cache_size = max_cache_size;
        LOG_INFO(log, "Lowered uncompressed cache size to {} because the system has limited RAM", formatReadableSizeWithBinarySuffix(uncompressed_cache_size));
    }
    global_context->setUncompressedCache(uncompressed_cache_policy, uncompressed_cache_size, uncompressed_cache_size_ratio);

    String mark_cache_policy = server_settings[ServerSetting::mark_cache_policy];
    size_t mark_cache_size = server_settings[ServerSetting::mark_cache_size];
    double mark_cache_size_ratio = server_settings[ServerSetting::mark_cache_size_ratio];
    if (!mark_cache_size)
        LOG_ERROR(log, "Too low mark cache size will lead to severe performance degradation.");
    if (mark_cache_size > max_cache_size)
    {
        mark_cache_size = max_cache_size;
        LOG_INFO(log, "Lowered mark cache size to {} because the system has limited RAM", formatReadableSizeWithBinarySuffix(mark_cache_size));
    }
    global_context->setMarkCache(mark_cache_policy, mark_cache_size, mark_cache_size_ratio);

    String index_uncompressed_cache_policy = server_settings[ServerSetting::index_uncompressed_cache_policy];
    size_t index_uncompressed_cache_size = server_settings[ServerSetting::index_uncompressed_cache_size];
    double index_uncompressed_cache_size_ratio = server_settings[ServerSetting::index_uncompressed_cache_size_ratio];
    if (index_uncompressed_cache_size > max_cache_size)
    {
        index_uncompressed_cache_size = max_cache_size;
        LOG_INFO(log, "Lowered index uncompressed cache size to {} because the system has limited RAM", formatReadableSizeWithBinarySuffix(index_uncompressed_cache_size));
    }
    global_context->setIndexUncompressedCache(index_uncompressed_cache_policy, index_uncompressed_cache_size, index_uncompressed_cache_size_ratio);

    String index_mark_cache_policy = server_settings[ServerSetting::index_mark_cache_policy];
    size_t index_mark_cache_size = server_settings[ServerSetting::index_mark_cache_size];
    double index_mark_cache_size_ratio = server_settings[ServerSetting::index_mark_cache_size_ratio];
    if (index_mark_cache_size > max_cache_size)
    {
        index_mark_cache_size = max_cache_size;
        LOG_INFO(log, "Lowered index mark cache size to {} because the system has limited RAM", formatReadableSizeWithBinarySuffix(index_mark_cache_size));
    }
    global_context->setIndexMarkCache(index_mark_cache_policy, index_mark_cache_size, index_mark_cache_size_ratio);

    size_t mmap_cache_size = server_settings[ServerSetting::mmap_cache_size];
    if (mmap_cache_size > max_cache_size)
    {
        mmap_cache_size = max_cache_size;
        LOG_INFO(log, "Lowered mmap file cache size to {} because the system has limited RAM", formatReadableSizeWithBinarySuffix(mmap_cache_size));
    }
    global_context->setMMappedFileCache(mmap_cache_size);

    /// Initialize a dummy query cache.
    global_context->setQueryCache(0, 0, 0, 0);

#if USE_EMBEDDED_COMPILER
    size_t compiled_expression_cache_max_size_in_bytes = server_settings[ServerSetting::compiled_expression_cache_size];
    size_t compiled_expression_cache_max_elements = server_settings[ServerSetting::compiled_expression_cache_elements_size];
    CompiledExpressionCacheFactory::instance().init(compiled_expression_cache_max_size_in_bytes, compiled_expression_cache_max_elements);
#endif

    /// NOTE: it is important to apply any overrides before
    /// setDefaultProfiles() calls since it will copy current context (i.e.
    /// there is separate context for Buffer tables).
    adjustSettings();
    applySettingsOverridesForLocal(global_context);
    applyCmdOptions(global_context);

    /// Load global settings from default_profile and system_profile.
    global_context->setDefaultProfiles(getClientConfiguration());

    /// Command-line parameters can override settings from the default profile.
    applyCmdSettings(global_context);

    /// We load temporary database first, because projections need it.
    DatabaseCatalog::instance().initializeAndLoadTemporaryDatabase();

<<<<<<< HEAD
    std::string default_database = server_settings.default_database;
    {
        DatabasePtr database = createClickHouseLocalDatabaseOverlay(default_database, global_context);
        if (UUID uuid = database->getUUID(); uuid != UUIDHelpers::Nil)
            DatabaseCatalog::instance().addUUIDMapping(uuid);
        DatabaseCatalog::instance().attachDatabase(default_database, database);
    }
=======
    std::string default_database = server_settings[ServerSetting::default_database];
    DatabaseCatalog::instance().attachDatabase(default_database, createClickHouseLocalDatabaseOverlay(default_database, global_context));
>>>>>>> 5217f766
    global_context->setCurrentDatabase(default_database);

    if (getClientConfiguration().has("path"))
    {
        String path = global_context->getPath();
        fs::create_directories(fs::path(path));

        /// Lock path directory before read
        status.emplace(fs::path(path) / "status", StatusFile::write_full_info);

        LOG_DEBUG(log, "Loading metadata from {}", path);
        auto load_system_metadata_tasks = loadMetadataSystem(global_context);
        attachSystemTablesServer(global_context, *createMemoryDatabaseIfNotExists(global_context, DatabaseCatalog::SYSTEM_DATABASE), false);
        attachInformationSchema(global_context, *createMemoryDatabaseIfNotExists(global_context, DatabaseCatalog::INFORMATION_SCHEMA));
        attachInformationSchema(global_context, *createMemoryDatabaseIfNotExists(global_context, DatabaseCatalog::INFORMATION_SCHEMA_UPPERCASE));
        waitLoad(TablesLoaderForegroundPoolId, load_system_metadata_tasks);

        if (!getClientConfiguration().has("only-system-tables"))
        {
            DatabaseCatalog::instance().createBackgroundTasks();
            waitLoad(loadMetadata(global_context));
            DatabaseCatalog::instance().startupBackgroundTasks();
        }

        /// For ClickHouse local if path is not set the loader will be disabled.
        global_context->getUserDefinedSQLObjectsStorage().loadObjects();

        LOG_DEBUG(log, "Loaded metadata.");
    }
    else if (!getClientConfiguration().has("no-system-tables"))
    {
        attachSystemTablesServer(global_context, *createMemoryDatabaseIfNotExists(global_context, DatabaseCatalog::SYSTEM_DATABASE), false);
        attachInformationSchema(global_context, *createMemoryDatabaseIfNotExists(global_context, DatabaseCatalog::INFORMATION_SCHEMA));
        attachInformationSchema(global_context, *createMemoryDatabaseIfNotExists(global_context, DatabaseCatalog::INFORMATION_SCHEMA_UPPERCASE));
    }

    server_display_name = getClientConfiguration().getString("display_name", "");
    prompt_by_server_display_name = getClientConfiguration().getRawString("prompt_by_server_display_name.default", ":) ");
}


[[ maybe_unused ]] static std::string getHelpHeader()
{
    return
        "usage: clickhouse-local [initial table definition] [--query <query>]\n"

        "clickhouse-local allows to execute SQL queries on your data files via single command line call."
        " To do so, initially you need to define your data source and its format."
        " After you can execute your SQL queries in usual manner.\n"

        "There are two ways to define initial table keeping your data."
        " Either just in first query like this:\n"
        "    CREATE TABLE <table> (<structure>) ENGINE = File(<input-format>, <file>);\n"
        "Either through corresponding command line parameters --table --structure --input-format and --file.";
}


[[ maybe_unused ]] static std::string getHelpFooter()
{
    return
        "Example printing memory used by each Unix user:\n"
        "ps aux | tail -n +2 | awk '{ printf(\"%s\\t%s\\n\", $1, $4) }' | "
        "clickhouse-local -S \"user String, mem Float64\" -q"
            " \"SELECT user, round(sum(mem), 2) as mem_total FROM table GROUP BY user ORDER"
            " BY mem_total DESC FORMAT PrettyCompact\"";
}


void LocalServer::printHelpMessage(const OptionsDescription & options_description, bool verbose)
{
    std::cout << getHelpHeader() << "\n";
    std::cout << options_description.main_description.value() << "\n";
    if (verbose)
        std::cout << "All settings are documented at https://clickhouse.com/docs/en/operations/settings/settings.\n\n";
    std::cout << getHelpFooter() << "\n";
    std::cout << "In addition, --param_name=value can be specified for substitution of parameters for parametrized queries.\n";
    std::cout << "\nSee also: https://clickhouse.com/docs/en/operations/utilities/clickhouse-local/\n";
}


void LocalServer::addOptions(OptionsDescription & options_description)
{
    options_description.main_description->add_options()
        ("table,N", po::value<std::string>(), "name of the initial table")
        ("copy", "shortcut for format conversion, equivalent to: --query 'SELECT * FROM table'")

        /// If structure argument is omitted then initial query is not generated
        ("structure,S", po::value<std::string>(), "structure of the initial table (list of column and type names)")
        ("file,F", po::value<std::string>(), "path to file with data of the initial table (stdin if not specified)")

        ("input-format", po::value<std::string>(), "input format of the initial table data")

        ("logger.console", po::value<bool>()->implicit_value(true), "Log to console")
        ("logger.log", po::value<std::string>(), "Log file name")
        ("logger.level", po::value<std::string>(), "Log level")

        ("no-system-tables", "do not attach system tables (better startup time)")
        ("path", po::value<std::string>(), "Storage path")
        ("only-system-tables", "attach only system tables from specified path")
        ("top_level_domains_path", po::value<std::string>(), "Path to lists with custom TLDs")
        ;
}


void LocalServer::applyCmdSettings(ContextMutablePtr context)
{
    context->applySettingsChanges(cmd_settings.changes());
}


void LocalServer::applyCmdOptions(ContextMutablePtr context)
{
    context->setDefaultFormat(getClientConfiguration().getString("output-format", getClientConfiguration().getString("format", is_interactive ? "PrettyCompact" : "TSV")));
    applyCmdSettings(context);
}


void LocalServer::createClientContext()
{
    /// In case of clickhouse-local it's necessary to use a separate context for client-related purposes.
    /// We can't just change the global context because it is used in background tasks (for example, in merges)
    /// which don't expect that the global context can suddenly change.
    client_context = Context::createCopy(global_context);
    initClientContext();
}


void LocalServer::processOptions(const OptionsDescription &, const CommandLineOptions & options, const std::vector<Arguments> &, const std::vector<Arguments> &)
{
    if (options.count("table"))
        getClientConfiguration().setString("table-name", options["table"].as<std::string>());
    if (options.count("file"))
        getClientConfiguration().setString("table-file", options["file"].as<std::string>());
    if (options.count("structure"))
        getClientConfiguration().setString("table-structure", options["structure"].as<std::string>());
    if (options.count("no-system-tables"))
        getClientConfiguration().setBool("no-system-tables", true);
    if (options.count("only-system-tables"))
        getClientConfiguration().setBool("only-system-tables", true);
    if (options.count("database"))
        getClientConfiguration().setString("default_database", options["database"].as<std::string>());

    if (options.count("input-format"))
        getClientConfiguration().setString("table-data-format", options["input-format"].as<std::string>());
    if (options.count("output-format"))
        getClientConfiguration().setString("output-format", options["output-format"].as<std::string>());

    if (options.count("logger.console"))
        getClientConfiguration().setBool("logger.console", options["logger.console"].as<bool>());
    if (options.count("logger.log"))
        getClientConfiguration().setString("logger.log", options["logger.log"].as<std::string>());
    if (options.count("logger.level"))
        getClientConfiguration().setString("logger.level", options["logger.level"].as<std::string>());
    if (options.count("send_logs_level"))
        getClientConfiguration().setString("send_logs_level", options["send_logs_level"].as<std::string>());
    if (options.count("wait_for_suggestions_to_load"))
        getClientConfiguration().setBool("wait_for_suggestions_to_load", true);
    if (options.count("copy"))
    {
        if (!queries.empty())
            throw Exception(ErrorCodes::BAD_ARGUMENTS, "Options '--copy' and '--query' cannot be specified at the same time");
        queries.emplace_back("SELECT * FROM table");
    }
}

void LocalServer::readArguments(int argc, char ** argv, Arguments & common_arguments, std::vector<Arguments> &, std::vector<Arguments> &)
{
    for (int arg_num = 1; arg_num < argc; ++arg_num)
    {
        std::string_view arg = argv[arg_num];

        /// Parameter arg after underline.
        if (arg.starts_with("--param_"))
        {
            auto param_continuation = arg.substr(strlen("--param_"));
            auto equal_pos = param_continuation.find_first_of('=');

            if (equal_pos == std::string::npos)
            {
                /// param_name value
                ++arg_num;
                if (arg_num >= argc)
                    throw Exception(ErrorCodes::BAD_ARGUMENTS, "Parameter requires value");
                arg = argv[arg_num];
                query_parameters.emplace(String(param_continuation), String(arg));
            }
            else
            {
                if (equal_pos == 0)
                    throw Exception(ErrorCodes::BAD_ARGUMENTS, "Parameter name cannot be empty");

                /// param_name=value
                query_parameters.emplace(param_continuation.substr(0, equal_pos), param_continuation.substr(equal_pos + 1));
            }
        }
        else
        {
            common_arguments.emplace_back(arg);
        }
    }
}

}

#pragma clang diagnostic ignored "-Wunused-function"
#pragma clang diagnostic ignored "-Wmissing-declarations"

int mainEntryClickHouseLocal(int argc, char ** argv)
{
    try
    {
        DB::LocalServer app;
        app.init(argc, argv);
        return app.run();
    }
    catch (const DB::Exception & e)
    {
        std::cerr << DB::getExceptionMessage(e, false) << std::endl;
        auto code = DB::getCurrentExceptionCode();
        return static_cast<UInt8>(code) ? code : 1;
    }
    catch (const boost::program_options::error & e)
    {
        std::cerr << "Bad arguments: " << e.what() << std::endl;
        return DB::ErrorCodes::BAD_ARGUMENTS;
    }
    catch (...)
    {
        std::cerr << DB::getCurrentExceptionMessage(true) << '\n';
        auto code = DB::getCurrentExceptionCode();
        return static_cast<UInt8>(code) ? code : 1;
    }
}<|MERGE_RESOLUTION|>--- conflicted
+++ resolved
@@ -810,18 +810,13 @@
     /// We load temporary database first, because projections need it.
     DatabaseCatalog::instance().initializeAndLoadTemporaryDatabase();
 
-<<<<<<< HEAD
-    std::string default_database = server_settings.default_database;
+    std::string default_database = server_settings[ServerSetting::default_database];
     {
         DatabasePtr database = createClickHouseLocalDatabaseOverlay(default_database, global_context);
         if (UUID uuid = database->getUUID(); uuid != UUIDHelpers::Nil)
             DatabaseCatalog::instance().addUUIDMapping(uuid);
         DatabaseCatalog::instance().attachDatabase(default_database, database);
     }
-=======
-    std::string default_database = server_settings[ServerSetting::default_database];
-    DatabaseCatalog::instance().attachDatabase(default_database, createClickHouseLocalDatabaseOverlay(default_database, global_context));
->>>>>>> 5217f766
     global_context->setCurrentDatabase(default_database);
 
     if (getClientConfiguration().has("path"))
