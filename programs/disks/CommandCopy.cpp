--- conflicted
+++ resolved
@@ -38,19 +38,7 @@
         String path_to = disk_to.getRelativeFromRoot(getValueFromCommandLineOptionsThrow<String>(options, "path-to"));
         bool recursive = options.count("recursive");
 
-<<<<<<< HEAD
         if (disk_from.getDisk()->existsFile(path_from))
-=======
-        if (!disk_from.getDisk()->exists(path_from))
-        {
-            throw Exception(
-                ErrorCodes::BAD_ARGUMENTS,
-                "cannot stat '{}' on disk '{}': No such file or directory",
-                path_from,
-                disk_from.getDisk()->getName());
-        }
-        if (disk_from.getDisk()->isFile(path_from))
->>>>>>> 2b87bff7
         {
             auto target_location = getTargetLocation(path_from, disk_to, path_to);
             if (!disk_to.getDisk()->existsDirectory(target_location))
@@ -81,11 +69,7 @@
             {
                 throw Exception(ErrorCodes::BAD_ARGUMENTS, "cannot overwrite non-directory {} with directory {}", path_to, target_location);
             }
-<<<<<<< HEAD
-            else if (!disk_to.getDisk()->existsDirectory(target_location))
-=======
-            if (!disk_to.getDisk()->exists(target_location))
->>>>>>> 2b87bff7
+            if (!disk_to.getDisk()->existsDirectory(target_location))
             {
                 disk_to.getDisk()->createDirectory(target_location);
             }
