--- conflicted
+++ resolved
@@ -277,17 +277,9 @@
     extern const ServerSettingsString merge_workload;
     extern const ServerSettingsUInt64 mmap_cache_size;
     extern const ServerSettingsString mutation_workload;
-<<<<<<< HEAD
-=======
-    extern const ServerSettingsUInt64 page_cache_chunk_size;
-    extern const ServerSettingsUInt64 page_cache_mmap_size;
-    extern const ServerSettingsUInt64 page_cache_size;
     extern const ServerSettingsString query_condition_cache_policy;
     extern const ServerSettingsUInt64 query_condition_cache_size;
     extern const ServerSettingsDouble query_condition_cache_size_ratio;
-    extern const ServerSettingsBool page_cache_use_madv_free;
-    extern const ServerSettingsBool page_cache_use_transparent_huge_pages;
->>>>>>> 0066dbb8
     extern const ServerSettingsBool prepare_system_log_tables_on_startup;
     extern const ServerSettingsBool show_addresses_in_stack_traces;
     extern const ServerSettingsBool shutdown_wait_backups_and_restores;
