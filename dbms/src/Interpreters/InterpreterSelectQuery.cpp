--- conflicted
+++ resolved
@@ -502,20 +502,14 @@
 
     /// Do all AST changes here, because actions from analysis_result will be used later in readImpl.
 
-<<<<<<< HEAD
-    /// PREWHERE optimization.
-    /// Turn off, if the table filter (row-level security) is applied.
-    if (storage && !context->getRowPolicy()->getCondition(table_id.getDatabaseName(), table_id.getTableName(), RowPolicy::SELECT_FILTER))
-=======
     if (storage)
->>>>>>> 5f446a11
     {
         query_analyzer->makeSetsForIndex(query.where());
         query_analyzer->makeSetsForIndex(query.prewhere());
 
         /// PREWHERE optimization.
         /// Turn off, if the table filter (row-level security) is applied.
-        if (!context->getRowPolicy()->getCondition(storage->getDatabaseName(), storage->getTableName(), RowPolicy::SELECT_FILTER))
+        if (!context->getRowPolicy()->getCondition(table_id.getDatabaseName(), table_id.getTableName(), RowPolicy::SELECT_FILTER))
         {
             auto optimize_prewhere = [&](auto & merge_tree)
             {
