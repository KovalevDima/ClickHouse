--- conflicted
+++ resolved
@@ -104,7 +104,6 @@
 
         void write(const Block & block) override
         {
-<<<<<<< HEAD
             writer->write(block);
         }
         void writePrefix() override {
@@ -115,18 +114,6 @@
             writer->writeSuffix();
             writer->flush();
             write_buf->finalize();
-=======
-            ReadWriteBufferFromHTTP::OutStreamCallback out_stream_callback = [&](std::ostream & ostr)
-            {
-                WriteBufferFromOStream out_buffer(ostr);
-                auto writer = FormatFactory::instance().getOutput(format, out_buffer, sample_block, global_context);
-                writer->writePrefix();
-                writer->write(block);
-                writer->writeSuffix();
-                writer->flush();
-            };
-            ReadWriteBufferFromHTTP(uri, Poco::Net::HTTPRequest::HTTP_POST, out_stream_callback, timeouts); // just for request
->>>>>>> ca883a69
         }
 
     private:
