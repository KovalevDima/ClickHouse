#include <Storages/MergeTree/ReplicatedMergeTreeCleanupThread.h>
#include <Storages/StorageReplicatedMergeTree.h>
#include <Common/setThreadName.h>
#include <Poco/Timestamp.h>

#include <random>


namespace DB
{

namespace ErrorCodes
{
    extern const int NOT_FOUND_NODE;
    extern const int ALL_REPLICAS_LOST;
    extern const int REPLICA_STATUS_CHANGED;
}


ReplicatedMergeTreeCleanupThread::ReplicatedMergeTreeCleanupThread(StorageReplicatedMergeTree & storage_)
    : storage(storage_)
    , log_name(storage.database_name + "." + storage.table_name + " (ReplicatedMergeTreeCleanupThread)")
    , log(&Logger::get(log_name))
{
    task = storage.context.getSchedulePool().createTask(log_name, [this]{ run(); });
}

void ReplicatedMergeTreeCleanupThread::run()
{
    const auto CLEANUP_SLEEP_MS = storage.data.settings.cleanup_delay_period * 1000
        + std::uniform_int_distribution<UInt64>(0, storage.data.settings.cleanup_delay_period_random_add * 1000)(rng);

    try
    {
        iterate();
    }
    catch (const Coordination::Exception & e)
    {
        tryLogCurrentException(log, __PRETTY_FUNCTION__);

        if (e.code == Coordination::ZSESSIONEXPIRED)
            return;
    }
    catch (...)
    {
        tryLogCurrentException(log, __PRETTY_FUNCTION__);
    }

    task->scheduleAfter(CLEANUP_SLEEP_MS);
}


void ReplicatedMergeTreeCleanupThread::iterate()
{
    storage.clearOldPartsAndRemoveFromZK();
    storage.data.clearOldTemporaryDirectories();

    /// This is loose condition: no problem if we actually had lost leadership at this moment
    ///  and two replicas will try to do cleanup simultaneously.
    if (storage.is_leader)
    {
        clearOldLogs();
        clearOldBlocks();
        clearOldMutations();
    }
}


void ReplicatedMergeTreeCleanupThread::clearOldLogs()
{
    auto zookeeper = storage.getZooKeeper();

    Coordination::Stat stat;
    if (!zookeeper->exists(storage.zookeeper_path + "/log", &stat))
        throw Exception(storage.zookeeper_path + "/log doesn't exist", ErrorCodes::NOT_FOUND_NODE);

    int children_count = stat.numChildren;

    /// We will wait for 1.1 times more records to accumulate than necessary.
    if (static_cast<double>(children_count) < storage.data.settings.min_replicated_logs_to_keep * 1.1)
        return;

    Strings replicas = zookeeper->getChildren(storage.zookeeper_path + "/replicas", &stat);
    UInt64 min_saved_log_pointer = std::numeric_limits<UInt64>::max();
    UInt64 min_inactive_log_pointer = std::numeric_limits<UInt64>::max();

    Strings entries = zookeeper->getChildren(storage.zookeeper_path + "/log");

    if (entries.empty())
        return;

    std::sort(entries.begin(), entries.end());

    String min_saved_record_log_str = entries[entries.size() > storage.data.settings.max_replicated_logs_to_keep.value
                                              ? entries.size() - storage.data.settings.max_replicated_logs_to_keep.value
                                              : 0];

    std::unordered_set<String> recovering_replicas;

    std::unordered_map<String, UInt32> host_versions_inactive_replicas;
    std::unordered_map<String, String> log_pointers_lost_replicas;

    size_t replicas_were_marked_is_lost = 0;

    for (const String & replica : replicas)
    {
        zkutil::Stat host_stat;
        zookeeper->get(storage.zookeeper_path + "/replicas/" + replica + "/host", &host_stat);
        String pointer = zookeeper->get(storage.zookeeper_path + "/replicas/" + replica + "/log_pointer");
        if (pointer.empty())
            return;

        UInt32 log_pointer = parse<UInt64>(pointer);
        
        /// Check status of replica (active or not).
        /// If replica was not active, we could check when it's log_pointer locates.

        String res;

        bool new_version_of_replica = zookeeper->tryGet(storage.zookeeper_path + "/replicas/" + replica + "/is_lost", res);

        if (zookeeper->exists(storage.zookeeper_path + "/replicas/" + replica + "/is_active"))
            if (new_version_of_replica && res == "1")
                recovering_replicas.insert(replica);
            else
                min_saved_log_pointer = std::min(min_saved_log_pointer, log_pointer);
        else
        {
            if (!new_version_of_replica)
            {
                /// Only to support old versions CH.
                /// If replica did not have "/is_lost" we must save it's log_pointer.
                /// Because old version CH can not work with recovering.
                min_saved_log_pointer = std::min(min_saved_log_pointer, log_pointer);
            }
            else
                if (res == "0")
                {
                    String log_pointer_str = "log-" + padIndex(log_pointer);
                    if (log_pointer_str >= min_saved_record_log_str)
                        min_saved_log_pointer = std::min(min_saved_log_pointer, log_pointer);
                    else
                    {
                        host_versions_inactive_replicas[replica] = host_stat.version;
                        log_pointers_lost_replicas[replica] = log_pointer_str;
                        min_inactive_log_pointer = std::min(min_inactive_log_pointer, log_pointer);
                    }
                }
                else
                {
                    ++replicas_were_marked_is_lost;
                    host_versions_inactive_replicas[replica] = host_stat.version;
                }
        }
    }

    /// We must check log_pointer recovering replicas at the end.
    /// Because log pointer recovering replicas can move backward.
    for (const String & replica : recovering_replicas)
    {
        String pointer = zookeeper->get(storage.zookeeper_path + "/replicas/" + replica + "/log_pointer");
        UInt32 log_pointer = parse<UInt64>(pointer);
        min_saved_log_pointer = std::min(min_saved_log_pointer, log_pointer);
    }

    if (recovering_replicas.size() != 0)
        min_saved_log_pointer = std::min(min_saved_log_pointer, min_inactive_log_pointer);

    /// We will not touch the last `min_replicated_logs_to_keep` records.
    entries.erase(entries.end() - std::min(entries.size(), storage.data.settings.min_replicated_logs_to_keep.value), entries.end());
    /// We will not touch records that are no less than `min_pointer_active_replica`.
    entries.erase(std::lower_bound(entries.begin(), entries.end(), "log-" + padIndex(min_saved_log_pointer)), entries.end());

    if (entries.empty())
        return;

<<<<<<< HEAD
    markLostReplicas(host_versions_inactive_replicas, log_pointers_lost_replicas, replicas.size() - replicas_were_marked_is_lost, zookeeper);

    zkutil::Requests ops;
=======
    Coordination::Requests ops;
>>>>>>> 9b358e03
    for (size_t i = 0; i < entries.size(); ++i)
    {
        ops.emplace_back(zkutil::makeRemoveRequest(storage.zookeeper_path + "/log/" + entries[i], -1));

        if (ops.size() > 4 * zkutil::MULTI_BATCH_SIZE || i + 1 == entries.size())
        {
            /// we need to check this because the replica that was restored from one of the marked replicas does not copy a non-valid log_pointer.
            for (auto host_version: host_versions_inactive_replicas)
                ops.emplace_back(zkutil::makeCheckRequest(storage.zookeeper_path + "/replicas" + host_version.first + "/host", host_version.second));

            /// Simultaneously with clearing the log, we check to see if replica was added since we received replicas list.
            ops.emplace_back(zkutil::makeCheckRequest(storage.zookeeper_path + "/replicas", stat.version));
            zookeeper->multi(ops);
            ops.clear();
        }
    }

    LOG_DEBUG(log, "Removed " << entries.size() << " old log entries: " << entries.front() << " - " << entries.back());
}


void ReplicatedMergeTreeCleanupThread::markLostReplicas(const std::unordered_map<String, UInt32> & host_versions_inactive_replicas,
                                                        const std::unordered_map<String, String> & log_pointers_lost_replicas,
                                                        size_t replicas_count, const zkutil::ZooKeeperPtr & zookeeper)
{
    struct LostReplicaInfo
    {
        String name;
        zkutil::Requests requests;
    };

    std::vector<zkutil::Requests> requests;
    std::vector<LostReplicaInfo> lost_replicas_info;
    std::vector<std::pair<LostReplicaInfo, zkutil::ZooKeeper::FutureMulti>> info_and_future;

    for (auto pair : log_pointers_lost_replicas)
    {
        String replica = pair.first;
        zkutil::Requests ops;
        /// If host changed version we can not mark replicas, because replica started to be active.
        ops.emplace_back(zkutil::makeCheckRequest(storage.zookeeper_path + "/replicas/" + replica + "/host", host_versions_inactive_replicas.at(replica)));
        ops.emplace_back(zkutil::makeSetRequest(storage.zookeeper_path + "/replicas/" + replica + "/is_lost", "1", -1));
        lost_replicas_info.push_back(LostReplicaInfo{replica, ops});
    }
    
    if (lost_replicas_info.size() == replicas_count)
        throw Exception("All replicas wiil be lost", ErrorCodes::ALL_REPLICAS_LOST);
    
    for (auto & replica_info : lost_replicas_info)
        info_and_future.emplace_back(replica_info, zookeeper->tryAsyncMulti(replica_info.requests));

    for (auto & pair : info_and_future)
    {
        auto multi_responses = pair.second.get();
        if (multi_responses.responses[0]->error == ZooKeeperImpl::ZooKeeper::ZBADVERSION)
            throw Exception(pair.first.name + " became active, when we clear log", DB::ErrorCodes::REPLICA_STATUS_CHANGED);
        zkutil::KeeperMultiException::check(multi_responses.error, pair.first.requests, multi_responses.responses);
    }
}


struct ReplicatedMergeTreeCleanupThread::NodeWithStat
{
    String node;
    Int64 ctime = 0;

    NodeWithStat(String node_, Int64 ctime_) : node(std::move(node_)), ctime(ctime_) {}

    static bool greaterByTime(const NodeWithStat & lhs, const NodeWithStat & rhs)
    {
        return std::forward_as_tuple(lhs.ctime, lhs.node) > std::forward_as_tuple(rhs.ctime, rhs.node);
    }
};

void ReplicatedMergeTreeCleanupThread::clearOldBlocks()
{
    auto zookeeper = storage.getZooKeeper();

    std::vector<NodeWithStat> timed_blocks;
    getBlocksSortedByTime(*zookeeper, timed_blocks);

    if (timed_blocks.empty())
        return;

    /// Use ZooKeeper's first node (last according to time) timestamp as "current" time.
    Int64 current_time = timed_blocks.front().ctime;
    Int64 time_threshold = std::max(static_cast<Int64>(0), current_time - static_cast<Int64>(1000 * storage.data.settings.replicated_deduplication_window_seconds));

    /// Virtual node, all nodes that are "greater" than this one will be deleted
    NodeWithStat block_threshold{{}, time_threshold};

    size_t current_deduplication_window = std::min(timed_blocks.size(), storage.data.settings.replicated_deduplication_window.value);
    auto first_outdated_block_fixed_threshold = timed_blocks.begin() + current_deduplication_window;
    auto first_outdated_block_time_threshold = std::upper_bound(timed_blocks.begin(), timed_blocks.end(), block_threshold, NodeWithStat::greaterByTime);
    auto first_outdated_block = std::min(first_outdated_block_fixed_threshold, first_outdated_block_time_threshold);

    zkutil::AsyncResponses<Coordination::RemoveResponse> try_remove_futures;
    for (auto it = first_outdated_block; it != timed_blocks.end(); ++it)
    {
        String path = storage.zookeeper_path + "/blocks/" + it->node;
        try_remove_futures.emplace_back(path, zookeeper->asyncTryRemove(path));
    }

    for (auto & pair : try_remove_futures)
    {
        const String & path = pair.first;
        int32_t rc = pair.second.get().error;
        if (rc == Coordination::ZNOTEMPTY)
        {
            /// Can happen if there are leftover block nodes with children created by previous server versions.
            zookeeper->removeRecursive(path);
        }
        else if (rc)
            LOG_WARNING(log,
                "Error while deleting ZooKeeper path `" << path << "`: " + zkutil::ZooKeeper::error2string(rc) << ", ignoring.");
    }

    auto num_nodes_to_delete = timed_blocks.end() - first_outdated_block;
    if (num_nodes_to_delete)
        LOG_TRACE(log, "Cleared " << num_nodes_to_delete << " old blocks from ZooKeeper");
}


void ReplicatedMergeTreeCleanupThread::getBlocksSortedByTime(zkutil::ZooKeeper & zookeeper, std::vector<NodeWithStat> & timed_blocks)
{
    timed_blocks.clear();

    Strings blocks;
    Coordination::Stat stat;
    if (zookeeper.tryGetChildren(storage.zookeeper_path + "/blocks", blocks, &stat))
        throw Exception(storage.zookeeper_path + "/blocks doesn't exist", ErrorCodes::NOT_FOUND_NODE);

    /// Clear already deleted blocks from the cache, cached_block_ctime should be subset of blocks
    {
        NameSet blocks_set(blocks.begin(), blocks.end());
        for (auto it = cached_block_stats.begin(); it != cached_block_stats.end();)
        {
            if (!blocks_set.count(it->first))
                it = cached_block_stats.erase(it);
            else
                ++it;
        }
    }

    auto not_cached_blocks = stat.numChildren - cached_block_stats.size();
    if (not_cached_blocks)
    {
        LOG_TRACE(log, "Checking " << stat.numChildren << " blocks (" << not_cached_blocks << " are not cached)"
                                   << " to clear old ones from ZooKeeper.");
    }

    zkutil::AsyncResponses<Coordination::ExistsResponse> exists_futures;
    for (const String & block : blocks)
    {
        auto it = cached_block_stats.find(block);
        if (it == cached_block_stats.end())
        {
            /// New block. Fetch its stat asynchronously.
            exists_futures.emplace_back(block, zookeeper.asyncExists(storage.zookeeper_path + "/blocks/" + block));
        }
        else
        {
            /// Cached block
            timed_blocks.emplace_back(block, it->second);
        }
    }

    /// Put fetched stats into the cache
    for (auto & elem : exists_futures)
    {
        auto status = elem.second.get();
        if (status.error != Coordination::ZNONODE)
        {
            cached_block_stats.emplace(elem.first, status.stat.ctime);
            timed_blocks.emplace_back(elem.first, status.stat.ctime);
        }
    }

    std::sort(timed_blocks.begin(), timed_blocks.end(), NodeWithStat::greaterByTime);
}


void ReplicatedMergeTreeCleanupThread::clearOldMutations()
{
    if (!storage.data.settings.finished_mutations_to_keep)
        return;

    if (storage.queue.countFinishedMutations() <= storage.data.settings.finished_mutations_to_keep)
    {
        /// Not strictly necessary, but helps to avoid unnecessary ZooKeeper requests.
        /// If even this replica hasn't finished enough mutations yet, then we don't need to clean anything.
        return;
    }

    auto zookeeper = storage.getZooKeeper();

    Coordination::Stat replicas_stat;
    Strings replicas = zookeeper->getChildren(storage.zookeeper_path + "/replicas", &replicas_stat);

    UInt64 min_pointer = std::numeric_limits<UInt64>::max();
    for (const String & replica : replicas)
    {
        String pointer;
        zookeeper->tryGet(storage.zookeeper_path + "/replicas/" + replica + "/mutation_pointer", pointer);
        if (pointer.empty())
            return; /// One replica hasn't done anything yet so we can't delete any mutations.
        min_pointer = std::min(parse<UInt64>(pointer), min_pointer);
    }

    Strings entries = zookeeper->getChildren(storage.zookeeper_path + "/mutations");
    std::sort(entries.begin(), entries.end());

    /// Do not remove entries that are greater than `min_pointer` (they are not done yet).
    entries.erase(std::upper_bound(entries.begin(), entries.end(), padIndex(min_pointer)), entries.end());
    /// Do not remove last `storage.data.settings.finished_mutations_to_keep` entries.
    if (entries.size() <= storage.data.settings.finished_mutations_to_keep)
        return;
    entries.erase(entries.end() - storage.data.settings.finished_mutations_to_keep, entries.end());

    if (entries.empty())
        return;

    Coordination::Requests ops;
    size_t batch_start_i = 0;
    for (size_t i = 0; i < entries.size(); ++i)
    {
        ops.emplace_back(zkutil::makeRemoveRequest(storage.zookeeper_path + "/mutations/" + entries[i], -1));

        if (ops.size() > 4 * zkutil::MULTI_BATCH_SIZE || i + 1 == entries.size())
        {
            /// Simultaneously with clearing the log, we check to see if replica was added since we received replicas list.
            ops.emplace_back(zkutil::makeCheckRequest(storage.zookeeper_path + "/replicas", replicas_stat.version));
            zookeeper->multi(ops);
            LOG_DEBUG(log, "Removed " << (i + 1 - batch_start_i) << " old mutation entries: " << entries[batch_start_i] << " - " << entries[i]);
            batch_start_i = i + 1;
            ops.clear();
        }
    }
}

}<|MERGE_RESOLUTION|>--- conflicted
+++ resolved
@@ -174,13 +174,9 @@
     if (entries.empty())
         return;
 
-<<<<<<< HEAD
     markLostReplicas(host_versions_inactive_replicas, log_pointers_lost_replicas, replicas.size() - replicas_were_marked_is_lost, zookeeper);
-
-    zkutil::Requests ops;
-=======
+  
     Coordination::Requests ops;
->>>>>>> 9b358e03
     for (size_t i = 0; i < entries.size(); ++i)
     {
         ops.emplace_back(zkutil::makeRemoveRequest(storage.zookeeper_path + "/log/" + entries[i], -1));
