#pragma once

#include <Common/SimpleIncrement.h>
#include <Common/DiskSpaceMonitor.h>
#include <Interpreters/Context.h>
#include <Interpreters/ExpressionActions.h>
#include <Storages/IStorage.h>
#include <Storages/MergeTree/MergeTreeIndices.h>
#include <Storages/MergeTree/MergeTreePartInfo.h>
#include <Storages/MergeTree/MergeTreeSettings.h>
#include <Storages/MergeTree/MergeTreeMutationStatus.h>
#include <Storages/MergeTree/MergeList.h>
#include <Storages/MergeTree/PartDestinationType.h>
#include <IO/ReadBufferFromString.h>
#include <IO/WriteBufferFromFile.h>
#include <IO/ReadBufferFromFile.h>
#include <DataTypes/DataTypeString.h>
#include <DataTypes/DataTypesNumber.h>
#include <DataStreams/GraphiteRollupSortedBlockInputStream.h>
#include <Storages/MergeTree/MergeTreeDataPart.h>
#include <Storages/IndicesDescription.h>
#include <Storages/MergeTree/MergeTreePartsMover.h>
#include <Interpreters/PartLog.h>
<<<<<<< HEAD
#include <Disks/DiskSpaceMonitor.h>
=======
>>>>>>> 07f945b2

#include <boost/multi_index_container.hpp>
#include <boost/multi_index/ordered_index.hpp>
#include <boost/multi_index/global_fun.hpp>
#include <boost/range/iterator_range_core.hpp>


namespace DB
{

class MergeListEntry;
class AlterCommands;
class MergeTreePartsMover;

namespace ErrorCodes
{
    extern const int LOGICAL_ERROR;
    extern const int INVALID_PARTITION_NAME;
    extern const int NO_SUCH_DATA_PART;
    extern const int DUPLICATE_DATA_PART;
    extern const int DIRECTORY_ALREADY_EXISTS;
    extern const int TOO_MANY_UNEXPECTED_DATA_PARTS;
    extern const int NO_SUCH_COLUMN_IN_TABLE;
    extern const int TABLE_DIFFERS_TOO_MUCH;
}


/// Data structure for *MergeTree engines.
/// Merge tree is used for incremental sorting of data.
/// The table consists of several sorted parts.
/// During insertion new data is sorted according to the primary key and is written to the new part.
/// Parts are merged in the background according to a heuristic algorithm.
/// For each part the index file is created containing primary key values for every n-th row.
/// This allows efficient selection by primary key range predicate.
///
/// Additionally:
///
/// The date column is specified. For each part min and max dates are remembered.
/// Essentially it is an index too.
///
/// Data is partitioned by the value of the partitioning expression.
/// Parts belonging to different partitions are not merged - for the ease of administration (data sync and backup).
///
/// File structure of old-style month-partitioned tables (format_version = 0):
/// Part directory - / min-date _ max-date _ min-id _ max-id _ level /
/// Inside the part directory:
/// checksums.txt - contains the list of all files along with their sizes and checksums.
/// columns.txt - contains the list of all columns and their types.
/// primary.idx - contains the primary index.
/// [Column].bin - contains compressed column data.
/// [Column].mrk - marks, pointing to seek positions allowing to skip n * k rows.
///
/// File structure of tables with custom partitioning (format_version >= 1):
/// Part directory - / partiiton-id _ min-id _ max-id _ level /
/// Inside the part directory:
/// The same files as for month-partitioned tables, plus
/// count.txt - contains total number of rows in this part.
/// partition.dat - contains the value of the partitioning expression.
/// minmax_[Column].idx - MinMax indexes (see MergeTreeDataPart::MinMaxIndex class) for the columns required by the partitioning expression.
///
/// Several modes are implemented. Modes determine additional actions during merge:
/// - Ordinary - don't do anything special
/// - Collapsing - collapse pairs of rows with the opposite values of sign_columns for the same values
///   of primary key (cf. CollapsingSortedBlockInputStream.h)
/// - Replacing - for all rows with the same primary key keep only the latest one. Or, if the version
///   column is set, keep the latest row with the maximal version.
/// - Summing - sum all numeric columns not contained in the primary key for all rows with the same primary key.
/// - Aggregating - merge columns containing aggregate function states for all rows with the same primary key.
/// - Graphite - performs coarsening of historical data for Graphite (a system for quantitative monitoring).

/// The MergeTreeData class contains a list of parts and the data structure parameters.
/// To read and modify the data use other classes:
/// - MergeTreeDataSelectExecutor
/// - MergeTreeDataWriter
/// - MergeTreeDataMergerMutator

class MergeTreeData : public IStorage
{
public:
    /// Function to call if the part is suspected to contain corrupt data.
    using BrokenPartCallback = std::function<void (const String &)>;
    using DataPart = MergeTreeDataPart;

    using MutableDataPartPtr = std::shared_ptr<DataPart>;
    using MutableDataPartsVector = std::vector<MutableDataPartPtr>;
    /// After the DataPart is added to the working set, it cannot be changed.
    using DataPartPtr = std::shared_ptr<const DataPart>;

    using DataPartState = MergeTreeDataPart::State;
    using DataPartStates = std::initializer_list<DataPartState>;
    using DataPartStateVector = std::vector<DataPartState>;

    /// Auxiliary structure for index comparison. Keep in mind lifetime of MergeTreePartInfo.
    struct DataPartStateAndInfo
    {
        DataPartState state;
        const MergeTreePartInfo & info;
    };

    /// Auxiliary structure for index comparison
    struct DataPartStateAndPartitionID
    {
        DataPartState state;
        String partition_id;
    };

    STRONG_TYPEDEF(String, PartitionID)

    struct LessDataPart
    {
        using is_transparent = void;

        bool operator()(const DataPartPtr & lhs, const MergeTreePartInfo & rhs) const { return lhs->info < rhs; }
        bool operator()(const MergeTreePartInfo & lhs, const DataPartPtr & rhs) const { return lhs < rhs->info; }
        bool operator()(const DataPartPtr & lhs, const DataPartPtr & rhs) const { return lhs->info < rhs->info; }
        bool operator()(const MergeTreePartInfo & lhs, const PartitionID & rhs) const { return lhs.partition_id < rhs.toUnderType(); }
        bool operator()(const PartitionID & lhs, const MergeTreePartInfo & rhs) const { return lhs.toUnderType() < rhs.partition_id; }
    };

    struct LessStateDataPart
    {
        using is_transparent = void;

        bool operator() (const DataPartStateAndInfo & lhs, const DataPartStateAndInfo & rhs) const
        {
            return std::forward_as_tuple(static_cast<UInt8>(lhs.state), lhs.info)
                   < std::forward_as_tuple(static_cast<UInt8>(rhs.state), rhs.info);
        }

        bool operator() (DataPartStateAndInfo info, const DataPartState & state) const
        {
            return static_cast<size_t>(info.state) < static_cast<size_t>(state);
        }

        bool operator() (const DataPartState & state, DataPartStateAndInfo info) const
        {
            return static_cast<size_t>(state) < static_cast<size_t>(info.state);
        }

        bool operator() (const DataPartStateAndInfo & lhs, const DataPartStateAndPartitionID & rhs) const
        {
            return std::forward_as_tuple(static_cast<UInt8>(lhs.state), lhs.info.partition_id)
                   < std::forward_as_tuple(static_cast<UInt8>(rhs.state), rhs.partition_id);
        }

        bool operator() (const DataPartStateAndPartitionID & lhs, const DataPartStateAndInfo & rhs) const
        {
            return std::forward_as_tuple(static_cast<UInt8>(lhs.state), lhs.partition_id)
                   < std::forward_as_tuple(static_cast<UInt8>(rhs.state), rhs.info.partition_id);
        }
    };

    using DataParts = std::set<DataPartPtr, LessDataPart>;
    using DataPartsVector = std::vector<DataPartPtr>;

    using DataPartsLock = std::unique_lock<std::mutex>;
    DataPartsLock lockParts() const { return DataPartsLock(data_parts_mutex); }

    /// Auxiliary object to add a set of parts into the working set in two steps:
    /// * First, as PreCommitted parts (the parts are ready, but not yet in the active set).
    /// * Next, if commit() is called, the parts are added to the active set and the parts that are
    ///   covered by them are marked Outdated.
    /// If neither commit() nor rollback() was called, the destructor rollbacks the operation.
    class Transaction : private boost::noncopyable
    {
    public:
        Transaction(MergeTreeData & data_) : data(data_) {}

        DataPartsVector commit(MergeTreeData::DataPartsLock * acquired_parts_lock = nullptr);

        void rollback();

        size_t size() const { return precommitted_parts.size(); }
        bool isEmpty() const { return precommitted_parts.empty(); }

        ~Transaction()
        {
            try
            {
                rollback();
            }
            catch (...)
            {
                tryLogCurrentException("~MergeTreeData::Transaction");
            }
        }

    private:
        friend class MergeTreeData;

        MergeTreeData & data;
        DataParts precommitted_parts;

        void clear() { precommitted_parts.clear(); }
    };

    /// An object that stores the names of temporary files created in the part directory during ALTER of its
    /// columns.
    class AlterDataPartTransaction : private boost::noncopyable
    {
    public:
        /// Renames temporary files, finishing the ALTER of the part.
        void commit();

        /// If commit() was not called, deletes temporary files, canceling the ALTER.
        ~AlterDataPartTransaction();

        const String & getPartName() const { return data_part->name; }

        /// Review the changes before the commit.
        const NamesAndTypesList & getNewColumns() const { return new_columns; }
        const DataPart::Checksums & getNewChecksums() const { return new_checksums; }

        AlterDataPartTransaction(DataPartPtr data_part_) : data_part(data_part_), alter_lock(data_part->alter_mutex) {}
        const DataPartPtr & getDataPart() const { return data_part; }
        bool isValid() const;

    private:
        friend class MergeTreeData;
        void clear();

        bool valid = true;

        //don't interchange order of data_part & alter_lock
        DataPartPtr data_part;
        DataPartsLock alter_lock;

        DataPart::Checksums new_checksums;
        NamesAndTypesList new_columns;
        /// If the value is an empty string, the file is not temporary, and it must be deleted.
        NameToNameMap rename_map;
    };

    using AlterDataPartTransactionPtr = std::unique_ptr<AlterDataPartTransaction>;

    struct PartsTemporaryRename : private boost::noncopyable
    {
        PartsTemporaryRename(
            const MergeTreeData & storage_,
            const String & source_dir_)
            : storage(storage_)
            , source_dir(source_dir_)
        {
        }

        void addPart(const String & old_name, const String & new_name);

        /// Renames part from old_name to new_name
        void tryRenameAll();

        /// Renames all added parts from new_name to old_name if old name is not empty
        ~PartsTemporaryRename();

        const MergeTreeData & storage;
        const String source_dir;
        std::vector<std::pair<String, String>> old_and_new_names;
        std::unordered_map<String, String> old_part_name_to_full_path;
        bool renamed = false;
    };

    /// Parameters for various modes.
    struct MergingParams
    {
        /// Merging mode. See above.
        enum Mode
        {
            Ordinary            = 0,    /// Enum values are saved. Do not change them.
            Collapsing          = 1,
            Summing             = 2,
            Aggregating         = 3,
            Replacing           = 5,
            Graphite            = 6,
            VersionedCollapsing = 7,
        };

        Mode mode;

        /// For Collapsing and VersionedCollapsing mode.
        String sign_column;

        /// For Summing mode. If empty - columns_to_sum is determined automatically.
        Names columns_to_sum;

        /// For Replacing and VersionedCollapsing mode. Can be empty for Replacing.
        String version_column;

        /// For Graphite mode.
        Graphite::Params graphite_params;

        /// Check that needed columns are present and have correct types.
        void check(const NamesAndTypesList & columns) const;

        String getModeName() const;
    };

    /// Attach the table corresponding to the directory in full_path inside policy (must end with /), with the given columns.
    /// Correctness of names and paths is not checked.
    ///
    /// date_column_name - if not empty, the name of the Date column used for partitioning by month.
    ///     Otherwise, partition_by_ast is used for partitioning.
    ///
    /// order_by_ast - a single expression or a tuple. It is used as a sorting key
    ///     (an ASTExpressionList used for sorting data in parts);
    /// primary_key_ast - can be nullptr, an expression, or a tuple.
    ///     Used to determine an ASTExpressionList values of which are written in the primary.idx file
    ///     for one row in every `index_granularity` rows to speed up range queries.
    ///     Primary key must be a prefix of the sorting key;
    ///     If it is nullptr, then it will be determined from order_by_ast.
    ///
    /// require_part_metadata - should checksums.txt and columns.txt exist in the part directory.
    /// attach - whether the existing table is attached or the new table is created.
    MergeTreeData(const String & database_, const String & table_,
                  const ColumnsDescription & columns_,
                  const IndicesDescription & indices_,
                  const ConstraintsDescription & constraints_,
                  Context & context_,
                  const String & date_column_name,
                  const ASTPtr & partition_by_ast_,
                  const ASTPtr & order_by_ast_,
                  const ASTPtr & primary_key_ast_,
                  const ASTPtr & sample_by_ast_, /// nullptr, if sampling is not supported.
                  const ASTPtr & ttl_table_ast_,
                  const MergingParams & merging_params_,
                  std::unique_ptr<MergeTreeSettings> settings_,
                  bool require_part_metadata_,
                  bool attach,
                  BrokenPartCallback broken_part_callback_ = [](const String &){});

    ASTPtr getPartitionKeyAST() const override { return partition_by_ast; }
    ASTPtr getSortingKeyAST() const override { return sorting_key_expr_ast; }
    ASTPtr getPrimaryKeyAST() const override { return primary_key_expr_ast; }
    ASTPtr getSamplingKeyAST() const override { return sample_by_ast; }

    Names getColumnsRequiredForPartitionKey() const override { return (partition_key_expr ? partition_key_expr->getRequiredColumns() : Names{}); }
    Names getColumnsRequiredForSortingKey() const override { return sorting_key_expr->getRequiredColumns(); }
    Names getColumnsRequiredForPrimaryKey() const override { return primary_key_expr->getRequiredColumns(); }
    Names getColumnsRequiredForSampling() const override { return columns_required_for_sampling; }
    Names getColumnsRequiredForFinal() const override { return sorting_key_expr->getRequiredColumns(); }
    Names getSortingKeyColumns() const override { return sorting_key_columns; }

    StoragePolicyPtr getStoragePolicy() const override { return storage_policy; }

    bool supportsPrewhere() const override { return true; }
    bool supportsSampling() const override { return sample_by_ast != nullptr; }

    bool supportsFinal() const override
    {
        return merging_params.mode == MergingParams::Collapsing
            || merging_params.mode == MergingParams::Summing
            || merging_params.mode == MergingParams::Aggregating
            || merging_params.mode == MergingParams::Replacing
            || merging_params.mode == MergingParams::VersionedCollapsing;
    }

    bool supportsSettings() const override { return true; }

    bool mayBenefitFromIndexForIn(const ASTPtr & left_in_operand, const Context &) const override;

    NameAndTypePair getColumn(const String & column_name) const override
    {
        if (column_name == "_part")
            return NameAndTypePair("_part", std::make_shared<DataTypeString>());
        if (column_name == "_part_index")
            return NameAndTypePair("_part_index", std::make_shared<DataTypeUInt64>());
        if (column_name == "_partition_id")
            return NameAndTypePair("_partition_id", std::make_shared<DataTypeString>());
        if (column_name == "_sample_factor")
            return NameAndTypePair("_sample_factor", std::make_shared<DataTypeFloat64>());

        return getColumns().getPhysical(column_name);
    }

    bool hasColumn(const String & column_name) const override
    {
        return getColumns().hasPhysical(column_name)
            || column_name == "_part"
            || column_name == "_part_index"
            || column_name == "_partition_id"
            || column_name == "_sample_factor";
    }

    String getDatabaseName() const override { return database_name; }
    String getTableName() const override { return table_name; }

    /// Load the set of data parts from disk. Call once - immediately after the object is created.
    void loadDataParts(bool skip_sanity_checks);

    String getLogName() const { return log_name; }

    Int64 getMaxBlockNumber() const;

    /// Returns a copy of the list so that the caller shouldn't worry about locks.
    DataParts getDataParts(const DataPartStates & affordable_states) const;
    /// Returns sorted list of the parts with specified states
    ///  out_states will contain snapshot of each part state
    DataPartsVector getDataPartsVector(const DataPartStates & affordable_states, DataPartStateVector * out_states = nullptr) const;

    /// Returns absolutely all parts (and snapshot of their states)
    DataPartsVector getAllDataPartsVector(DataPartStateVector * out_states = nullptr) const;

    /// Returns all detached parts
    DetachedPartsInfo getDetachedParts() const;

    void validateDetachedPartName(const String & name) const;

    void dropDetached(const ASTPtr & partition, bool part, const Context & context);

    MutableDataPartsVector tryLoadPartsToAttach(const ASTPtr & partition, bool attach_part,
            const Context & context, PartsTemporaryRename & renamed_parts);

    /// Returns Committed parts
    DataParts getDataParts() const;
    DataPartsVector getDataPartsVector() const;

    /// Returns a committed part with the given name or a part containing it. If there is no such part, returns nullptr.
    DataPartPtr getActiveContainingPart(const String & part_name) const;
    DataPartPtr getActiveContainingPart(const MergeTreePartInfo & part_info) const;
    DataPartPtr getActiveContainingPart(const MergeTreePartInfo & part_info, DataPartState state, DataPartsLock & lock) const;

    /// Swap part with it's identical copy (possible with another path on another disk).
    /// If original part is not active or doesn't exist exception will be thrown.
    void swapActivePart(MergeTreeData::DataPartPtr part_copy);

    /// Returns all parts in specified partition
    DataPartsVector getDataPartsVectorInPartition(DataPartState state, const String & partition_id);

    /// Returns the part with the given name and state or nullptr if no such part.
    DataPartPtr getPartIfExists(const String & part_name, const DataPartStates & valid_states);
    DataPartPtr getPartIfExists(const MergeTreePartInfo & part_info, const DataPartStates & valid_states);

    /// Total size of active parts in bytes.
    size_t getTotalActiveSizeInBytes() const;

    size_t getTotalActiveSizeInRows() const;

    size_t getPartsCount() const;
    size_t getMaxPartsCountForPartition() const;

    /// Get min value of part->info.getDataVersion() for all active parts.
    /// Makes sense only for ordinary MergeTree engines because for them block numbering doesn't depend on partition.
    std::optional<Int64> getMinPartDataVersion() const;

    /// If the table contains too many active parts, sleep for a while to give them time to merge.
    /// If until is non-null, wake up from the sleep earlier if the event happened.
    void delayInsertOrThrowIfNeeded(Poco::Event * until = nullptr) const;
    void throwInsertIfNeeded() const;

    /// Renames temporary part to a permanent part and adds it to the parts set.
    /// It is assumed that the part does not intersect with existing parts.
    /// If increment != nullptr, part index is determing using increment. Otherwise part index remains unchanged.
    /// If out_transaction != nullptr, adds the part in the PreCommitted state (the part will be added to the
    /// active set later with out_transaction->commit()).
    /// Else, commits the part immediately.
    void renameTempPartAndAdd(MutableDataPartPtr & part, SimpleIncrement * increment = nullptr, Transaction * out_transaction = nullptr);

    /// The same as renameTempPartAndAdd but the block range of the part can contain existing parts.
    /// Returns all parts covered by the added part (in ascending order).
    /// If out_transaction == nullptr, marks covered parts as Outdated.
    DataPartsVector renameTempPartAndReplace(
        MutableDataPartPtr & part, SimpleIncrement * increment = nullptr, Transaction * out_transaction = nullptr);

    /// Low-level version of previous one, doesn't lock mutex
    void renameTempPartAndReplace(
            MutableDataPartPtr & part, SimpleIncrement * increment, Transaction * out_transaction, DataPartsLock & lock,
            DataPartsVector * out_covered_parts = nullptr);

    /// Removes parts from the working set parts.
    /// Parts in add must already be in data_parts with PreCommitted, Committed, or Outdated states.
    /// If clear_without_timeout is true, the parts will be deleted at once, or during the next call to
    /// clearOldParts (ignoring old_parts_lifetime).
    void removePartsFromWorkingSet(const DataPartsVector & remove, bool clear_without_timeout, DataPartsLock * acquired_lock = nullptr);
    void removePartsFromWorkingSet(const DataPartsVector & remove, bool clear_without_timeout, DataPartsLock & acquired_lock);

    /// Removes all parts from the working set parts
    ///  for which (partition_id = drop_range.partition_id && min_block >= drop_range.min_block && max_block <= drop_range.max_block).
    /// If a part intersecting drop_range.max_block is found, an exception will be thrown.
    /// Used in REPLACE PARTITION command;
    DataPartsVector removePartsInRangeFromWorkingSet(const MergeTreePartInfo & drop_range, bool clear_without_timeout,
                                                     bool skip_intersecting_parts, DataPartsLock & lock);

    /// Renames the part to detached/<prefix>_<part> and removes it from working set.
    void removePartsFromWorkingSetAndCloneToDetached(const DataPartsVector & parts, bool clear_without_timeout, const String & prefix = "");

    /// Renames the part to detached/<prefix>_<part> and removes it from data_parts,
    //// so it will not be deleted in clearOldParts.
    /// If restore_covered is true, adds to the working set inactive parts, which were merged into the deleted part.
    void forgetPartAndMoveToDetached(const DataPartPtr & part, const String & prefix = "", bool restore_covered = false);

    /// If the part is Obsolete and not used by anybody else, immediately delete it from filesystem and remove from memory.
    void tryRemovePartImmediately(DataPartPtr && part);

    /// Returns old inactive parts that can be deleted. At the same time removes them from the list of parts
    /// but not from the disk.
    DataPartsVector grabOldParts();

    /// Reverts the changes made by grabOldParts(), parts should be in Deleting state.
    void rollbackDeletingParts(const DataPartsVector & parts);

    /// Removes parts from data_parts, they should be in Deleting state
    void removePartsFinally(const DataPartsVector & parts);

    /// Delete irrelevant parts from memory and disk.
    void clearOldPartsFromFilesystem();
    void clearPartsFromFilesystem(const DataPartsVector & parts);

    /// Delete all directories which names begin with "tmp"
    /// Set non-negative parameter value to override MergeTreeSettings temporary_directories_lifetime
    /// Must be called with locked lockStructureForShare().
    void clearOldTemporaryDirectories(ssize_t custom_directories_lifetime_seconds = -1);

    /// After the call to dropAllData() no method can be called.
    /// Deletes the data directory and flushes the uncompressed blocks cache and the marks cache.
    void dropAllData();

    /// Moves the entire data directory.
    /// Flushes the uncompressed blocks cache and the marks cache.
    /// Must be called with locked lockStructureForAlter().
    void rename(const String & new_path_to_db, const String & new_database_name,
        const String & new_table_name, TableStructureWriteLockHolder &) override;

    /// Check if the ALTER can be performed:
    /// - all needed columns are present.
    /// - all type conversions can be done.
    /// - columns corresponding to primary key, indices, sign, sampling expression and date are not affected.
    /// If something is wrong, throws an exception.
    void checkAlter(const AlterCommands & commands, const Context & context);

    /// Performs ALTER of the data part, writes the result to temporary files.
    /// Returns an object allowing to rename temporary files to permanent files.
    /// If the number of affected columns is suspiciously high and skip_sanity_checks is false, throws an exception.
    /// If no data transformations are necessary, returns nullptr.
    void alterDataPart(
        const NamesAndTypesList & new_columns,
        const IndicesASTs & new_indices,
        bool skip_sanity_checks,
        AlterDataPartTransactionPtr& transaction);

    /// Change MergeTreeSettings
    void changeSettings(
           const SettingsChanges & new_changes,
           TableStructureWriteLockHolder & table_lock_holder);

    /// All MergeTreeData children have settings.
    void checkSettingCanBeChanged(const String & setting_name) const override;

    /// Remove columns, that have been marked as empty after zeroing values with expired ttl
    void removeEmptyColumnsFromPart(MergeTreeData::MutableDataPartPtr & data_part);

    /// Freezes all parts.
    void freezeAll(const String & with_name, const Context & context, TableStructureReadLockHolder & table_lock_holder);

    /// Should be called if part data is suspected to be corrupted.
    void reportBrokenPart(const String & name) const
    {
        broken_part_callback(name);
    }

    /** Get the key expression AST as an ASTExpressionList.
      * It can be specified in the tuple: (CounterID, Date),
      *  or as one column: CounterID.
      */
    static ASTPtr extractKeyExpressionList(const ASTPtr & node);

    bool hasSortingKey() const { return !sorting_key_columns.empty(); }
    bool hasPrimaryKey() const { return !primary_key_columns.empty(); }
    bool hasSkipIndices() const { return !skip_indices.empty(); }
    bool hasTableTTL() const { return ttl_table_ast != nullptr; }
    bool hasAnyColumnTTL() const { return !column_ttl_entries_by_name.empty(); }

    /// Check that the part is not broken and calculate the checksums for it if they are not present.
    MutableDataPartPtr loadPartAndFixMetadata(const DiskPtr & disk, const String & relative_path);
    void loadPartAndFixMetadata(MutableDataPartPtr part);

    /** Create local backup (snapshot) for parts with specified prefix.
      * Backup is created in directory clickhouse_dir/shadow/i/, where i - incremental number,
      *  or if 'with_name' is specified - backup is created in directory with specified name.
      */
    void freezePartition(const ASTPtr & partition, const String & with_name, const Context & context, TableStructureReadLockHolder & table_lock_holder);


public:
    /// Moves partition to specified Disk
    void movePartitionToDisk(const ASTPtr & partition, const String & name, bool moving_part, const Context & context);

    /// Moves partition to specified Volume
    void movePartitionToVolume(const ASTPtr & partition, const String & name, bool moving_part, const Context & context);

    size_t getColumnCompressedSize(const std::string & name) const
    {
        auto lock = lockParts();
        const auto it = column_sizes.find(name);
        return it == std::end(column_sizes) ? 0 : it->second.data_compressed;
    }

    ColumnSizeByName getColumnSizes() const override
    {
        auto lock = lockParts();
        return column_sizes;
    }

    /// Calculates column sizes in compressed form for the current state of data_parts.
    void recalculateColumnSizes()
    {
        auto lock = lockParts();
        calculateColumnSizesImpl();
    }

    /// For ATTACH/DETACH/DROP PARTITION.
    String getPartitionIDFromQuery(const ASTPtr & partition, const Context & context);

    /// Extracts MergeTreeData of other *MergeTree* storage
    ///  and checks that their structure suitable for ALTER TABLE ATTACH PARTITION FROM
    /// Tables structure should be locked.
    MergeTreeData & checkStructureAndGetMergeTreeData(const StoragePtr & source_table) const;

    MergeTreeData::MutableDataPartPtr cloneAndLoadDataPartOnSameDisk(
        const MergeTreeData::DataPartPtr & src_part, const String & tmp_part_prefix, const MergeTreePartInfo & dst_part_info);

    virtual std::vector<MergeTreeMutationStatus> getMutationsStatus() const = 0;

    /// Returns true if table can create new parts with adaptive granularity
    /// Has additional constraint in replicated version
    virtual bool canUseAdaptiveGranularity() const
    {
        const auto settings = getSettings();
        return settings->index_granularity_bytes != 0 &&
            (settings->enable_mixed_granularity_parts || !has_non_adaptive_index_granularity_parts);
    }

    /// Get constant pointer to storage settings.
    /// Copy this pointer into your scope and you will
    /// get consistent settings.
    MergeTreeSettingsPtr getSettings() const
    {
        return storage_settings.get();
    }

    /// Get table path on disk
    String getFullPathOnDisk(const DiskPtr & disk) const;

    /// Get disk for part. Looping through directories on FS because some parts maybe not in
    /// active dataparts set (detached)
    DiskPtr getDiskForPart(const String & part_name, const String & relative_path = "") const;

    /// Get full path for part. Uses getDiskForPart and returns the full path
    String getFullPathForPart(const String & part_name, const String & relative_path = "") const;

    Strings getDataPaths() const override;

    using PathWithDisk = std::pair<String, DiskPtr>;
    using PathsWithDisks = std::vector<PathWithDisk>;
    PathsWithDisks getDataPathsWithDisks() const;

<<<<<<< HEAD
    /// Reserves space at least 1MB
    ReservationPtr reserveSpace(UInt64 expected_size);
=======
    /// Reserves space at least 1MB.
    DiskSpace::ReservationPtr reserveSpace(UInt64 expected_size) const;
>>>>>>> 07f945b2

    /// Reserves space at least 1MB on specific disk or volume.
    DiskSpace::ReservationPtr reserveSpace(UInt64 expected_size, DiskSpace::SpacePtr space) const;
    DiskSpace::ReservationPtr tryReserveSpace(UInt64 expected_size, DiskSpace::SpacePtr space) const;

    /// Reserves space at least 1MB preferring best destination according to `ttl_infos`.
    DiskSpace::ReservationPtr reserveSpacePreferringTTLRules(UInt64 expected_size,
                                                                const MergeTreeDataPart::TTLInfos & ttl_infos,
                                                                time_t time_of_move) const;
    DiskSpace::ReservationPtr tryReserveSpacePreferringTTLRules(UInt64 expected_size,
                                                                const MergeTreeDataPart::TTLInfos & ttl_infos,
                                                                time_t time_of_move) const;
    /// Choose disk with max available free space
    /// Reserves 0 bytes
    ReservationPtr makeEmptyReservationOnLargestDisk() { return storage_policy->makeEmptyReservationOnLargestDisk(); }

    MergeTreeDataFormatVersion format_version;

    Context & global_context;

    /// Merging params - what additional actions to perform during merge.
    const MergingParams merging_params;

    bool is_custom_partitioned = false;
    ExpressionActionsPtr partition_key_expr;
    Block partition_key_sample;

    ExpressionActionsPtr minmax_idx_expr;
    Names minmax_idx_columns;
    DataTypes minmax_idx_column_types;
    Int64 minmax_idx_date_column_pos = -1; /// In a common case minmax index includes a date column.
    Int64 minmax_idx_time_column_pos = -1; /// In other cases, minmax index often includes a dateTime column.

    /// Secondary (data skipping) indices for MergeTree
    MergeTreeIndices skip_indices;

    ExpressionActionsPtr primary_key_and_skip_indices_expr;
    ExpressionActionsPtr sorting_key_and_skip_indices_expr;

    /// Names of columns for primary key + secondary sorting columns.
    Names sorting_key_columns;
    ASTPtr sorting_key_expr_ast;
    ExpressionActionsPtr sorting_key_expr;

    /// Names of columns for primary key.
    Names primary_key_columns;
    ASTPtr primary_key_expr_ast;
    ExpressionActionsPtr primary_key_expr;
    Block primary_key_sample;
    DataTypes primary_key_data_types;

    struct TTLEntry
    {
        ExpressionActionsPtr expression;
        String result_column;

        /// Name and type of a destination are only valid in table-level context.
        PartDestinationType destination_type;
        String destination_name;

        ASTPtr entry_ast;

        /// Returns destination disk or volume for this rule.
        DiskSpace::SpacePtr getDestination(const DiskSpace::StoragePolicyPtr & policy) const;

        /// Checks if given part already belongs destination disk or volume for this rule.
        bool isPartInDestination(const DiskSpace::StoragePolicyPtr & policy, const MergeTreeDataPart & part) const;
    };

    const TTLEntry * selectTTLEntryForTTLInfos(const MergeTreeDataPart::TTLInfos & ttl_infos, time_t time_of_move) const;

    using TTLEntriesByName = std::unordered_map<String, TTLEntry>;
    TTLEntriesByName column_ttl_entries_by_name;

    TTLEntry ttl_table_entry;
    std::vector<TTLEntry> move_ttl_entries;

    String sampling_expr_column_name;
    Names columns_required_for_sampling;

    /// Limiting parallel sends per one table, used in DataPartsExchange
    std::atomic_uint current_table_sends {0};

    /// For generating names of temporary parts during insertion.
    SimpleIncrement insert_increment;

    bool has_non_adaptive_index_granularity_parts = false;

    /// Parts that currently moving from disk/volume to another.
    /// This set have to be used with `currently_processing_in_background_mutex`.
    /// Moving may conflict with merges and mutations, but this is OK, because
    /// if we decide to move some part to another disk, than we
    /// assuredly will choose this disk for containing part, which will appear
    /// as result of merge or mutation.
    DataParts currently_moving_parts;

    /// Mutex for currently_moving_parts
    mutable std::mutex moving_parts_mutex;

protected:

    friend struct MergeTreeDataPart;
    friend class MergeTreeDataMergerMutator;
    friend class ReplicatedMergeTreeAlterThread;
    friend struct ReplicatedMergeTreeTableMetadata;
    friend class StorageReplicatedMergeTree;

    ASTPtr partition_by_ast;
    ASTPtr order_by_ast;
    ASTPtr primary_key_ast;
    ASTPtr sample_by_ast;
    ASTPtr ttl_table_ast;

    bool require_part_metadata;

    String database_name;
    String table_name;


    /// Current column sizes in compressed and uncompressed form.
    ColumnSizeByName column_sizes;

    /// Engine-specific methods
    BrokenPartCallback broken_part_callback;

    String log_name;
    Logger * log;

    /// Storage settings.
    /// Use get and set to receive readonly versions.
    MultiVersion<MergeTreeSettings> storage_settings;

    StoragePolicyPtr storage_policy;

    /// Work with data parts

    struct TagByInfo{};
    struct TagByStateAndInfo{};

    static const MergeTreePartInfo & dataPartPtrToInfo(const DataPartPtr & part)
    {
        return part->info;
    }

    static DataPartStateAndInfo dataPartPtrToStateAndInfo(const DataPartPtr & part)
    {
        return {part->state, part->info};
    }

    using DataPartsIndexes = boost::multi_index_container<DataPartPtr,
        boost::multi_index::indexed_by<
            /// Index by Info
            boost::multi_index::ordered_unique<
                boost::multi_index::tag<TagByInfo>,
                boost::multi_index::global_fun<const DataPartPtr &, const MergeTreePartInfo &, dataPartPtrToInfo>
            >,
            /// Index by (State, Info), is used to obtain ordered slices of parts with the same state
            boost::multi_index::ordered_unique<
                boost::multi_index::tag<TagByStateAndInfo>,
                boost::multi_index::global_fun<const DataPartPtr &, DataPartStateAndInfo, dataPartPtrToStateAndInfo>,
                LessStateDataPart
            >
        >
    >;

    /// Current set of data parts.
    mutable std::mutex data_parts_mutex;
    DataPartsIndexes data_parts_indexes;
    DataPartsIndexes::index<TagByInfo>::type & data_parts_by_info;
    DataPartsIndexes::index<TagByStateAndInfo>::type & data_parts_by_state_and_info;

    MergeTreePartsMover parts_mover;

    using DataPartIteratorByInfo = DataPartsIndexes::index<TagByInfo>::type::iterator;
    using DataPartIteratorByStateAndInfo = DataPartsIndexes::index<TagByStateAndInfo>::type::iterator;

    boost::iterator_range<DataPartIteratorByStateAndInfo> getDataPartsStateRange(DataPartState state) const
    {
        auto begin = data_parts_by_state_and_info.lower_bound(state, LessStateDataPart());
        auto end = data_parts_by_state_and_info.upper_bound(state, LessStateDataPart());
        return {begin, end};
    }

    boost::iterator_range<DataPartIteratorByInfo> getDataPartsPartitionRange(const String & partition_id) const
    {
        auto begin = data_parts_by_info.lower_bound(PartitionID(partition_id), LessDataPart());
        auto end = data_parts_by_info.upper_bound(PartitionID(partition_id), LessDataPart());
        return {begin, end};
    }

    static decltype(auto) getStateModifier(DataPartState state)
    {
        return [state] (const DataPartPtr & part) { part->state = state; };
    }

    void modifyPartState(DataPartIteratorByStateAndInfo it, DataPartState state)
    {
        if (!data_parts_by_state_and_info.modify(it, getStateModifier(state)))
            throw Exception("Can't modify " + (*it)->getNameWithState(), ErrorCodes::LOGICAL_ERROR);
    }

    void modifyPartState(DataPartIteratorByInfo it, DataPartState state)
    {
        if (!data_parts_by_state_and_info.modify(data_parts_indexes.project<TagByStateAndInfo>(it), getStateModifier(state)))
            throw Exception("Can't modify " + (*it)->getNameWithState(), ErrorCodes::LOGICAL_ERROR);
    }

    void modifyPartState(const DataPartPtr & part, DataPartState state)
    {
        auto it = data_parts_by_info.find(part->info);
        if (it == data_parts_by_info.end() || (*it).get() != part.get())
            throw Exception("Part " + part->name + " doesn't exist", ErrorCodes::LOGICAL_ERROR);

        if (!data_parts_by_state_and_info.modify(data_parts_indexes.project<TagByStateAndInfo>(it), getStateModifier(state)))
            throw Exception("Can't modify " + (*it)->getNameWithState(), ErrorCodes::LOGICAL_ERROR);
    }

    /// Used to serialize calls to grabOldParts.
    std::mutex grab_old_parts_mutex;
    /// The same for clearOldTemporaryDirectories.
    std::mutex clear_old_temporary_directories_mutex;
    /// Mutex for settings usage

    void setProperties(const ASTPtr & new_order_by_ast, const ASTPtr & new_primary_key_ast,
                                        const ColumnsDescription & new_columns,
                                        const IndicesDescription & indices_description,
                                        const ConstraintsDescription & constraints_description, bool only_check = false);

    void initPartitionKey();

    void setTTLExpressions(const ColumnsDescription::ColumnTTLs & new_column_ttls,
                           const ASTPtr & new_ttl_table_ast, bool only_check = false);

    /// Expression for column type conversion.
    /// If no conversions are needed, out_expression=nullptr.
    /// out_rename_map maps column files for the out_expression onto new table files.
    /// out_force_update_metadata denotes if metadata must be changed even if out_rename_map is empty (used
    /// for transformation-free changing of Enum values list).
    /// Files to be deleted are mapped to an empty string in out_rename_map.
    /// If part == nullptr, just checks that all type conversions are possible.
    void createConvertExpression(const DataPartPtr & part, const NamesAndTypesList & old_columns, const NamesAndTypesList & new_columns,
                                 const IndicesASTs & old_indices, const IndicesASTs & new_indices,
                                 ExpressionActionsPtr & out_expression, NameToNameMap & out_rename_map, bool & out_force_update_metadata) const;

    /// Calculates column sizes in compressed form for the current state of data_parts. Call with data_parts mutex locked.
    void calculateColumnSizesImpl();
    /// Adds or subtracts the contribution of the part to compressed column sizes.
    void addPartContributionToColumnSizes(const DataPartPtr & part);
    void removePartContributionToColumnSizes(const DataPartPtr & part);

    /// If there is no part in the partition with ID `partition_id`, returns empty ptr. Should be called under the lock.
    DataPartPtr getAnyPartInPartition(const String & partition_id, DataPartsLock & data_parts_lock);

    /// Return parts in the Committed set that are covered by the new_part_info or the part that covers it.
    /// Will check that the new part doesn't already exist and that it doesn't intersect existing part.
    DataPartsVector getActivePartsToReplace(
        const MergeTreePartInfo & new_part_info,
        const String & new_part_name,
        DataPartPtr & out_covering_part,
        DataPartsLock & data_parts_lock) const;

    /// Checks whether the column is in the primary key, possibly wrapped in a chain of functions with single argument.
    bool isPrimaryOrMinMaxKeyColumnPossiblyWrappedInFunctions(const ASTPtr & node) const;

    /// Common part for |freezePartition()| and |freezeAll()|.
    using MatcherFn = std::function<bool(const DataPartPtr &)>;
    void freezePartitionsByMatcher(MatcherFn matcher, const String & with_name, const Context & context);

    bool canReplacePartition(const DataPartPtr & data_part) const;

    void writePartLog(
        PartLogElement::Type type,
        const ExecutionStatus & execution_status,
        UInt64 elapsed_ns,
        const String & new_part_name,
        const DataPartPtr & result_part,
        const DataPartsVector & source_parts,
        const MergeListEntry * merge_entry);

    /// If part is assigned to merge or mutation (possibly replicated)
    /// Should be overriden by childs, because they can have different
    /// mechanisms for parts locking
    virtual bool partIsAssignedToBackgroundOperation(const DataPartPtr & part) const = 0;

    /// Moves part to specified space, used in ALTER ... MOVE ... queries
    bool movePartsToSpace(const DataPartsVector & parts, SpacePtr space);

    /// Selects parts for move and moves them, used in background process
    bool selectPartsAndMove();

    bool areBackgroundMovesNeeded() const;

private:
    /// RAII Wrapper for atomic work with currently moving parts
    /// Acuire them in constructor and remove them in destructor
    /// Uses data.currently_moving_parts_mutex
    struct CurrentlyMovingPartsTagger
    {
        MergeTreeMovingParts parts_to_move;
        MergeTreeData & data;
        CurrentlyMovingPartsTagger(MergeTreeMovingParts && moving_parts_, MergeTreeData & data_);

        CurrentlyMovingPartsTagger(const CurrentlyMovingPartsTagger & other) = delete;
        ~CurrentlyMovingPartsTagger();
    };

    /// Move selected parts to corresponding disks
    bool moveParts(CurrentlyMovingPartsTagger && parts_to_move);

    /// Select parts for move and disks for them. Used in background moving processes.
    CurrentlyMovingPartsTagger selectPartsForMove();

    /// Check selected parts for movements. Used by ALTER ... MOVE queries.
    CurrentlyMovingPartsTagger checkPartsForMove(const DataPartsVector & parts, SpacePtr space);
};

}<|MERGE_RESOLUTION|>--- conflicted
+++ resolved
@@ -21,10 +21,7 @@
 #include <Storages/IndicesDescription.h>
 #include <Storages/MergeTree/MergeTreePartsMover.h>
 #include <Interpreters/PartLog.h>
-<<<<<<< HEAD
 #include <Disks/DiskSpaceMonitor.h>
-=======
->>>>>>> 07f945b2
 
 #include <boost/multi_index_container.hpp>
 #include <boost/multi_index/ordered_index.hpp>
@@ -678,13 +675,8 @@
     using PathsWithDisks = std::vector<PathWithDisk>;
     PathsWithDisks getDataPathsWithDisks() const;
 
-<<<<<<< HEAD
-    /// Reserves space at least 1MB
-    ReservationPtr reserveSpace(UInt64 expected_size);
-=======
     /// Reserves space at least 1MB.
-    DiskSpace::ReservationPtr reserveSpace(UInt64 expected_size) const;
->>>>>>> 07f945b2
+    ReservationPtr reserveSpace(UInt64 expected_size) const;
 
     /// Reserves space at least 1MB on specific disk or volume.
     DiskSpace::ReservationPtr reserveSpace(UInt64 expected_size, DiskSpace::SpacePtr space) const;
