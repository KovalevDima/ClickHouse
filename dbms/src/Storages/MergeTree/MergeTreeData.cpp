#include <Storages/MergeTree/MergeTreeData.h>
#include <Interpreters/SyntaxAnalyzer.h>
#include <Interpreters/ExpressionAnalyzer.h>
#include <Storages/MergeTree/MergeTreeBlockInputStream.h>
#include <Storages/MergeTree/MergedBlockOutputStream.h>
#include <Storages/MergeTree/checkDataPart.h>
#include <Storages/StorageMergeTree.h>
#include <Storages/StorageReplicatedMergeTree.h>
#include <Storages/AlterCommands.h>
#include <Parsers/ASTNameTypePair.h>
#include <Parsers/ASTLiteral.h>
#include <Parsers/ASTFunction.h>
#include <Parsers/ASTPartition.h>
#include <Parsers/ExpressionListParsers.h>
#include <Parsers/parseQuery.h>
#include <Parsers/queryToString.h>
#include <DataStreams/ExpressionBlockInputStream.h>
#include <Formats/ValuesRowInputStream.h>
#include <DataStreams/copyData.h>
#include <IO/WriteBufferFromFile.h>
#include <IO/WriteBufferFromString.h>
#include <IO/CompressedReadBuffer.h>
#include <IO/ReadBufferFromMemory.h>
#include <IO/ConcatReadBuffer.h>
#include <IO/HexWriteBuffer.h>
#include <IO/Operators.h>
#include <DataTypes/DataTypeDate.h>
#include <DataTypes/DataTypeDateTime.h>
#include <DataTypes/DataTypeEnum.h>
#include <DataTypes/NestedUtils.h>
#include <DataTypes/DataTypeArray.h>
#include <DataTypes/DataTypeNullable.h>
#include <Functions/FunctionFactory.h>
#include <Functions/IFunction.h>
#include <Common/Increment.h>
#include <Common/SimpleIncrement.h>
#include <Common/escapeForFileName.h>
#include <Common/StringUtils/StringUtils.h>
#include <Common/Stopwatch.h>
#include <Common/typeid_cast.h>
#include <Common/localBackup.h>
#include <Interpreters/PartLog.h>

#include <Poco/DirectoryIterator.h>

#include <boost/range/adaptor/filtered.hpp>

#include <algorithm>
#include <iomanip>
#include <thread>
#include <typeinfo>
#include <typeindex>
#include <optional>


namespace ProfileEvents
{
    extern const Event RejectedInserts;
    extern const Event DelayedInserts;
    extern const Event DelayedInsertsMilliseconds;
}

namespace CurrentMetrics
{
    extern const Metric DelayedInserts;
}


namespace DB
{

namespace ErrorCodes
{
    extern const int MEMORY_LIMIT_EXCEEDED;
    extern const int SYNTAX_ERROR;
    extern const int INVALID_PARTITION_VALUE;
    extern const int METADATA_MISMATCH;
    extern const int PART_IS_TEMPORARILY_LOCKED;
    extern const int TOO_MANY_PARTS;
    extern const int INCOMPATIBLE_COLUMNS;
    extern const int CANNOT_UPDATE_COLUMN;
}


MergeTreeData::MergeTreeData(
    const String & database_, const String & table_,
    const String & full_path_, const ColumnsDescription & columns_,
    Context & context_,
    const String & date_column_name,
    const ASTPtr & partition_by_ast_,
    const ASTPtr & order_by_ast_,
    const ASTPtr & primary_key_ast_,
    const ASTPtr & sample_by_ast_,
    const MergingParams & merging_params_,
    const MergeTreeSettings & settings_,
    bool require_part_metadata_,
    bool attach,
    BrokenPartCallback broken_part_callback_)
    : ITableDeclaration{columns_},
    context(context_),
    merging_params(merging_params_),
    index_granularity(settings_.index_granularity),
    settings(settings_),
    partition_by_ast(partition_by_ast_),
    sample_by_ast(sample_by_ast_),
    require_part_metadata(require_part_metadata_),
    database_name(database_), table_name(table_),
    full_path(full_path_),
    broken_part_callback(broken_part_callback_),
    log_name(database_name + "." + table_name), log(&Logger::get(log_name + " (Data)")),
    data_parts_by_info(data_parts_indexes.get<TagByInfo>()),
    data_parts_by_state_and_info(data_parts_indexes.get<TagByStateAndInfo>())
{
    /// NOTE: using the same columns list as is read when performing actual merges.
    merging_params.check(getColumns().getAllPhysical());

    setPrimaryKey(order_by_ast_, primary_key_ast_);

    if (sample_by_ast)
    {
        sampling_expr_column_name = sample_by_ast->getColumnName();

        if (!primary_key_sample.has(sampling_expr_column_name)
            && !attach && !settings.compatibility_allow_sampling_expression_not_in_primary_key) /// This is for backward compatibility.
            throw Exception("Sampling expression must be present in the primary key", ErrorCodes::BAD_ARGUMENTS);

        columns_required_for_sampling = ExpressionAnalyzer(
            sample_by_ast, context, nullptr, getColumns().getAllPhysical())
            .getRequiredSourceColumns();
    }

    MergeTreeDataFormatVersion min_format_version(0);
    if (!date_column_name.empty())
    {
        try
        {
            partition_by_ast = makeASTFunction("toYYYYMM", std::make_shared<ASTIdentifier>(date_column_name));
            initPartitionKey();

            if (minmax_idx_date_column_pos == -1)
                throw Exception("Could not find Date column", ErrorCodes::BAD_TYPE_OF_FIELD);
        }
        catch (Exception & e)
        {
            /// Better error message.
            e.addMessage("(while initializing MergeTree partition key from date column `" + date_column_name + "`)");
            throw;
        }
    }
    else
    {
        initPartitionKey();
        min_format_version = MERGE_TREE_DATA_MIN_FORMAT_VERSION_WITH_CUSTOM_PARTITIONING;
    }

    auto path_exists = Poco::File(full_path).exists();
    /// Creating directories, if not exist.
    Poco::File(full_path).createDirectories();

    Poco::File(full_path + "detached").createDirectory();

    String version_file_path = full_path + "format_version.txt";
    auto version_file_exists = Poco::File(version_file_path).exists();
    // When data path or file not exists, ignore the format_version check
    if (!attach || !path_exists || !version_file_exists)
    {
        format_version = min_format_version;
        WriteBufferFromFile buf(version_file_path);
        writeIntText(format_version.toUnderType(), buf);
    }
    else if (Poco::File(version_file_path).exists())
    {
        ReadBufferFromFile buf(version_file_path);
        readIntText(format_version, buf);
        if (!buf.eof())
            throw Exception("Bad version file: " + version_file_path, ErrorCodes::CORRUPTED_DATA);
    }
    else
        format_version = 0;

    if (format_version < min_format_version)
        throw Exception(
            "MergeTree data format version on disk doesn't support custom partitioning",
            ErrorCodes::METADATA_MISMATCH);
}


static void checkKeyExpression(const ExpressionActions & expr, const Block & sample_block, const String & key_name)
{
    for (const ExpressionAction & action : expr.getActions())
    {
        if (action.type == ExpressionAction::ARRAY_JOIN)
            throw Exception(key_name + " key cannot contain array joins");

        if (action.type == ExpressionAction::APPLY_FUNCTION)
        {
            IFunctionBase & func = *action.function_base;
            if (!func.isDeterministic())
                throw Exception(key_name + " key cannot contain non-deterministic functions, "
                    "but contains function " + func.getName(),
                    ErrorCodes::BAD_ARGUMENTS);
        }
    }

    for (const ColumnWithTypeAndName & element : sample_block)
    {
        const ColumnPtr & column = element.column;
        if (column && (column->isColumnConst() || column->isDummy()))
            throw Exception{key_name + " key cannot contain constants", ErrorCodes::ILLEGAL_COLUMN};

        if (element.type->isNullable())
            throw Exception{key_name + " key cannot contain nullable columns", ErrorCodes::ILLEGAL_COLUMN};
    }
}


void MergeTreeData::setPrimaryKey(const ASTPtr & new_order_by_ast, ASTPtr new_primary_key_ast)
{
    if (!new_order_by_ast)
        throw Exception("ORDER BY cannot be empty", ErrorCodes::BAD_ARGUMENTS);

    ASTPtr new_sorting_key_expr_list = extractKeyExpressionList(new_order_by_ast);
    ASTPtr new_primary_key_expr_list = new_primary_key_ast
        ? extractKeyExpressionList(new_primary_key_ast) : new_sorting_key_expr_list->clone();

    if (merging_params.mode == MergeTreeData::MergingParams::VersionedCollapsing)
        new_sorting_key_expr_list->children.push_back(std::make_shared<ASTIdentifier>(merging_params.version_column));

<<<<<<< HEAD
    size_t primary_key_size = new_primary_key_expr_list->children.size();
    size_t sorting_key_size = new_sorting_key_expr_list->children.size();
    if (primary_key_size > sorting_key_size)
        throw Exception("Primary key must be a prefix of the sorting key, but its length: "
            + toString(primary_key_size) + " is greater than the sorting key length: " + toString(sorting_key_size),
            ErrorCodes::BAD_ARGUMENTS);

    Names new_primary_key_columns;
    Names new_sorting_key_columns;

    for (size_t i = 0; i < sorting_key_size; ++i)
    {
        String sorting_key_column = new_sorting_key_expr_list->children[i]->getColumnName();
        new_sorting_key_columns.push_back(sorting_key_column);

        if (i < primary_key_size)
        {
            String pk_column = new_primary_key_expr_list->children[i]->getColumnName();
            if (pk_column != sorting_key_column)
                throw Exception("Primary key must be a prefix of the sorting key, but in position "
                    + toString(i) + " its column is " + pk_column + ", not " + sorting_key_column,
                    ErrorCodes::BAD_ARGUMENTS);

            new_primary_key_columns.push_back(pk_column);
        }
=======
    {
        auto syntax_result = SyntaxAnalyzer(context, {}).analyze(primary_expr_ast, getColumns().getAllPhysical());
        primary_expr = ExpressionAnalyzer(primary_expr_ast, syntax_result, context).getActions(false);

        ExpressionActionsPtr projected_expr = ExpressionAnalyzer(primary_expr_ast, syntax_result, context).getActions(true);
        primary_key_sample = projected_expr->getSampleBlock();
>>>>>>> 5f3dcf79
    }

    auto all_columns = getColumns().getAllPhysical();

    auto new_sorting_key_expr = ExpressionAnalyzer(new_sorting_key_expr_list, context, nullptr, all_columns)
        .getActions(false);
    auto new_sorting_key_sample =
        ExpressionAnalyzer(new_sorting_key_expr_list, context, nullptr, all_columns)
        .getActions(true)->getSampleBlock();

    checkKeyExpression(*new_sorting_key_expr, new_sorting_key_sample, "Sorting");

    auto new_primary_key_expr = ExpressionAnalyzer(new_primary_key_expr_list, context, nullptr, all_columns)
        .getActions(false);

    Block new_primary_key_sample;
    DataTypes new_primary_key_data_types;
    for (size_t i = 0; i < primary_key_size; ++i)
    {
<<<<<<< HEAD
        const auto & elem = new_sorting_key_sample.getByPosition(i);
        new_primary_key_sample.insert(elem);
        new_primary_key_data_types.push_back(elem.type);
    }

    order_by_ast = new_order_by_ast;
    sorting_key_columns = std::move(new_sorting_key_columns);
    sorting_key_expr = std::move(new_sorting_key_expr);

    primary_key_ast = new_primary_key_ast;
    primary_key_columns = std::move(new_primary_key_columns);
    primary_key_expr = std::move(new_primary_key_expr);
    primary_key_sample = std::move(new_primary_key_sample);
    primary_key_data_types = std::move(new_primary_key_data_types);
}

=======
        addSortColumns(sort_columns, secondary_sort_expr_ast);
        auto syntax_result = SyntaxAnalyzer(context, {}).analyze(secondary_sort_expr_ast, getColumns().getAllPhysical());
        secondary_sort_expr = ExpressionAnalyzer(secondary_sort_expr_ast, syntax_result, context).getActions(false);

        ExpressionActionsPtr projected_expr = ExpressionAnalyzer(secondary_sort_expr_ast, syntax_result, context).getActions(true);
        auto secondary_key_sample = projected_expr->getSampleBlock();
>>>>>>> 5f3dcf79

ASTPtr MergeTreeData::extractKeyExpressionList(const ASTPtr & node)
{
    if (!node)
        return std::make_shared<ASTExpressionList>();

    const ASTFunction * expr_func = typeid_cast<const ASTFunction *>(node.get());

    if (expr_func && expr_func->name == "tuple")
    {
        /// Primary key is specified in tuple.
        return expr_func->children.at(0);
    }
    else
    {
        /// Primary key consists of one column.
        auto res = std::make_shared<ASTExpressionList>();
        res->children.push_back(node);
        return res;
    }
}


void MergeTreeData::initPartitionKey()
{
    ASTPtr partition_key_expr_list = extractKeyExpressionList(partition_by_ast);

    if (partition_key_expr_list->children.empty())
        return;

<<<<<<< HEAD
    partition_key_expr = ExpressionAnalyzer(partition_key_expr_list, context, nullptr, getColumns().getAllPhysical()).getActions(false);
    for (const ASTPtr & ast : partition_key_expr_list->children)
=======
    {
        auto syntax_result = SyntaxAnalyzer(context, {}).analyze(partition_expr_ast, getColumns().getAllPhysical());
        partition_expr = ExpressionAnalyzer(partition_expr_ast, syntax_result, context).getActions(false);
    }

    for (const ASTPtr & ast : partition_expr_ast->children)
>>>>>>> 5f3dcf79
    {
        String col_name = ast->getColumnName();
        partition_key_sample.insert(partition_key_expr->getSampleBlock().getByName(col_name));
    }

    checkKeyExpression(*partition_key_expr, partition_key_sample, "Partition");

    /// Add all columns used in the partition key to the min-max index.
    const NamesAndTypesList & minmax_idx_columns_with_types = partition_key_expr->getRequiredColumnsWithTypes();
    minmax_idx_expr = std::make_shared<ExpressionActions>(minmax_idx_columns_with_types, context);
    for (const NameAndTypePair & column : minmax_idx_columns_with_types)
    {
        minmax_idx_columns.emplace_back(column.name);
        minmax_idx_column_types.emplace_back(column.type);
    }

    /// Try to find the date column in columns used by the partition key (a common case).
    bool encountered_date_column = false;
    for (size_t i = 0; i < minmax_idx_column_types.size(); ++i)
    {
        if (typeid_cast<const DataTypeDate *>(minmax_idx_column_types[i].get()))
        {
            if (!encountered_date_column)
            {
                minmax_idx_date_column_pos = i;
                encountered_date_column = true;
            }
            else
            {
                /// There is more than one Date column in partition key and we don't know which one to choose.
                minmax_idx_date_column_pos = -1;
            }
        }
    }
}


void MergeTreeData::MergingParams::check(const NamesAndTypesList & columns) const
{
    if (!sign_column.empty() && mode != MergingParams::Collapsing && mode != MergingParams::VersionedCollapsing)
        throw Exception("Sign column for MergeTree cannot be specified in modes except Collapsing or VersionedCollapsing.",
                        ErrorCodes::LOGICAL_ERROR);

    if (!version_column.empty() && mode != MergingParams::Replacing && mode != MergingParams::VersionedCollapsing)
        throw Exception("Version column for MergeTree cannot be specified in modes except Replacing or VersionedCollapsing.",
                        ErrorCodes::LOGICAL_ERROR);

    if (!columns_to_sum.empty() && mode != MergingParams::Summing)
        throw Exception("List of columns to sum for MergeTree cannot be specified in all modes except Summing.",
                        ErrorCodes::LOGICAL_ERROR);

    /// Check that if the sign column is needed, it exists and is of type Int8.
    auto check_sign_column = [this, & columns](bool is_optional, const std::string & storage)
    {
        if (sign_column.empty())
        {
            if (is_optional)
                return;

            throw Exception("Logical error: Sign column for storage " + storage + " is empty", ErrorCodes::LOGICAL_ERROR);
        }

        bool miss_column = true;
        for (const auto & column : columns)
        {
            if (column.name == sign_column)
            {
                if (!typeid_cast<const DataTypeInt8 *>(column.type.get()))
                    throw Exception("Sign column (" + sign_column + ") for storage " + storage + " must have type Int8."
                            " Provided column of type " + column.type->getName() + ".", ErrorCodes::BAD_TYPE_OF_FIELD);
                miss_column = false;
                break;
            }
        }
        if (miss_column)
            throw Exception("Sign column " + sign_column + " does not exist in table declaration.");
    };

    /// that if the version_column column is needed, it exists and is of unsigned integer type.
    auto check_version_column = [this, & columns](bool is_optional, const std::string & storage)
    {
        if (version_column.empty())
        {
            if (is_optional)
                return;

            throw Exception("Logical error: Version column for storage " + storage + " is empty", ErrorCodes::LOGICAL_ERROR);
        }

        bool miss_column = true;
        for (const auto & column : columns)
        {
            if (column.name == version_column)
            {
                if (!column.type->canBeUsedAsVersion())
                    throw Exception("The column " + version_column +
                        " cannot be used as a version column for storage " + storage +
                        " because it is of type " + column.type->getName() +
                        " (must be of an integer type or of type Date or DateTime)", ErrorCodes::BAD_TYPE_OF_FIELD);
                miss_column = false;
                break;
            }
        }
        if (miss_column)
            throw Exception("Version column " + version_column + " does not exist in table declaration.");
    };

    if (mode == MergingParams::Collapsing)
        check_sign_column(false, "CollapsingMergeTree");

    if (mode == MergingParams::Summing)
    {
        /// If columns_to_sum are set, then check that such columns exist.
        for (const auto & column_to_sum : columns_to_sum)
        {
            auto check_column_to_sum_exists = [& column_to_sum](const NameAndTypePair & name_and_type)
            {
                return column_to_sum == Nested::extractTableName(name_and_type.name);
            };
            if (columns.end() == std::find_if(columns.begin(), columns.end(), check_column_to_sum_exists))
                throw Exception(
                        "Column " + column_to_sum + " listed in columns to sum does not exist in table declaration.");
        }
    }

    if (mode == MergingParams::Replacing)
        check_version_column(true, "ReplacingMergeTree");

    if (mode == MergingParams::VersionedCollapsing)
    {
        check_sign_column(false, "VersionedCollapsingMergeTree");
        check_version_column(false, "VersionedCollapsingMergeTree");
    }

    /// TODO Checks for Graphite mode.
}


String MergeTreeData::MergingParams::getModeName() const
{
    switch (mode)
    {
        case Ordinary:      return "";
        case Collapsing:    return "Collapsing";
        case Summing:       return "Summing";
        case Aggregating:   return "Aggregating";
        case Replacing:     return "Replacing";
        case Graphite:      return "Graphite";
        case VersionedCollapsing:  return "VersionedCollapsing";

        default:
            throw Exception("Unknown mode of operation for MergeTreeData: " + toString<int>(mode), ErrorCodes::LOGICAL_ERROR);
    }
}


Int64 MergeTreeData::getMaxBlockNumber()
{
    std::lock_guard<std::mutex> lock_all(data_parts_mutex);

    Int64 max_block_num = 0;
    for (const DataPartPtr & part : data_parts_by_info)
        max_block_num = std::max({max_block_num, part->info.max_block, part->info.mutation});

    return max_block_num;
}


void MergeTreeData::loadDataParts(bool skip_sanity_checks)
{
    LOG_DEBUG(log, "Loading data parts");

    Strings part_file_names;
    Poco::DirectoryIterator end;
    for (Poco::DirectoryIterator it(full_path); it != end; ++it)
    {
        /// Skip temporary directories.
        if (startsWith(it.name(), "tmp"))
            continue;

        part_file_names.push_back(it.name());
    }

    DataPartsVector broken_parts_to_remove;
    DataPartsVector broken_parts_to_detach;
    size_t suspicious_broken_parts = 0;

    std::lock_guard<std::mutex> lock(data_parts_mutex);
    data_parts_indexes.clear();

    for (const String & file_name : part_file_names)
    {
        MergeTreePartInfo part_info;
        if (!MergeTreePartInfo::tryParsePartName(file_name, &part_info, format_version))
            continue;

        MutableDataPartPtr part = std::make_shared<DataPart>(*this, file_name, part_info);
        part->relative_path = file_name;
        bool broken = false;

        try
        {
            part->loadColumnsChecksumsIndexes(require_part_metadata, true);
        }
        catch (const Exception & e)
        {
            /// Don't count the part as broken if there is not enough memory to load it.
            /// In fact, there can be many similar situations.
            /// But it is OK, because there is a safety guard against deleting too many parts.
            if (e.code() == ErrorCodes::MEMORY_LIMIT_EXCEEDED)
                throw;

            broken = true;
            tryLogCurrentException(__PRETTY_FUNCTION__);
        }
        catch (...)
        {
            broken = true;
            tryLogCurrentException(__PRETTY_FUNCTION__);
        }

        /// Ignore and possibly delete broken parts that can appear as a result of hard server restart.
        if (broken)
        {
            if (part->info.level == 0)
            {
                /// It is impossible to restore level 0 parts.
                LOG_ERROR(log, "Considering to remove broken part " << full_path + file_name << " because it's impossible to repair.");
                broken_parts_to_remove.push_back(part);
            }
            else
            {
                /// Count the number of parts covered by the broken part. If it is at least two, assume that
                /// the broken part was created as a result of merging them and we won't lose data if we
                /// delete it.
                int contained_parts = 0;

                LOG_ERROR(log, "Part " << full_path + file_name << " is broken. Looking for parts to replace it.");

                for (const String & contained_name : part_file_names)
                {
                    if (contained_name == file_name)
                        continue;

                    MergeTreePartInfo contained_part_info;
                    if (!MergeTreePartInfo::tryParsePartName(contained_name, &contained_part_info, format_version))
                        continue;

                    if (part->info.contains(contained_part_info))
                    {
                        LOG_ERROR(log, "Found part " << full_path + contained_name);
                        ++contained_parts;
                    }
                }

                if (contained_parts >= 2)
                {
                    LOG_ERROR(log, "Considering to remove broken part " << full_path + file_name << " because it covers at least 2 other parts");
                    broken_parts_to_remove.push_back(part);
                }
                else
                {
                    LOG_ERROR(log, "Detaching broken part " << full_path + file_name
                        << " because it covers less than 2 parts. You need to resolve this manually");
                    broken_parts_to_detach.push_back(part);
                    ++suspicious_broken_parts;
                }
            }

            continue;
        }

        part->modification_time = Poco::File(full_path + file_name).getLastModified().epochTime();
        /// Assume that all parts are Committed, covered parts will be detected and marked as Outdated later
        part->state = DataPartState::Committed;

        if (!data_parts_indexes.insert(part).second)
            throw Exception("Part " + part->name + " already exists", ErrorCodes::DUPLICATE_DATA_PART);
    }

    if (suspicious_broken_parts > settings.max_suspicious_broken_parts && !skip_sanity_checks)
        throw Exception("Suspiciously many (" + toString(suspicious_broken_parts) + ") broken parts to remove.",
            ErrorCodes::TOO_MANY_UNEXPECTED_DATA_PARTS);

    for (auto & part : broken_parts_to_remove)
        part->remove();
    for (auto & part : broken_parts_to_detach)
        part->renameToDetached("");

    /// Delete from the set of current parts those parts that are covered by another part (those parts that
    /// were merged), but that for some reason are still not deleted from the filesystem.
    /// Deletion of files will be performed later in the clearOldParts() method.

    if (data_parts_indexes.size() >= 2)
    {
        /// Now all parts are committed, so data_parts_by_state_and_info == committed_parts_range
        auto prev_jt = data_parts_by_state_and_info.begin();
        auto curr_jt = std::next(prev_jt);

        auto deactivate_part = [&] (DataPartIteratorByStateAndInfo it)
        {
            (*it)->remove_time.store((*it)->modification_time, std::memory_order_relaxed);
            modifyPartState(it, DataPartState::Outdated);
        };

        (*prev_jt)->assertState({DataPartState::Committed});

        while (curr_jt != data_parts_by_state_and_info.end() && (*curr_jt)->state == DataPartState::Committed)
        {
            /// Don't consider data parts belonging to different partitions.
            if ((*curr_jt)->info.partition_id != (*prev_jt)->info.partition_id)
            {
                ++prev_jt;
                ++curr_jt;
                continue;
            }

            if ((*curr_jt)->contains(**prev_jt))
            {
                deactivate_part(prev_jt);
                prev_jt = curr_jt;
                ++curr_jt;
            }
            else if ((*prev_jt)->contains(**curr_jt))
            {
                auto next = std::next(curr_jt);
                deactivate_part(curr_jt);
                curr_jt = next;
            }
            else
            {
                ++prev_jt;
                ++curr_jt;
            }
        }
    }

    calculateColumnSizesImpl();

    LOG_DEBUG(log, "Loaded data parts (" << data_parts_indexes.size() << " items)");
}


/// Is the part directory old.
/// True if its modification time and the modification time of all files inside it is less then threshold.
/// (Only files on the first level of nesting are considered).
static bool isOldPartDirectory(Poco::File & directory, time_t threshold)
{
    if (directory.getLastModified().epochTime() >= threshold)
        return false;

    Poco::DirectoryIterator end;
    for (Poco::DirectoryIterator it(directory); it != end; ++it)
        if (it->getLastModified().epochTime() >= threshold)
            return false;

    return true;
}


void MergeTreeData::clearOldTemporaryDirectories(ssize_t custom_directories_lifetime_seconds)
{
    /// If the method is already called from another thread, then we don't need to do anything.
    std::unique_lock<std::mutex> lock(clear_old_temporary_directories_mutex, std::defer_lock);
    if (!lock.try_lock())
        return;

    time_t current_time = time(nullptr);
    ssize_t deadline = (custom_directories_lifetime_seconds >= 0)
        ? current_time - custom_directories_lifetime_seconds
        : current_time - settings.temporary_directories_lifetime.totalSeconds();

    /// Delete temporary directories older than a day.
    Poco::DirectoryIterator end;
    for (Poco::DirectoryIterator it{full_path}; it != end; ++it)
    {
        if (startsWith(it.name(), "tmp"))
        {
            Poco::File tmp_dir(full_path + it.name());

            try
            {
                if (tmp_dir.isDirectory() && isOldPartDirectory(tmp_dir, deadline))
                {
                    LOG_WARNING(log, "Removing temporary directory " << full_path << it.name());
                    Poco::File(full_path + it.name()).remove(true);
                }
            }
            catch (const Poco::FileNotFoundException &)
            {
                /// If the file is already deleted, do nothing.
            }
        }
    }
}


MergeTreeData::DataPartsVector MergeTreeData::grabOldParts()
{
    DataPartsVector res;

    /// If the method is already called from another thread, then we don't need to do anything.
    std::unique_lock<std::mutex> lock(grab_old_parts_mutex, std::defer_lock);
    if (!lock.try_lock())
        return res;

    time_t now = time(nullptr);
    std::vector<DataPartIteratorByStateAndInfo> parts_to_delete;

    {
        std::lock_guard<std::mutex> lock_parts(data_parts_mutex);

        auto outdated_parts_range = getDataPartsStateRange(DataPartState::Outdated);
        for (auto it = outdated_parts_range.begin(); it != outdated_parts_range.end(); ++it)
        {
            const DataPartPtr & part = *it;

            auto part_remove_time = part->remove_time.load(std::memory_order_relaxed);

            if (part.unique() && /// Grab only parts that are not used by anyone (SELECTs for example).
                part_remove_time < now &&
                now - part_remove_time > settings.old_parts_lifetime.totalSeconds())
            {
                parts_to_delete.emplace_back(it);
            }
        }

        res.reserve(parts_to_delete.size());
        for (const auto & it_to_delete : parts_to_delete)
        {
            res.emplace_back(*it_to_delete);
            modifyPartState(it_to_delete, DataPartState::Deleting);
        }
    }

    if (!res.empty())
        LOG_TRACE(log, "Found " << res.size() << " old parts to remove.");

    return res;
}


void MergeTreeData::rollbackDeletingParts(const MergeTreeData::DataPartsVector & parts)
{
    std::lock_guard<std::mutex> lock(data_parts_mutex);
    for (auto & part : parts)
    {
        /// We should modify it under data_parts_mutex
        part->assertState({DataPartState::Deleting});
        modifyPartState(part, DataPartState::Outdated);
    }
}

void MergeTreeData::removePartsFinally(const MergeTreeData::DataPartsVector & parts)
{
    {
        std::lock_guard<std::mutex> lock(data_parts_mutex);

        /// TODO: use data_parts iterators instead of pointers
        for (auto & part : parts)
        {
            auto it = data_parts_by_info.find(part->info);
            if (it == data_parts_by_info.end())
                throw Exception("Deleting data part " + part->name + " doesn't exist", ErrorCodes::LOGICAL_ERROR);

            (*it)->assertState({DataPartState::Deleting});

            data_parts_indexes.erase(it);
        }
    }

    /// Data parts is still alive (since DataPartsVector holds shared_ptrs) and contain useful metainformation for logging
    /// NOTE: There is no need to log parts deletion somewhere else, all deleting parts pass through this function and pass away
    if (auto part_log = context.getPartLog(database_name))
    {
        PartLogElement part_log_elem;

        part_log_elem.event_type = PartLogElement::REMOVE_PART;
        part_log_elem.event_time = time(nullptr);
        part_log_elem.duration_ms = 0;

        part_log_elem.database_name = database_name;
        part_log_elem.table_name = table_name;

        for (auto & part : parts)
        {
            part_log_elem.part_name = part->name;
            part_log_elem.bytes_compressed_on_disk = part->bytes_on_disk;
            part_log_elem.rows = part->rows_count;

            part_log->add(part_log_elem);
        }
    }
}

void MergeTreeData::clearOldPartsFromFilesystem()
{
    auto parts_to_remove = grabOldParts();

    for (const DataPartPtr & part : parts_to_remove)
    {
        LOG_DEBUG(log, "Removing part from filesystem " << part->name);
        part->remove();
    }

    removePartsFinally(parts_to_remove);
}

void MergeTreeData::setPath(const String & new_full_path)
{
    if (Poco::File{new_full_path}.exists())
        throw Exception{"Target path already exists: " + new_full_path, ErrorCodes::DIRECTORY_ALREADY_EXISTS};

    Poco::File(full_path).renameTo(new_full_path);

    context.dropCaches();
    full_path = new_full_path;
}

void MergeTreeData::dropAllData()
{
    LOG_TRACE(log, "dropAllData: waiting for locks.");

    std::lock_guard<std::mutex> lock(data_parts_mutex);

    LOG_TRACE(log, "dropAllData: removing data from memory.");

    data_parts_indexes.clear();
    column_sizes.clear();

    context.dropCaches();

    LOG_TRACE(log, "dropAllData: removing data from filesystem.");

    Poco::File(full_path).remove(true);

    LOG_TRACE(log, "dropAllData: done.");
}

namespace
{

/// If true, then in order to ALTER the type of the column from the type from to the type to
/// we don't need to rewrite the data, we only need to update metadata and columns.txt in part directories.
/// The function works for Arrays and Nullables of the same structure.
bool isMetadataOnlyConversion(const IDataType * from, const IDataType * to)
{
    if (from->getName() == to->getName())
        return true;

    static const std::unordered_multimap<std::type_index, const std::type_info &> ALLOWED_CONVERSIONS =
        {
            { typeid(DataTypeEnum8),    typeid(DataTypeEnum8)    },
            { typeid(DataTypeEnum8),    typeid(DataTypeInt8)     },
            { typeid(DataTypeEnum16),   typeid(DataTypeEnum16)   },
            { typeid(DataTypeEnum16),   typeid(DataTypeInt16)    },
            { typeid(DataTypeDateTime), typeid(DataTypeUInt32)   },
            { typeid(DataTypeUInt32),   typeid(DataTypeDateTime) },
            { typeid(DataTypeDate),     typeid(DataTypeUInt16)   },
            { typeid(DataTypeUInt16),   typeid(DataTypeDate)     },
        };

    while (true)
    {
        auto it_range = ALLOWED_CONVERSIONS.equal_range(typeid(*from));
        for (auto it = it_range.first; it != it_range.second; ++it)
        {
            if (it->second == typeid(*to))
                return true;
        }

        const auto * arr_from = typeid_cast<const DataTypeArray *>(from);
        const auto * arr_to = typeid_cast<const DataTypeArray *>(to);
        if (arr_from && arr_to)
        {
            from = arr_from->getNestedType().get();
            to = arr_to->getNestedType().get();
            continue;
        }

        const auto * nullable_from = typeid_cast<const DataTypeNullable *>(from);
        const auto * nullable_to = typeid_cast<const DataTypeNullable *>(to);
        if (nullable_from && nullable_to)
        {
            from = nullable_from->getNestedType().get();
            to = nullable_to->getNestedType().get();
            continue;
        }

        return false;
    }
}

}

void MergeTreeData::checkAlter(const AlterCommands & commands)
{
    /// Check that needed transformations can be applied to the list of columns without considering type conversions.
    auto new_columns = getColumns();
    commands.apply(new_columns);

    /// Set of columns that shouldn't be altered.
    NameSet columns_alter_forbidden;

    /// Primary key columns can be ALTERed only if they are used in the key as-is
    /// (and not as a part of some expression) and if the ALTER only affects column metadata.
    NameSet columns_alter_metadata_only;

    if (partition_key_expr)
    {
        /// Forbid altering partition key columns because it can change partition ID format.
        /// TODO: in some cases (e.g. adding an Enum value) a partition key column can still be ALTERed.
        /// We should allow it.
        for (const String & col : partition_key_expr->getRequiredColumns())
            columns_alter_forbidden.insert(col);
    }

    if (sorting_key_expr)
    {
        for (const ExpressionAction & action : sorting_key_expr->getActions())
        {
            auto action_columns = action.getNeededColumns();
            columns_alter_forbidden.insert(action_columns.begin(), action_columns.end());
        }
        for (const String & col : sorting_key_expr->getRequiredColumns())
            columns_alter_metadata_only.insert(col);

        /// We don't process sample_by_ast separately because it must be among the primary key columns
        /// and we don't process primary_key_expr separately because it is a prefix of sorting_key_expr.
    }

    if (!merging_params.sign_column.empty())
        columns_alter_forbidden.insert(merging_params.sign_column);

    std::map<String, const IDataType *> old_types;
    for (const auto & column : getColumns().getAllPhysical())
        old_types.emplace(column.name, column.type.get());

    for (const AlterCommand & command : commands)
    {
        if (columns_alter_forbidden.count(command.column_name))
            throw Exception("trying to ALTER key column " + command.column_name, ErrorCodes::ILLEGAL_COLUMN);

        if (columns_alter_metadata_only.count(command.column_name))
        {
            if (command.type == AlterCommand::MODIFY_COLUMN)
            {
                auto it = old_types.find(command.column_name);
                if (it != old_types.end() && isMetadataOnlyConversion(it->second, command.data_type.get()))
                    continue;
            }

            throw Exception(
                    "ALTER of key column " + command.column_name + " must be metadata-only",
                    ErrorCodes::ILLEGAL_COLUMN);
        }
    }

    /// Check that type conversions are possible.
    ExpressionActionsPtr unused_expression;
    NameToNameMap unused_map;
    bool unused_bool;

    createConvertExpression(nullptr, getColumns().getAllPhysical(), new_columns.getAllPhysical(), unused_expression, unused_map, unused_bool);
}

void MergeTreeData::createConvertExpression(const DataPartPtr & part, const NamesAndTypesList & old_columns, const NamesAndTypesList & new_columns,
    ExpressionActionsPtr & out_expression, NameToNameMap & out_rename_map, bool & out_force_update_metadata) const
{
    out_expression = nullptr;
    out_rename_map = {};
    out_force_update_metadata = false;

    using NameToType = std::map<String, const IDataType *>;
    NameToType new_types;
    for (const NameAndTypePair & column : new_columns)
        new_types.emplace(column.name, column.type.get());

    /// For every column that need to be converted: source column name, column name of calculated expression for conversion.
    std::vector<std::pair<String, String>> conversions;

    /// Collect counts for shared streams of different columns. As an example, Nested columns have shared stream with array sizes.
    std::map<String, size_t> stream_counts;
    for (const NameAndTypePair & column : old_columns)
    {
        column.type->enumerateStreams([&](const IDataType::SubstreamPath & substream_path)
        {
            ++stream_counts[IDataType::getFileNameForStream(column.name, substream_path)];
        }, {});
    }

    for (const NameAndTypePair & column : old_columns)
    {
        if (!new_types.count(column.name))
        {
            /// The column was deleted.
            if (!part || part->hasColumnFiles(column.name))
            {
                column.type->enumerateStreams([&](const IDataType::SubstreamPath & substream_path)
                {
                    String file_name = IDataType::getFileNameForStream(column.name, substream_path);

                    /// Delete files if they are no longer shared with another column.
                    if (--stream_counts[file_name] == 0)
                    {
                        out_rename_map[file_name + ".bin"] = "";
                        out_rename_map[file_name + ".mrk"] = "";
                    }
                }, {});
            }
        }
        else
        {
            /// The column was converted. Collect conversions.
            const auto * new_type = new_types[column.name];
            const String new_type_name = new_type->getName();
            const auto * old_type = column.type.get();

            if (!new_type->equals(*old_type) && (!part || part->hasColumnFiles(column.name)))
            {
                if (isMetadataOnlyConversion(old_type, new_type))
                {
                    out_force_update_metadata = true;
                    continue;
                }

                /// Need to modify column type.
                if (!out_expression)
                    out_expression = std::make_shared<ExpressionActions>(NamesAndTypesList(), context);

                out_expression->addInput(ColumnWithTypeAndName(nullptr, column.type, column.name));

                Names out_names;

                /// This is temporary name for expression. TODO Invent the name more safely.
                const String new_type_name_column = '#' + new_type_name + "_column";
                out_expression->add(ExpressionAction::addColumn(
                    { DataTypeString().createColumnConst(1, new_type_name), std::make_shared<DataTypeString>(), new_type_name_column }, "", false));

                const auto & function = FunctionFactory::instance().get("CAST", context);
                out_expression->add(ExpressionAction::applyFunction(
                    function, Names{column.name, new_type_name_column}), out_names);

                out_expression->add(ExpressionAction::removeColumn(new_type_name_column));
                out_expression->add(ExpressionAction::removeColumn(column.name));

                conversions.emplace_back(column.name, out_names.at(0));

            }
        }
    }

    if (!conversions.empty())
    {
        /// Give proper names for temporary columns with conversion results.

        NamesWithAliases projection;
        projection.reserve(conversions.size());

        for (const auto & source_and_expression : conversions)
        {
            /// Column name for temporary filenames before renaming. NOTE The is unnecessarily tricky.

            String original_column_name = source_and_expression.first;
            String temporary_column_name = original_column_name + " converting";

            projection.emplace_back(source_and_expression.second, temporary_column_name);

            /// After conversion, we need to rename temporary files into original.

            new_types[source_and_expression.first]->enumerateStreams(
                [&](const IDataType::SubstreamPath & substream_path)
                {
                    /// Skip array sizes, because they cannot be modified in ALTER.
                    if (!substream_path.empty() && substream_path.back().type == IDataType::Substream::ArraySizes)
                        return;

                    String original_file_name = IDataType::getFileNameForStream(original_column_name, substream_path);
                    String temporary_file_name = IDataType::getFileNameForStream(temporary_column_name, substream_path);

                    out_rename_map[temporary_file_name + ".bin"] = original_file_name + ".bin";
                    out_rename_map[temporary_file_name + ".mrk"] = original_file_name + ".mrk";
                }, {});
        }

        out_expression->add(ExpressionAction::project(projection));
    }

    if (part && !out_rename_map.empty())
    {
        WriteBufferFromOwnString out;
        out << "Will ";
        bool first = true;
        for (const auto & from_to : out_rename_map)
        {
            if (!first)
                out << ", ";
            first = false;
            if (from_to.second.empty())
                out << "remove " << from_to.first;
            else
                out << "rename " << from_to.first << " to " << from_to.second;
        }
        out << " in part " << part->name;
        LOG_DEBUG(log, out.str());
    }
}

MergeTreeData::AlterDataPartTransactionPtr MergeTreeData::alterDataPart(
    const DataPartPtr & part,
    const NamesAndTypesList & new_columns,
    const ASTPtr & new_primary_key_expr_list,
    bool skip_sanity_checks)
{
    ExpressionActionsPtr expression;
    AlterDataPartTransactionPtr transaction(new AlterDataPartTransaction(part)); /// Blocks changes to the part.
    bool force_update_metadata;
    createConvertExpression(part, part->columns, new_columns, expression, transaction->rename_map, force_update_metadata);

    size_t num_files_to_modify = transaction->rename_map.size();
    size_t num_files_to_remove = 0;

    for (const auto & from_to : transaction->rename_map)
        if (from_to.second.empty())
            ++num_files_to_remove;

    if (!skip_sanity_checks
        && (num_files_to_modify > settings.max_files_to_modify_in_alter_columns
            || num_files_to_remove > settings.max_files_to_remove_in_alter_columns))
    {
        transaction->clear();

        const bool forbidden_because_of_modify = num_files_to_modify > settings.max_files_to_modify_in_alter_columns;

        std::stringstream exception_message;
        exception_message
            << "Suspiciously many ("
            << (forbidden_because_of_modify ? num_files_to_modify : num_files_to_remove)
            << ") files (";

        bool first = true;
        for (const auto & from_to : transaction->rename_map)
        {
            if (!first)
                exception_message << ", ";
            if (forbidden_because_of_modify)
            {
                exception_message << "from `" << from_to.first << "' to `" << from_to.second << "'";
                first = false;
            }
            else if (from_to.second.empty())
            {
                exception_message << "`" << from_to.first << "'";
                first = false;
            }
        }

        exception_message
            << ") need to be "
            << (forbidden_because_of_modify ? "modified" : "removed")
            << " in part " << part->name << " of table at " << full_path << ". Aborting just in case."
            << " If it is not an error, you could increase merge_tree/"
            << (forbidden_because_of_modify ? "max_files_to_modify_in_alter_columns" : "max_files_to_remove_in_alter_columns")
            << " parameter in configuration file (current value: "
            << (forbidden_because_of_modify ? settings.max_files_to_modify_in_alter_columns : settings.max_files_to_remove_in_alter_columns)
            << ")";

        throw Exception(exception_message.str(), ErrorCodes::TABLE_DIFFERS_TOO_MUCH);
    }

    DataPart::Checksums add_checksums;

    /// Update primary key if needed.
    size_t new_primary_key_file_size{};
    MergeTreeDataPartChecksum::uint128 new_primary_key_hash{};

    if (new_primary_key_expr_list)
    {
<<<<<<< HEAD
        ExpressionActionsPtr new_primary_expr = ExpressionAnalyzer(
            new_primary_key_expr_list, context, nullptr, new_columns).getActions(true);
=======
        ASTPtr query = new_primary_key;
        auto syntax_result = SyntaxAnalyzer(context, {}).analyze(query, new_columns);
        ExpressionActionsPtr new_primary_expr = ExpressionAnalyzer(query, syntax_result, context).getActions(true);
>>>>>>> 5f3dcf79
        Block new_primary_key_sample = new_primary_expr->getSampleBlock();
        size_t new_key_size = new_primary_key_sample.columns();

        Columns new_index(new_key_size);

        /// Copy the existing primary key columns. Fill new columns with default values.
        /// NOTE default expressions are not supported.

        ssize_t prev_position_of_existing_column = -1;
        for (size_t i = 0; i < new_key_size; ++i)
        {
            const String & column_name = new_primary_key_sample.safeGetByPosition(i).name;

            if (primary_key_sample.has(column_name))
            {
                ssize_t position_of_existing_column = primary_key_sample.getPositionByName(column_name);

                if (position_of_existing_column < prev_position_of_existing_column)
                    throw Exception("Permuting of columns of primary key is not supported", ErrorCodes::BAD_ARGUMENTS);

                new_index[i] = part->index.at(position_of_existing_column);
                prev_position_of_existing_column = position_of_existing_column;
            }
            else
            {
                const IDataType & type = *new_primary_key_sample.safeGetByPosition(i).type;
                new_index[i] = type.createColumnConstWithDefaultValue(part->marks_count)->convertToFullColumnIfConst();
            }
        }

        if (prev_position_of_existing_column == -1)
            throw Exception("No common columns while modifying primary key", ErrorCodes::BAD_ARGUMENTS);

        String index_tmp_path = full_path + part->name + "/primary.idx.tmp";
        WriteBufferFromFile index_file(index_tmp_path);
        HashingWriteBuffer index_stream(index_file);

        for (size_t i = 0, marks_count = part->marks_count; i < marks_count; ++i)
            for (size_t j = 0; j < new_key_size; ++j)
                new_primary_key_sample.getByPosition(j).type->serializeBinary(*new_index[j].get(), i, index_stream);

        transaction->rename_map["primary.idx.tmp"] = "primary.idx";

        index_stream.next();
        new_primary_key_file_size = index_stream.count();
        new_primary_key_hash = index_stream.getHash();
    }

    if (transaction->rename_map.empty() && !force_update_metadata)
    {
        transaction->clear();
        return nullptr;
    }

    /// Apply the expression and write the result to temporary files.
    if (expression)
    {
        MarkRanges ranges{MarkRange(0, part->marks_count)};
        BlockInputStreamPtr part_in = std::make_shared<MergeTreeBlockInputStream>(
            *this, part, DEFAULT_MERGE_BLOCK_SIZE, 0, 0, expression->getRequiredColumns(), ranges,
            false, nullptr, false, 0, DBMS_DEFAULT_BUFFER_SIZE, false);

        auto compression_settings = this->context.chooseCompressionSettings(
            part->bytes_on_disk,
            static_cast<double>(part->bytes_on_disk) / this->getTotalActiveSizeInBytes());
        ExpressionBlockInputStream in(part_in, expression);

        /** Don't write offsets for arrays, because ALTER never change them
         *  (MODIFY COLUMN could only change types of elements but never modify array sizes).
          * Also note that they does not participate in 'rename_map'.
          * Also note, that for columns, that are parts of Nested,
          *  temporary column name ('converting_column_name') created in 'createConvertExpression' method
          *  will have old name of shared offsets for arrays.
          */
        IMergedBlockOutputStream::WrittenOffsetColumns unused_written_offsets;
        MergedColumnOnlyOutputStream out(
            *this, in.getHeader(), full_path + part->name + '/', true /* sync */, compression_settings, true /* skip_offsets */, unused_written_offsets);

        in.readPrefix();
        out.writePrefix();

        while (Block b = in.read())
            out.write(b);

        in.readSuffix();
        add_checksums = out.writeSuffixAndGetChecksums();
    }

    /// Update the checksums.
    DataPart::Checksums new_checksums = part->checksums;
    for (auto it : transaction->rename_map)
    {
        if (it.second.empty())
            new_checksums.files.erase(it.first);
        else
            new_checksums.files[it.second] = add_checksums.files[it.first];
    }

    if (new_primary_key_file_size)
    {
        new_checksums.files["primary.idx"].file_size = new_primary_key_file_size;
        new_checksums.files["primary.idx"].file_hash = new_primary_key_hash;
    }

    /// Write the checksums to the temporary file.
    if (!part->checksums.empty())
    {
        transaction->new_checksums = new_checksums;
        WriteBufferFromFile checksums_file(full_path + part->name + "/checksums.txt.tmp", 4096);
        new_checksums.write(checksums_file);
        transaction->rename_map["checksums.txt.tmp"] = "checksums.txt";
    }

    /// Write the new column list to the temporary file.
    {
        transaction->new_columns = new_columns.filter(part->columns.getNames());
        WriteBufferFromFile columns_file(full_path + part->name + "/columns.txt.tmp", 4096);
        transaction->new_columns.writeText(columns_file);
        transaction->rename_map["columns.txt.tmp"] = "columns.txt";
    }

    return transaction;
}

void MergeTreeData::AlterDataPartTransaction::commit()
{
    if (!data_part)
        return;
    try
    {
        std::unique_lock<std::shared_mutex> lock(data_part->columns_lock);

        String path = data_part->storage.full_path + data_part->name + "/";

        /// NOTE: checking that a file exists before renaming or deleting it
        /// is justified by the fact that, when converting an ordinary column
        /// to a nullable column, new files are created which did not exist
        /// before, i.e. they do not have older versions.

        /// 1) Rename the old files.
        for (const auto & from_to : rename_map)
        {
            String name = from_to.second.empty() ? from_to.first : from_to.second;
            Poco::File file{path + name};
            if (file.exists())
                file.renameTo(path + name + ".tmp2");
        }

        /// 2) Move new files in the place of old and update the metadata in memory.
        for (const auto & from_to : rename_map)
        {
            if (!from_to.second.empty())
                Poco::File{path + from_to.first}.renameTo(path + from_to.second);
        }

        auto & mutable_part = const_cast<DataPart &>(*data_part);
        mutable_part.checksums = new_checksums;
        mutable_part.columns = new_columns;

        /// 3) Delete the old files.
        for (const auto & from_to : rename_map)
        {
            String name = from_to.second.empty() ? from_to.first : from_to.second;
            Poco::File file{path + name + ".tmp2"};
            if (file.exists())
                file.remove();
        }

        mutable_part.bytes_on_disk = MergeTreeData::DataPart::calculateTotalSizeOnDisk(path);

        /// TODO: we can skip resetting caches when the column is added.
        data_part->storage.context.dropCaches();

        clear();
    }
    catch (...)
    {
        /// Don't delete temporary files in the destructor in case something went wrong.
        clear();
        throw;
    }
}

MergeTreeData::AlterDataPartTransaction::~AlterDataPartTransaction()
{
    try
    {
        if (!data_part)
            return;

        LOG_WARNING(data_part->storage.log, "Aborting ALTER of part " << data_part->relative_path);

        String path = data_part->getFullPath();
        for (const auto & from_to : rename_map)
        {
            if (!from_to.second.empty())
            {
                try
                {
                    Poco::File file(path + from_to.first);
                    if (file.exists())
                        file.remove();
                }
                catch (Poco::Exception & e)
                {
                    LOG_WARNING(data_part->storage.log, "Can't remove " << path + from_to.first << ": " << e.displayText());
                }
            }
        }
    }
    catch (...)
    {
        tryLogCurrentException(__PRETTY_FUNCTION__);
    }
}


MergeTreeData::DataPartsVector MergeTreeData::getActivePartsToReplace(
    const MergeTreePartInfo & new_part_info,
    const String & new_part_name,
    DataPartPtr & out_covering_part,
    DataPartsLock & /* data_parts_lock */) const
{
    /// Parts contained in the part are consecutive in data_parts, intersecting the insertion place for the part itself.
    auto it_middle = data_parts_by_state_and_info.lower_bound(DataPartStateAndInfo{DataPartState::Committed, new_part_info});
    auto committed_parts_range = getDataPartsStateRange(DataPartState::Committed);

    /// Go to the left.
    DataPartIteratorByStateAndInfo begin = it_middle;
    while (begin != committed_parts_range.begin())
    {
        auto prev = std::prev(begin);

        if (!new_part_info.contains((*prev)->info))
        {
            if ((*prev)->info.contains(new_part_info))
            {
                out_covering_part = *prev;
                return {};
            }

            if (!new_part_info.isDisjoint((*prev)->info))
                throw Exception("Part " + new_part_name + " intersects previous part " + (*prev)->getNameWithState() +
                    ". It is a bug.", ErrorCodes::LOGICAL_ERROR);

            break;
        }

        begin = prev;
    }

    /// Go to the right.
    DataPartIteratorByStateAndInfo end = it_middle;
    while (end != committed_parts_range.end())
    {
        if ((*end)->info == new_part_info)
            throw Exception("Unexpected duplicate part " + (*end)->getNameWithState() + ". It is a bug.", ErrorCodes::LOGICAL_ERROR);

        if (!new_part_info.contains((*end)->info))
        {
            if ((*end)->info.contains(new_part_info))
            {
                out_covering_part = *end;
                return {};
            }

            if (!new_part_info.isDisjoint((*end)->info))
                throw Exception("Part " + new_part_name + " intersects next part " + (*end)->getNameWithState() +
                    ". It is a bug.", ErrorCodes::LOGICAL_ERROR);

            break;
        }

        ++end;
    }

    return DataPartsVector{begin, end};
}


void MergeTreeData::renameTempPartAndAdd(MutableDataPartPtr & part, SimpleIncrement * increment, Transaction * out_transaction)
{
    auto removed = renameTempPartAndReplace(part, increment, out_transaction);
    if (!removed.empty())
        throw Exception("Added part " + part->name + " covers " + toString(removed.size())
            + " existing part(s) (including " + removed[0]->name + ")", ErrorCodes::LOGICAL_ERROR);
}


void MergeTreeData::renameTempPartAndReplace(
    MutableDataPartPtr & part, SimpleIncrement * increment, Transaction * out_transaction,
    std::unique_lock<std::mutex> & lock, DataPartsVector * out_covered_parts)
{
    if (out_transaction && &out_transaction->data != this)
        throw Exception("MergeTreeData::Transaction for one table cannot be used with another. It is a bug.",
            ErrorCodes::LOGICAL_ERROR);

    part->assertState({DataPartState::Temporary});

    MergeTreePartInfo part_info = part->info;
    String part_name;

    if (DataPartPtr existing_part_in_partition = getAnyPartInPartition(part->info.partition_id, lock))
    {
        if (part->partition.value != existing_part_in_partition->partition.value)
            throw Exception(
                "Partition value mismatch between two parts with the same partition ID. Existing part: "
                + existing_part_in_partition->name + ", newly added part: " + part->name,
                ErrorCodes::CORRUPTED_DATA);
    }

    /** It is important that obtaining new block number and adding that block to parts set is done atomically.
      * Otherwise there is race condition - merge of blocks could happen in interval that doesn't yet contain new part.
      */
    if (increment)
    {
        part_info.min_block = part_info.max_block = increment->get();
        part_name = part->getNewName(part_info);
    }
    else
        part_name = part->name;

    LOG_TRACE(log, "Renaming temporary part " << part->relative_path << " to " << part_name << ".");

    auto it_duplicate = data_parts_by_info.find(part_info);
    if (it_duplicate != data_parts_by_info.end())
    {
        String message = "Part " + (*it_duplicate)->getNameWithState() + " already exists";

        if ((*it_duplicate)->checkState({DataPartState::Outdated, DataPartState::Deleting}))
            throw Exception(message + ", but it will be deleted soon", ErrorCodes::PART_IS_TEMPORARILY_LOCKED);

        throw Exception(message, ErrorCodes::DUPLICATE_DATA_PART);
    }

    DataPartPtr covering_part;
    DataPartsVector covered_parts = getActivePartsToReplace(part_info, part_name, covering_part, lock);

    if (covering_part)
    {
        LOG_WARNING(log, "Tried to add obsolete part " << part_name << " covered by " << covering_part->getNameWithState());
        return;
    }

    /// All checks are passed. Now we can rename the part on disk.
    /// So, we maintain invariant: if a non-temporary part in filesystem then it is in data_parts
    ///
    /// If out_transaction is null, we commit the part to the active set immediately, else add it to the transaction.
    part->name = part_name;
    part->info = part_info;
    part->is_temp = false;
    part->state = DataPartState::PreCommitted;
    part->renameTo(part_name);

    auto part_it = data_parts_indexes.insert(part).first;

    if (out_transaction)
    {
        out_transaction->precommitted_parts.insert(part);
    }
    else
    {
        auto current_time = time(nullptr);
        for (const DataPartPtr & covered_part : covered_parts)
        {
            covered_part->remove_time.store(current_time, std::memory_order_relaxed);
            modifyPartState(covered_part, DataPartState::Outdated);
            removePartContributionToColumnSizes(covered_part);
        }

        modifyPartState(part_it, DataPartState::Committed);
        addPartContributionToColumnSizes(part);
    }

    if (out_covered_parts)
    {
        for (DataPartPtr & covered_part : covered_parts)
            out_covered_parts->emplace_back(std::move(covered_part));
    }
}

MergeTreeData::DataPartsVector MergeTreeData::renameTempPartAndReplace(
    MutableDataPartPtr & part, SimpleIncrement * increment, Transaction * out_transaction)
{
    if (out_transaction && &out_transaction->data != this)
        throw Exception("MergeTreeData::Transaction for one table cannot be used with another. It is a bug.",
            ErrorCodes::LOGICAL_ERROR);

    DataPartsVector covered_parts;
    {
        std::unique_lock<std::mutex> lock(data_parts_mutex);
        renameTempPartAndReplace(part, increment, out_transaction, lock, &covered_parts);
    }
    return covered_parts;
}

void MergeTreeData::removePartsFromWorkingSet(const MergeTreeData::DataPartsVector & remove, bool clear_without_timeout, DataPartsLock & /*acquired_lock*/)
{
    auto remove_time = clear_without_timeout ? 0 : time(nullptr);

    for (const DataPartPtr & part : remove)
    {
        if (part->state == MergeTreeDataPart::State::Committed)
            removePartContributionToColumnSizes(part);

        if (part->state == MergeTreeDataPart::State::Committed || clear_without_timeout)
            part->remove_time.store(remove_time, std::memory_order_relaxed);

        if (part->state != MergeTreeDataPart::State::Outdated)
            modifyPartState(part, MergeTreeDataPart::State::Outdated);
    }
}

void MergeTreeData::removePartsFromWorkingSet(const DataPartsVector & remove, bool clear_without_timeout, DataPartsLock * acquired_lock)
{
    auto lock = (acquired_lock) ? DataPartsLock() : lockParts();

    for (auto & part : remove)
    {
        if (!data_parts_by_info.count(part->info))
            throw Exception("Part " + part->getNameWithState() + " not found in data_parts", ErrorCodes::LOGICAL_ERROR);

        part->assertState({DataPartState::PreCommitted, DataPartState::Committed, DataPartState::Outdated});
    }

    removePartsFromWorkingSet(remove, clear_without_timeout, lock);
}

MergeTreeData::DataPartsVector MergeTreeData::removePartsInRangeFromWorkingSet(const MergeTreePartInfo & drop_range, bool clear_without_timeout,
                                                                               bool skip_intersecting_parts, DataPartsLock & lock)
{
    DataPartsVector parts_to_remove;

    if (drop_range.min_block > drop_range.max_block)
        return parts_to_remove;

    auto partition_range = getDataPartsPartitionRange(drop_range.partition_id);

    for (const DataPartPtr & part : partition_range)
    {
        if (part->info.partition_id != drop_range.partition_id)
            throw Exception("Unexpected partition_id of part " + part->name + ". This is a bug.", ErrorCodes::LOGICAL_ERROR);

        if (part->info.min_block < drop_range.min_block)
        {
            if (drop_range.min_block <= part->info.max_block)
            {
                /// Intersect left border
                String error = "Unexpected merged part " + part->name + " intersecting drop range " + drop_range.getPartName();
                if (!skip_intersecting_parts)
                    throw Exception(error, ErrorCodes::LOGICAL_ERROR);

                LOG_WARNING(log, error);
            }

            continue;
        }

        /// Stop on new parts
        if (part->info.min_block > drop_range.max_block)
            break;

        if (part->info.min_block <= drop_range.max_block && drop_range.max_block < part->info.max_block)
        {
            /// Intersect right border
            String error = "Unexpected merged part " + part->name + " intersecting drop range " + drop_range.getPartName();
            if (!skip_intersecting_parts)
                throw Exception(error, ErrorCodes::LOGICAL_ERROR);

            LOG_WARNING(log, error);
            continue;
        }

        if (part->state != DataPartState::Deleting)
            parts_to_remove.emplace_back(part);
    }

    removePartsFromWorkingSet(parts_to_remove, clear_without_timeout, lock);

    return parts_to_remove;
}

void MergeTreeData::forgetPartAndMoveToDetached(const MergeTreeData::DataPartPtr & part_to_detach, const String & prefix, bool
restore_covered)
{
    LOG_INFO(log, "Renaming " << part_to_detach->relative_path << " to " << prefix << part_to_detach->name << " and forgiving it.");

    auto data_parts_lock = lockParts();

    auto it_part = data_parts_by_info.find(part_to_detach->info);
    if (it_part == data_parts_by_info.end())
        throw Exception("No such data part " + part_to_detach->getNameWithState(), ErrorCodes::NO_SUCH_DATA_PART);

    /// What if part_to_detach is a reference to *it_part? Make a new owner just in case.
    DataPartPtr part = *it_part;

    if (part->state == DataPartState::Committed)
        removePartContributionToColumnSizes(part);
    modifyPartState(it_part, DataPartState::Deleting);

    part->renameToDetached(prefix);

    data_parts_indexes.erase(it_part);

    if (restore_covered && part->info.level == 0)
    {
        LOG_WARNING(log, "Will not recover parts covered by zero-level part " << part->name);
        return;
    }

    if (restore_covered)
    {
        Strings restored;
        bool error = false;
        String error_parts;

        Int64 pos = part->info.min_block;

        auto is_appropriate_state = [] (DataPartState state)
        {
            return state == DataPartState::Committed || state == DataPartState::Outdated;
        };

        auto update_error = [&] (DataPartIteratorByInfo it)
        {
            error = true;
            error_parts += (*it)->getNameWithState() + " ";
        };

        auto it_middle = data_parts_by_info.lower_bound(part->info);

        /// Restore the leftmost part covered by the part
        if (it_middle != data_parts_by_info.begin())
        {
            auto it = std::prev(it_middle);

            if (part->contains(**it) && is_appropriate_state((*it)->state))
            {
                /// Maybe, we must consider part level somehow
                if ((*it)->info.min_block != part->info.min_block)
                    update_error(it);

                if ((*it)->state != DataPartState::Committed)
                {
                    addPartContributionToColumnSizes(*it);
                    modifyPartState(it, DataPartState::Committed); // iterator is not invalidated here
                }

                pos = (*it)->info.max_block + 1;
                restored.push_back((*it)->name);
            }
            else
                update_error(it);
        }
        else
            error = true;

        /// Restore "right" parts
        for (auto it = it_middle; it != data_parts_by_info.end() && part->contains(**it); ++it)
        {
            if ((*it)->info.min_block < pos)
                continue;

            if (!is_appropriate_state((*it)->state))
            {
                update_error(it);
                continue;
            }

            if ((*it)->info.min_block > pos)
                update_error(it);

            if ((*it)->state != DataPartState::Committed)
            {
                addPartContributionToColumnSizes(*it);
                modifyPartState(it, DataPartState::Committed);
            }

            pos = (*it)->info.max_block + 1;
            restored.push_back((*it)->name);
        }

        if (pos != part->info.max_block + 1)
            error = true;

        for (const String & name : restored)
        {
            LOG_INFO(log, "Activated part " << name);
        }

        if (error)
        {
            LOG_ERROR(log, "The set of parts restored in place of " << part->name << " looks incomplete."
                           << " There might or might not be a data loss."
                           << (error_parts.empty() ? "" : " Suspicious parts: " + error_parts));
        }
    }
}


void MergeTreeData::tryRemovePartImmediately(DataPartPtr && part)
{
    DataPartPtr part_to_delete;
    {
        std::lock_guard<std::mutex> lock_parts(data_parts_mutex);

        LOG_TRACE(log, "Trying to immediately remove part " << part->getNameWithState());

        auto it = data_parts_by_info.find(part->info);
        if (it == data_parts_by_info.end() || (*it).get() != part.get())
            throw Exception("Part " + part->name + " doesn't exist", ErrorCodes::LOGICAL_ERROR);

        part.reset();

        if (!((*it)->state == DataPartState::Outdated && it->unique()))
            return;

        modifyPartState(it, DataPartState::Deleting);
        part_to_delete = *it;
    }

    try
    {
        part_to_delete->remove();
    }
    catch (...)
    {
        rollbackDeletingParts({part_to_delete});
        throw;
    }

    removePartsFinally({part_to_delete});
    LOG_TRACE(log, "Removed part " << part_to_delete->name);
}


size_t MergeTreeData::getTotalActiveSizeInBytes() const
{
    size_t res = 0;
    {
        std::lock_guard<std::mutex> lock(data_parts_mutex);

        for (auto & part : getDataPartsStateRange(DataPartState::Committed))
            res += part->bytes_on_disk;
    }

    return res;
}


size_t MergeTreeData::getMaxPartsCountForPartition() const
{
    std::lock_guard<std::mutex> lock(data_parts_mutex);

    size_t res = 0;
    size_t cur_count = 0;
    const String * cur_partition_id = nullptr;

    for (const auto & part : getDataPartsStateRange(DataPartState::Committed))
    {
        if (cur_partition_id && part->info.partition_id == *cur_partition_id)
        {
            ++cur_count;
        }
        else
        {
            cur_partition_id = &part->info.partition_id;
            cur_count = 1;
        }

        res = std::max(res, cur_count);
    }

    return res;
}


std::optional<Int64> MergeTreeData::getMinPartDataVersion() const
{
    std::lock_guard lock(data_parts_mutex);

    std::optional<Int64> result;
    for (const DataPartPtr & part : getDataPartsStateRange(DataPartState::Committed))
    {
        if (!result || *result > part->info.getDataVersion())
            result = part->info.getDataVersion();
    }

    return result;
}


void MergeTreeData::delayInsertOrThrowIfNeeded(Poco::Event *until) const
{
    const size_t parts_count = getMaxPartsCountForPartition();
    if (parts_count < settings.parts_to_delay_insert)
        return;

    if (parts_count >= settings.parts_to_throw_insert)
    {
        ProfileEvents::increment(ProfileEvents::RejectedInserts);
        throw Exception("Too many parts (" + toString(parts_count) + "). Merges are processing significantly slower than inserts.", ErrorCodes::TOO_MANY_PARTS);
    }

    const size_t max_k = settings.parts_to_throw_insert - settings.parts_to_delay_insert; /// always > 0
    const size_t k = 1 + parts_count - settings.parts_to_delay_insert; /// from 1 to max_k
    const double delay_milliseconds = ::pow(settings.max_delay_to_insert * 1000, static_cast<double>(k) / max_k);

    ProfileEvents::increment(ProfileEvents::DelayedInserts);
    ProfileEvents::increment(ProfileEvents::DelayedInsertsMilliseconds, delay_milliseconds);

    CurrentMetrics::Increment metric_increment(CurrentMetrics::DelayedInserts);

    LOG_INFO(log, "Delaying inserting block by "
        << std::fixed << std::setprecision(4) << delay_milliseconds << " ms. because there are " << parts_count << " parts");

    if (until)
        until->tryWait(delay_milliseconds);
    else
        std::this_thread::sleep_for(std::chrono::milliseconds(static_cast<size_t>(delay_milliseconds)));
}

void MergeTreeData::throwInsertIfNeeded() const
{
    const size_t parts_count = getMaxPartsCountForPartition();

    if (parts_count >= settings.parts_to_throw_insert)
    {
        ProfileEvents::increment(ProfileEvents::RejectedInserts);
        throw Exception("Too many parts (" + toString(parts_count) + "). Merges are processing significantly slower than inserts.", ErrorCodes::TOO_MANY_PARTS);
    }
}

MergeTreeData::DataPartPtr MergeTreeData::getActiveContainingPart(
    const MergeTreePartInfo & part_info, MergeTreeData::DataPartState state, DataPartsLock & /*lock*/)
{
    auto committed_parts_range = getDataPartsStateRange(state);

    /// The part can be covered only by the previous or the next one in data_parts.
    auto it = data_parts_by_state_and_info.lower_bound(DataPartStateAndInfo{state, part_info});

    if (it != committed_parts_range.end())
    {
        if ((*it)->info == part_info)
            return *it;
        if ((*it)->info.contains(part_info))
            return *it;
    }

    if (it != committed_parts_range.begin())
    {
        --it;
        if ((*it)->info.contains(part_info))
            return *it;
    }

    return nullptr;
}

MergeTreeData::DataPartPtr MergeTreeData::getActiveContainingPart(const MergeTreePartInfo & part_info)
{
    DataPartsLock data_parts_lock(data_parts_mutex);
    return getActiveContainingPart(part_info, DataPartState::Committed, data_parts_lock);
}

MergeTreeData::DataPartPtr MergeTreeData::getActiveContainingPart(const String & part_name)
{
    auto part_info = MergeTreePartInfo::fromPartName(part_name, format_version);
    return getActiveContainingPart(part_info);
}


MergeTreeData::DataPartsVector MergeTreeData::getDataPartsVectorInPartition(MergeTreeData::DataPartState state, const String & partition_id)
{
    DataPartStateAndPartitionID state_with_partition{state, partition_id};

    std::lock_guard<std::mutex> lock(data_parts_mutex);
    return DataPartsVector(
        data_parts_by_state_and_info.lower_bound(state_with_partition),
        data_parts_by_state_and_info.upper_bound(state_with_partition));
}


MergeTreeData::DataPartPtr MergeTreeData::getPartIfExists(const MergeTreePartInfo & part_info, const MergeTreeData::DataPartStates & valid_states)
{
    std::lock_guard<std::mutex> lock(data_parts_mutex);

    auto it = data_parts_by_info.find(part_info);
    if (it == data_parts_by_info.end())
        return nullptr;

    for (auto state : valid_states)
    {
        if ((*it)->state == state)
            return *it;
    }

    return nullptr;
}

MergeTreeData::DataPartPtr MergeTreeData::getPartIfExists(const String & part_name, const MergeTreeData::DataPartStates & valid_states)
{
    return getPartIfExists(MergeTreePartInfo::fromPartName(part_name, format_version), valid_states);
}


MergeTreeData::MutableDataPartPtr MergeTreeData::loadPartAndFixMetadata(const String & relative_path)
{
    MutableDataPartPtr part = std::make_shared<DataPart>(*this, Poco::Path(relative_path).getFileName());
    part->relative_path = relative_path;
    String full_part_path = part->getFullPath();

    /// Earlier the list of columns was written incorrectly. Delete it and re-create.
    if (Poco::File(full_part_path + "columns.txt").exists())
        Poco::File(full_part_path + "columns.txt").remove();

    part->loadColumnsChecksumsIndexes(false, true);
    part->modification_time = Poco::File(full_part_path).getLastModified().epochTime();

    /// If the checksums file is not present, calculate the checksums and write them to disk.
    /// Check the data while we are at it.
    if (part->checksums.empty())
    {
        part->checksums = checkDataPart(full_part_path, index_granularity, false, primary_key_data_types);

        {
            WriteBufferFromFile out(full_part_path + "checksums.txt.tmp", 4096);
            part->checksums.write(out);
        }

        Poco::File(full_part_path + "checksums.txt.tmp").renameTo(full_part_path + "checksums.txt");
    }

    return part;
}


void MergeTreeData::calculateColumnSizesImpl()
{
    column_sizes.clear();

    /// Take into account only committed parts
    auto committed_parts_range = getDataPartsStateRange(DataPartState::Committed);
    for (const auto & part : committed_parts_range)
        addPartContributionToColumnSizes(part);
}

void MergeTreeData::addPartContributionToColumnSizes(const DataPartPtr & part)
{
    std::shared_lock<std::shared_mutex> lock(part->columns_lock);

    for (const auto & column : part->columns)
    {
        DataPart::ColumnSize & total_column_size = column_sizes[column.name];
        DataPart::ColumnSize part_column_size = part->getColumnSize(column.name, *column.type);
        total_column_size.add(part_column_size);
    }
}

void MergeTreeData::removePartContributionToColumnSizes(const DataPartPtr & part)
{
    std::shared_lock<std::shared_mutex> lock(part->columns_lock);

    for (const auto & column : part->columns)
    {
        DataPart::ColumnSize & total_column_size = column_sizes[column.name];
        DataPart::ColumnSize part_column_size = part->getColumnSize(column.name, *column.type);

        auto log_subtract = [&](size_t & from, size_t value, const char * field)
        {
            if (value > from)
                LOG_ERROR(log, "Possibly incorrect column size subtraction: "
                    << from << " - " << value << " = " << from - value
                    << ", column: " << column.name << ", field: " << field);

            from -= value;
        };

        log_subtract(total_column_size.data_compressed, part_column_size.data_compressed, ".data_compressed");
        log_subtract(total_column_size.data_uncompressed, part_column_size.data_uncompressed, ".data_uncompressed");
        log_subtract(total_column_size.marks, part_column_size.marks, ".marks");
    }
}


void MergeTreeData::freezePartition(const ASTPtr & partition_ast, const String & with_name, const Context & context)
{
    std::optional<String> prefix;
    String partition_id;

    if (format_version < MERGE_TREE_DATA_MIN_FORMAT_VERSION_WITH_CUSTOM_PARTITIONING)
    {
        const auto & partition = dynamic_cast<const ASTPartition &>(*partition_ast);
        /// Month-partitioning specific - partition value can represent a prefix of the partition to freeze.
        if (const auto * partition_lit = dynamic_cast<const ASTLiteral *>(partition.value.get()))
            prefix = partition_lit->value.getType() == Field::Types::UInt64
                ? toString(partition_lit->value.get<UInt64>())
                : partition_lit->value.safeGet<String>();
        else
            partition_id = getPartitionIDFromQuery(partition_ast, context);
    }
    else
        partition_id = getPartitionIDFromQuery(partition_ast, context);

    if (prefix)
        LOG_DEBUG(log, "Freezing parts with prefix " + *prefix);
    else
        LOG_DEBUG(log, "Freezing parts with partition ID " + partition_id);

    String clickhouse_path = Poco::Path(context.getPath()).makeAbsolute().toString();
    String shadow_path = clickhouse_path + "shadow/";
    Poco::File(shadow_path).createDirectories();
    String backup_path = shadow_path
        + (!with_name.empty()
            ? escapeForFileName(with_name)
            : toString(Increment(shadow_path + "increment.txt").get(true)))
        + "/";

    LOG_DEBUG(log, "Snapshot will be placed at " + backup_path);

    /// Acquire a snapshot of active data parts to prevent removing while doing backup.
    const auto data_parts = getDataParts();

    size_t parts_processed = 0;
    for (const auto & part : data_parts)
    {
        if (prefix)
        {
            if (!startsWith(part->info.partition_id, *prefix))
                continue;
        }
        else if (part->info.partition_id != partition_id)
            continue;

        LOG_DEBUG(log, "Freezing part " << part->name);

        String part_absolute_path = Poco::Path(part->getFullPath()).absolute().toString();
        if (!startsWith(part_absolute_path, clickhouse_path))
            throw Exception("Part path " + part_absolute_path + " is not inside " + clickhouse_path, ErrorCodes::LOGICAL_ERROR);

        String backup_part_absolute_path = part_absolute_path;
        backup_part_absolute_path.replace(0, clickhouse_path.size(), backup_path);
        localBackup(part_absolute_path, backup_part_absolute_path);
        ++parts_processed;
    }

    LOG_DEBUG(log, "Freezed " << parts_processed << " parts");
}

size_t MergeTreeData::getPartitionSize(const std::string & partition_id) const
{
    size_t size = 0;

    Poco::DirectoryIterator end;

    for (Poco::DirectoryIterator it(full_path); it != end; ++it)
    {
        MergeTreePartInfo part_info;
        if (!MergeTreePartInfo::tryParsePartName(it.name(), &part_info, format_version))
            continue;
        if (part_info.partition_id != partition_id)
            continue;

        const auto part_path = it.path().absolute().toString();
        for (Poco::DirectoryIterator it2(part_path); it2 != end; ++it2)
        {
            const auto part_file_path = it2.path().absolute().toString();
            size += Poco::File(part_file_path).getSize();
        }
    }

    return size;
}

String MergeTreeData::getPartitionIDFromQuery(const ASTPtr & ast, const Context & context)
{
    const auto & partition_ast = typeid_cast<const ASTPartition &>(*ast);

    if (!partition_ast.value)
        return partition_ast.id;

    if (format_version < MERGE_TREE_DATA_MIN_FORMAT_VERSION_WITH_CUSTOM_PARTITIONING)
    {
        /// Month-partitioning specific - partition ID can be passed in the partition value.
        const auto * partition_lit = typeid_cast<const ASTLiteral *>(partition_ast.value.get());
        if (partition_lit && partition_lit->value.getType() == Field::Types::String)
        {
            String partition_id = partition_lit->value.get<String>();
            if (partition_id.size() != 6 || !std::all_of(partition_id.begin(), partition_id.end(), isNumericASCII))
                throw Exception(
                    "Invalid partition format: " + partition_id + ". Partition should consist of 6 digits: YYYYMM",
                    ErrorCodes::INVALID_PARTITION_VALUE);
            return partition_id;
        }
    }

    /// Re-parse partition key fields using the information about expected field types.

    size_t fields_count = partition_key_sample.columns();
    if (partition_ast.fields_count != fields_count)
        throw Exception(
            "Wrong number of fields in the partition expression: " + toString(partition_ast.fields_count) +
            ", must be: " + toString(fields_count),
            ErrorCodes::INVALID_PARTITION_VALUE);

    const FormatSettings format_settings;
    Row partition_row(fields_count);

    if (fields_count)
    {
        ReadBufferFromMemory left_paren_buf("(", 1);
        ReadBufferFromMemory fields_buf(partition_ast.fields_str.data, partition_ast.fields_str.size);
        ReadBufferFromMemory right_paren_buf(")", 1);
        ConcatReadBuffer buf({&left_paren_buf, &fields_buf, &right_paren_buf});

        ValuesRowInputStream input_stream(buf, partition_key_sample, context, format_settings);
        MutableColumns columns = partition_key_sample.cloneEmptyColumns();

        if (!input_stream.read(columns))
            throw Exception(
                "Could not parse partition value: `" + partition_ast.fields_str.toString() + "`",
                ErrorCodes::INVALID_PARTITION_VALUE);

        for (size_t i = 0; i < fields_count; ++i)
            columns[i]->get(0, partition_row[i]);
    }

    MergeTreePartition partition(std::move(partition_row));
    String partition_id = partition.getID(*this);

    {
        DataPartsLock data_parts_lock(data_parts_mutex);
        DataPartPtr existing_part_in_partition = getAnyPartInPartition(partition_id, data_parts_lock);
        if (existing_part_in_partition && existing_part_in_partition->partition.value != partition.value)
        {
            WriteBufferFromOwnString buf;
            writeCString("Parsed partition value: ", buf);
            partition.serializeTextQuoted(*this, buf, format_settings);
            writeCString(" doesn't match partition value for an existing part with the same partition ID: ", buf);
            writeString(existing_part_in_partition->name, buf);
            throw Exception(buf.str(), ErrorCodes::INVALID_PARTITION_VALUE);
        }
    }

    return partition_id;
}

MergeTreeData::DataPartsVector MergeTreeData::getDataPartsVector(const DataPartStates & affordable_states, DataPartStateVector * out_states) const
{
    DataPartsVector res;
    DataPartsVector buf;
    {
        std::lock_guard<std::mutex> lock(data_parts_mutex);

        for (auto state : affordable_states)
        {
            buf = std::move(res);
            res.clear();

            auto range = getDataPartsStateRange(state);
            std::merge(range.begin(), range.end(), buf.begin(), buf.end(), std::back_inserter(res), LessDataPart());
        }

        if (out_states != nullptr)
        {
            out_states->resize(res.size());
            for (size_t i = 0; i < res.size(); ++i)
                (*out_states)[i] = res[i]->state;
        }
    }

    return res;
}

MergeTreeData::DataPartsVector MergeTreeData::getAllDataPartsVector(MergeTreeData::DataPartStateVector * out_states) const
{
    DataPartsVector res;
    {
        std::lock_guard<std::mutex> lock(data_parts_mutex);
        res.assign(data_parts_by_info.begin(), data_parts_by_info.end());

        if (out_states != nullptr)
        {
            out_states->resize(res.size());
            for (size_t i = 0; i < res.size(); ++i)
                (*out_states)[i] = res[i]->state;
        }
    }

    return res;
}

MergeTreeData::DataParts MergeTreeData::getDataParts(const DataPartStates & affordable_states) const
{
    DataParts res;
    {
        std::lock_guard<std::mutex> lock(data_parts_mutex);
        for (auto state : affordable_states)
        {
            auto range = getDataPartsStateRange(state);
            res.insert(range.begin(), range.end());
        }
    }
    return res;
}

MergeTreeData::DataParts MergeTreeData::getDataParts() const
{
    return getDataParts({DataPartState::Committed});
}

MergeTreeData::DataPartsVector MergeTreeData::getDataPartsVector() const
{
    return getDataPartsVector({DataPartState::Committed});
}

MergeTreeData::DataPartPtr MergeTreeData::getAnyPartInPartition(
    const String & partition_id, DataPartsLock & /*data_parts_lock*/)
{
    auto it = data_parts_by_state_and_info.lower_bound(DataPartStateAndPartitionID{DataPartState::Committed, partition_id});

    if (it != data_parts_by_state_and_info.end() && (*it)->state == DataPartState::Committed && (*it)->info.partition_id == partition_id)
        return *it;

    return nullptr;
}

void MergeTreeData::Transaction::rollback()
{
    if (!isEmpty())
    {
        std::stringstream ss;
        ss << " Removing parts:";
        for (const auto & part : precommitted_parts)
            ss << " " << part->relative_path;
        ss << ".";
        LOG_DEBUG(data.log, "Undoing transaction." << ss.str());

        data.removePartsFromWorkingSet(
            DataPartsVector(precommitted_parts.begin(), precommitted_parts.end()),
            /* clear_without_timeout = */ true);
    }

    clear();
}

MergeTreeData::DataPartsVector MergeTreeData::Transaction::commit(MergeTreeData::DataPartsLock * acquired_parts_lock)
{
    DataPartsVector total_covered_parts;

    if (!isEmpty())
    {
        auto parts_lock = acquired_parts_lock ? MergeTreeData::DataPartsLock() : data.lockParts();
        auto owing_parts_lock = acquired_parts_lock ? acquired_parts_lock : &parts_lock;

        auto current_time = time(nullptr);
        for (const DataPartPtr & part : precommitted_parts)
        {
            DataPartPtr covering_part;
            DataPartsVector covered_parts = data.getActivePartsToReplace(part->info, part->name, covering_part, *owing_parts_lock);
            if (covering_part)
            {
                LOG_WARNING(data.log, "Tried to commit obsolete part " << part->name
                    << " covered by " << covering_part->getNameWithState());

                part->remove_time.store(0, std::memory_order_relaxed); /// The part will be removed without waiting for old_parts_lifetime seconds.
                data.modifyPartState(part, DataPartState::Outdated);
            }
            else
            {
                total_covered_parts.insert(total_covered_parts.end(), covered_parts.begin(), covered_parts.end());
                for (const DataPartPtr & covered_part : covered_parts)
                {
                    covered_part->remove_time.store(current_time, std::memory_order_relaxed);
                    data.modifyPartState(covered_part, DataPartState::Outdated);
                    data.removePartContributionToColumnSizes(covered_part);
                }

                data.modifyPartState(part, DataPartState::Committed);
                data.addPartContributionToColumnSizes(part);
            }
        }
    }

    clear();

    return total_covered_parts;
}

bool MergeTreeData::isPrimaryOrMinMaxKeyColumnPossiblyWrappedInFunctions(const ASTPtr & node) const
{
    const String column_name = node->getColumnName();

    for (const auto & name : primary_key_columns)
        if (column_name == name)
            return true;

    for (const auto & name : minmax_idx_columns)
        if (column_name == name)
            return true;

    if (const ASTFunction * func = typeid_cast<const ASTFunction *>(node.get()))
        if (func->arguments->children.size() == 1)
            return isPrimaryOrMinMaxKeyColumnPossiblyWrappedInFunctions(func->arguments->children.front());

    return false;
}

bool MergeTreeData::mayBenefitFromIndexForIn(const ASTPtr & left_in_operand) const
{
    /// Make sure that the left side of the IN operator contain part of the key.
    /// If there is a tuple on the left side of the IN operator, at least one item of the tuple
    ///  must be part of the key (probably wrapped by a chain of some acceptable functions).
    const ASTFunction * left_in_operand_tuple = typeid_cast<const ASTFunction *>(left_in_operand.get());
    if (left_in_operand_tuple && left_in_operand_tuple->name == "tuple")
    {
        for (const auto & item : left_in_operand_tuple->arguments->children)
            if (isPrimaryOrMinMaxKeyColumnPossiblyWrappedInFunctions(item))
                return true;

        /// The tuple itself may be part of the primary key, so check that as a last resort.
        return isPrimaryOrMinMaxKeyColumnPossiblyWrappedInFunctions(left_in_operand);
    }
    else
    {
        return isPrimaryOrMinMaxKeyColumnPossiblyWrappedInFunctions(left_in_operand);
    }
}

MergeTreeData * MergeTreeData::checkStructureAndGetMergeTreeData(const StoragePtr & source_table) const
{
    MergeTreeData * src_data;
    if (auto storage_merge_tree = dynamic_cast<StorageMergeTree *>(source_table.get()))
        src_data = &storage_merge_tree->data;
    else if (auto storage_replicated_merge_tree = dynamic_cast<StorageReplicatedMergeTree *>(source_table.get()))
        src_data = &storage_replicated_merge_tree->data;
    else
    {
        throw Exception("Table " + table_name + " supports attachPartitionFrom only for MergeTree or ReplicatedMergeTree engines."
                        " Got " + source_table->getName(), ErrorCodes::NOT_IMPLEMENTED);
    }

    if (getColumns().getAllPhysical().sizeOfDifference(src_data->getColumns().getAllPhysical()))
        throw Exception("Tables have different structure", ErrorCodes::INCOMPATIBLE_COLUMNS);

    auto query_to_string = [] (const ASTPtr & ast)
    {
        return ast ? queryToString(ast) : "";
    };

    if (query_to_string(order_by_ast) != query_to_string(src_data->order_by_ast))
        throw Exception("Tables have different ordering", ErrorCodes::BAD_ARGUMENTS);

    if (query_to_string(partition_by_ast) != query_to_string(src_data->partition_by_ast))
        throw Exception("Tables have different partition key", ErrorCodes::BAD_ARGUMENTS);

    if (format_version != src_data->format_version)
        throw Exception("Tables have different format_version", ErrorCodes::BAD_ARGUMENTS);

    return src_data;
}

MergeTreeData::MutableDataPartPtr MergeTreeData::cloneAndLoadDataPart(const MergeTreeData::DataPartPtr & src_part,
                                                                      const String & tmp_part_prefix,
                                                                      const MergeTreePartInfo & dst_part_info)
{
    String dst_part_name = src_part->getNewName(dst_part_info);
    String tmp_dst_part_name = tmp_part_prefix + dst_part_name;

    Poco::Path dst_part_absolute_path = Poco::Path(full_path + tmp_dst_part_name).absolute();
    Poco::Path src_part_absolute_path = Poco::Path(src_part->getFullPath()).absolute();

    if (Poco::File(dst_part_absolute_path).exists())
        throw Exception("Part in " + dst_part_absolute_path.toString() + " already exists", ErrorCodes::DIRECTORY_ALREADY_EXISTS);

    LOG_DEBUG(log, "Cloning part " << src_part_absolute_path.toString() << " to " << dst_part_absolute_path.toString());
    localBackup(src_part_absolute_path, dst_part_absolute_path);

    MergeTreeData::MutableDataPartPtr dst_data_part = std::make_shared<MergeTreeData::DataPart>(*this, dst_part_name, dst_part_info);
    dst_data_part->relative_path = tmp_dst_part_name;
    dst_data_part->is_temp = true;

    dst_data_part->loadColumnsChecksumsIndexes(require_part_metadata, true);
    dst_data_part->modification_time = Poco::File(dst_part_absolute_path).getLastModified().epochTime();
    return dst_data_part;
}

}<|MERGE_RESOLUTION|>--- conflicted
+++ resolved
@@ -124,8 +124,8 @@
             && !attach && !settings.compatibility_allow_sampling_expression_not_in_primary_key) /// This is for backward compatibility.
             throw Exception("Sampling expression must be present in the primary key", ErrorCodes::BAD_ARGUMENTS);
 
-        columns_required_for_sampling = ExpressionAnalyzer(
-            sample_by_ast, context, nullptr, getColumns().getAllPhysical())
+        auto syntax = SyntaxAnalyzer(context, {}).analyze(sample_by_ast, getColumns().getAllPhysical());
+        columns_required_for_sampling = ExpressionAnalyzer(sample_by_ast, syntax, context)
             .getRequiredSourceColumns();
     }
 
@@ -226,7 +226,6 @@
     if (merging_params.mode == MergeTreeData::MergingParams::VersionedCollapsing)
         new_sorting_key_expr_list->children.push_back(std::make_shared<ASTIdentifier>(merging_params.version_column));
 
-<<<<<<< HEAD
     size_t primary_key_size = new_primary_key_expr_list->children.size();
     size_t sorting_key_size = new_sorting_key_expr_list->children.size();
     if (primary_key_size > sorting_key_size)
@@ -252,34 +251,27 @@
 
             new_primary_key_columns.push_back(pk_column);
         }
-=======
-    {
-        auto syntax_result = SyntaxAnalyzer(context, {}).analyze(primary_expr_ast, getColumns().getAllPhysical());
-        primary_expr = ExpressionAnalyzer(primary_expr_ast, syntax_result, context).getActions(false);
-
-        ExpressionActionsPtr projected_expr = ExpressionAnalyzer(primary_expr_ast, syntax_result, context).getActions(true);
-        primary_key_sample = projected_expr->getSampleBlock();
->>>>>>> 5f3dcf79
     }
 
     auto all_columns = getColumns().getAllPhysical();
 
-    auto new_sorting_key_expr = ExpressionAnalyzer(new_sorting_key_expr_list, context, nullptr, all_columns)
+    auto new_sorting_key_syntax = SyntaxAnalyzer(context, {}).analyze(new_sorting_key_expr_list, all_columns);
+    auto new_sorting_key_expr = ExpressionAnalyzer(new_sorting_key_expr_list, new_sorting_key_syntax, context)
         .getActions(false);
     auto new_sorting_key_sample =
-        ExpressionAnalyzer(new_sorting_key_expr_list, context, nullptr, all_columns)
+        ExpressionAnalyzer(new_sorting_key_expr_list, new_sorting_key_syntax, context)
         .getActions(true)->getSampleBlock();
 
     checkKeyExpression(*new_sorting_key_expr, new_sorting_key_sample, "Sorting");
 
-    auto new_primary_key_expr = ExpressionAnalyzer(new_primary_key_expr_list, context, nullptr, all_columns)
+    auto new_primary_key_syntax = SyntaxAnalyzer(context, {}).analyze(new_primary_key_expr_list, all_columns);
+    auto new_primary_key_expr = ExpressionAnalyzer(new_primary_key_expr_list, new_primary_key_syntax, context)
         .getActions(false);
 
     Block new_primary_key_sample;
     DataTypes new_primary_key_data_types;
     for (size_t i = 0; i < primary_key_size; ++i)
     {
-<<<<<<< HEAD
         const auto & elem = new_sorting_key_sample.getByPosition(i);
         new_primary_key_sample.insert(elem);
         new_primary_key_data_types.push_back(elem.type);
@@ -296,15 +288,6 @@
     primary_key_data_types = std::move(new_primary_key_data_types);
 }
 
-=======
-        addSortColumns(sort_columns, secondary_sort_expr_ast);
-        auto syntax_result = SyntaxAnalyzer(context, {}).analyze(secondary_sort_expr_ast, getColumns().getAllPhysical());
-        secondary_sort_expr = ExpressionAnalyzer(secondary_sort_expr_ast, syntax_result, context).getActions(false);
-
-        ExpressionActionsPtr projected_expr = ExpressionAnalyzer(secondary_sort_expr_ast, syntax_result, context).getActions(true);
-        auto secondary_key_sample = projected_expr->getSampleBlock();
->>>>>>> 5f3dcf79
-
 ASTPtr MergeTreeData::extractKeyExpressionList(const ASTPtr & node)
 {
     if (!node)
@@ -334,17 +317,12 @@
     if (partition_key_expr_list->children.empty())
         return;
 
-<<<<<<< HEAD
-    partition_key_expr = ExpressionAnalyzer(partition_key_expr_list, context, nullptr, getColumns().getAllPhysical()).getActions(false);
+    {
+        auto syntax_result = SyntaxAnalyzer(context, {}).analyze(partition_key_expr_list, getColumns().getAllPhysical());
+        partition_key_expr = ExpressionAnalyzer(partition_key_expr_list, syntax_result, context).getActions(false);
+    }
+
     for (const ASTPtr & ast : partition_key_expr_list->children)
-=======
-    {
-        auto syntax_result = SyntaxAnalyzer(context, {}).analyze(partition_expr_ast, getColumns().getAllPhysical());
-        partition_expr = ExpressionAnalyzer(partition_expr_ast, syntax_result, context).getActions(false);
-    }
-
-    for (const ASTPtr & ast : partition_expr_ast->children)
->>>>>>> 5f3dcf79
     {
         String col_name = ast->getColumnName();
         partition_key_sample.insert(partition_key_expr->getSampleBlock().getByName(col_name));
@@ -1223,14 +1201,9 @@
 
     if (new_primary_key_expr_list)
     {
-<<<<<<< HEAD
-        ExpressionActionsPtr new_primary_expr = ExpressionAnalyzer(
-            new_primary_key_expr_list, context, nullptr, new_columns).getActions(true);
-=======
-        ASTPtr query = new_primary_key;
+        ASTPtr query = new_primary_key_expr_list;
         auto syntax_result = SyntaxAnalyzer(context, {}).analyze(query, new_columns);
         ExpressionActionsPtr new_primary_expr = ExpressionAnalyzer(query, syntax_result, context).getActions(true);
->>>>>>> 5f3dcf79
         Block new_primary_key_sample = new_primary_expr->getSampleBlock();
         size_t new_key_size = new_primary_key_sample.columns();
 
