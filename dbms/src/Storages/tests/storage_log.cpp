--- conflicted
+++ resolved
@@ -29,12 +29,9 @@
     context.makeGlobalContext();
     context.setPath("./");
 
-<<<<<<< HEAD
-    StoragePtr table = StorageLog::create("./", StorageID("test", "test"), ColumnsDescription{names_and_types}, ConstraintsDescription{}, 1048576, context);
-=======
     DiskPtr disk = std::make_unique<DiskLocal>("default", "./", 0);
-    StoragePtr table = StorageLog::create(disk, "./", "test", "test", ColumnsDescription{names_and_types}, ConstraintsDescription{}, 1048576);
->>>>>>> 4b9acaaa
+    StoragePtr table = StorageLog::create(disk, "./", StorageID("test", "test"), ColumnsDescription{names_and_types}, ConstraintsDescription{}, 1048576);
+
     table->startup();
 
     /// write into it
