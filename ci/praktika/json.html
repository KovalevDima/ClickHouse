--- conflicted
+++ resolved
@@ -695,13 +695,8 @@
     const columnSymbols = {
         // name: '🗂️',
         // status: '✅',
-<<<<<<< HEAD
         start_time: 'start time',
         duration: 'duration',
-=======
-        start_time: 'start',
-        duration: 'dur',
->>>>>>> 028b125b
         // info: '📝',
         files: '📎'
     };
