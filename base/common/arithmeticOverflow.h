--- conflicted
+++ resolved
@@ -67,27 +67,16 @@
     template <>
     inline bool addOverflow(Int256 x, Int256 y, Int256 & res)
     {
-<<<<<<< HEAD
-        res = x + y;
+        res = addIgnoreOverflow(x, y);
         return (y > 0 && x > std::numeric_limits<Int256>::max() - y) ||
             (y < 0 && x < std::numeric_limits<Int256>::min() - y);
-=======
-        res = addIgnoreOverflow(x, y);
-        return (y > 0 && x > std::numeric_limits<wInt256>::max() - y) ||
-            (y < 0 && x < std::numeric_limits<wInt256>::min() - y);
->>>>>>> 6beb2b93
     }
 
     template <>
     inline bool addOverflow(UInt256 x, UInt256 y, UInt256 & res)
     {
-<<<<<<< HEAD
-        res = x + y;
+        res = addIgnoreOverflow(x, y);
         return x > std::numeric_limits<UInt256>::max() - y;
-=======
-        res = addIgnoreOverflow(x, y);
-        return x > std::numeric_limits<wUInt256>::max() - y;
->>>>>>> 6beb2b93
     }
 
     template <typename T>
@@ -126,15 +115,9 @@
     template <>
     inline bool subOverflow(Int256 x, Int256 y, Int256 & res)
     {
-<<<<<<< HEAD
-        res = x - y;
+        res = subIgnoreOverflow(x, y);
         return (y < 0 && x > std::numeric_limits<Int256>::max() + y) ||
             (y > 0 && x < std::numeric_limits<Int256>::min() + y);
-=======
-        res = subIgnoreOverflow(x, y);
-        return (y < 0 && x > std::numeric_limits<wInt256>::max() + y) ||
-            (y > 0 && x < std::numeric_limits<wInt256>::min() + y);
->>>>>>> 6beb2b93
     }
 
     template <>
@@ -171,23 +154,13 @@
     template <>
     inline bool mulOverflow(Int128 x, Int128 y, Int128 & res)
     {
-<<<<<<< HEAD
-        res = static_cast<UInt128>(x) * static_cast<UInt128>(y);    /// Avoid signed integer overflow.
+        res = mulIgnoreOverflow(x, y);
         if (!x || !y)
             return false;
 
         UInt128 a = (x > 0) ? x : -x;
         UInt128 b = (y > 0) ? y : -y;
-        return (a * b) / b != a;
-=======
-        res = mulIgnoreOverflow(x, y);
-        if (!x || !y)
-            return false;
-
-        unsigned __int128 a = (x > 0) ? x : -x;
-        unsigned __int128 b = (y > 0) ? y : -y;
         return mulIgnoreOverflow(a, b) / b != a;
->>>>>>> 6beb2b93
     }
 
     template <>
@@ -197,15 +170,9 @@
         if (!x || !y)
             return false;
 
-<<<<<<< HEAD
         Int256 a = (x > 0) ? x : -x;
         Int256 b = (y > 0) ? y : -y;
-        return (a * b) / b != a;
-=======
-        wInt256 a = (x > 0) ? x : -x;
-        wInt256 b = (y > 0) ? y : -y;
         return mulIgnoreOverflow(a, b) / b != a;
->>>>>>> 6beb2b93
     }
 
     template <>
