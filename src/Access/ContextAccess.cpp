--- conflicted
+++ resolved
@@ -557,13 +557,8 @@
 }
 
 
-<<<<<<< HEAD
 template <bool throw_if_denied, bool grant_option, bool wildcard, typename... Args>
-bool ContextAccess::checkAccessImplHelper(AccessFlags flags, const Args &... args) const
-=======
-template <bool throw_if_denied, bool grant_option, typename... Args>
 bool ContextAccess::checkAccessImplHelper(const ContextPtr & context, AccessFlags flags, const Args &... args) const
->>>>>>> 91f44476
 {
     if (user_was_dropped)
     {
@@ -703,99 +698,52 @@
     return access_granted();
 }
 
-<<<<<<< HEAD
 template <bool throw_if_denied, bool grant_option, bool wildcard>
-bool ContextAccess::checkAccessImpl(const AccessFlags & flags) const
-{
-    return checkAccessImplHelper<throw_if_denied, grant_option, wildcard>(flags);
+bool ContextAccess::checkAccessImpl(const ContextPtr & context, const AccessFlags & flags) const
+{
+    return checkAccessImplHelper<throw_if_denied, grant_option, wildcard>(context, flags);
 }
 
 template <bool throw_if_denied, bool grant_option, bool wildcard, typename... Args>
-bool ContextAccess::checkAccessImpl(const AccessFlags & flags, std::string_view database, const Args &... args) const
-{
-    return checkAccessImplHelper<throw_if_denied, grant_option, wildcard>(flags, database.empty() ? params.current_database : database, args...);
+bool ContextAccess::checkAccessImpl(const ContextPtr & context, const AccessFlags & flags, std::string_view database, const Args &... args) const
+{
+    return checkAccessImplHelper<throw_if_denied, grant_option, wildcard>(context, flags, database.empty() ? params.current_database : database, args...);
 }
 
 template <bool throw_if_denied, bool grant_option, bool wildcard>
-bool ContextAccess::checkAccessImplHelper(const AccessRightsElement & element) const
-=======
-template <bool throw_if_denied, bool grant_option>
-bool ContextAccess::checkAccessImpl(const ContextPtr & context, const AccessFlags & flags) const
-{
-    return checkAccessImplHelper<throw_if_denied, grant_option>(context, flags);
-}
-
-template <bool throw_if_denied, bool grant_option, typename... Args>
-bool ContextAccess::checkAccessImpl(const ContextPtr & context, const AccessFlags & flags, std::string_view database, const Args &... args) const
-{
-    return checkAccessImplHelper<throw_if_denied, grant_option>(context, flags, database.empty() ? params.current_database : database, args...);
-}
-
-template <bool throw_if_denied, bool grant_option>
 bool ContextAccess::checkAccessImplHelper(const ContextPtr & context, const AccessRightsElement & element) const
->>>>>>> 91f44476
 {
     assert(!element.grant_option || grant_option);
     if (element.isGlobalWithParameter())
     {
-<<<<<<< HEAD
         if (element.anyParameter())
-            return checkAccessImpl<throw_if_denied, grant_option, wildcard>(element.access_flags);
+            return checkAccessImpl<throw_if_denied, grant_option, wildcard>(context, element.access_flags);
         else
-            return checkAccessImpl<throw_if_denied, grant_option, wildcard>(element.access_flags, element.parameter);
+            return checkAccessImpl<throw_if_denied, grant_option, wildcard>(context, element.access_flags, element.parameter);
     }
     else if (element.anyDatabase())
-        return checkAccessImpl<throw_if_denied, grant_option, wildcard>(element.access_flags);
+        return checkAccessImpl<throw_if_denied, grant_option, wildcard>(context, element.access_flags);
     else if (element.anyTable())
-        return checkAccessImpl<throw_if_denied, grant_option, wildcard>(element.access_flags, element.database);
+        return checkAccessImpl<throw_if_denied, grant_option, wildcard>(context, element.access_flags, element.database);
     else if (element.anyColumn())
-        return checkAccessImpl<throw_if_denied, grant_option, wildcard>(element.access_flags, element.database, element.table);
+        return checkAccessImpl<throw_if_denied, grant_option, wildcard>(context, element.access_flags, element.database, element.table);
     else
-        return checkAccessImpl<throw_if_denied, grant_option, wildcard>(element.access_flags, element.database, element.table, element.columns);
+        return checkAccessImpl<throw_if_denied, grant_option, wildcard>(context, element.access_flags, element.database, element.table, element.columns);
 }
 
 template <bool throw_if_denied, bool grant_option, bool wildcard>
-bool ContextAccess::checkAccessImpl(const AccessRightsElement & element) const
+bool ContextAccess::checkAccessImpl(const ContextPtr & context, const AccessRightsElement & element) const
 {
     if constexpr (grant_option)
     {
-        return checkAccessImplHelper<throw_if_denied, true, wildcard>(element);
-=======
-        if (element.any_parameter)
-            return checkAccessImpl<throw_if_denied, grant_option>(context, element.access_flags);
+        return checkAccessImplHelper<throw_if_denied, true, wildcard>(context, element);
+    }
+    else
+    {
+        if (element.grant_option)
+            return checkAccessImplHelper<throw_if_denied, true, wildcard>(context, element);
         else
-            return checkAccessImpl<throw_if_denied, grant_option>(context, element.access_flags, element.parameter);
-    }
-    else if (element.any_database)
-        return checkAccessImpl<throw_if_denied, grant_option>(context, element.access_flags);
-    else if (element.any_table)
-        return checkAccessImpl<throw_if_denied, grant_option>(context, element.access_flags, element.database);
-    else if (element.any_column)
-        return checkAccessImpl<throw_if_denied, grant_option>(context, element.access_flags, element.database, element.table);
-    else
-        return checkAccessImpl<throw_if_denied, grant_option>(context, element.access_flags, element.database, element.table, element.columns);
-}
-
-template <bool throw_if_denied, bool grant_option>
-bool ContextAccess::checkAccessImpl(const ContextPtr & context, const AccessRightsElement & element) const
-{
-    if constexpr (grant_option)
-    {
-        return checkAccessImplHelper<throw_if_denied, true>(context, element);
->>>>>>> 91f44476
-    }
-    else
-    {
-        if (element.grant_option)
-<<<<<<< HEAD
-            return checkAccessImplHelper<throw_if_denied, true, wildcard>(element);
-        else
-            return checkAccessImplHelper<throw_if_denied, false, wildcard>(element);
-=======
-            return checkAccessImplHelper<throw_if_denied, true>(context, element);
-        else
-            return checkAccessImplHelper<throw_if_denied, false>(context, element);
->>>>>>> 91f44476
+            return checkAccessImplHelper<throw_if_denied, false, wildcard>(context, element);
     }
 }
 
@@ -803,23 +751,18 @@
 bool ContextAccess::checkAccessImpl(const ContextPtr & context, const AccessRightsElements & elements) const
 {
     for (const auto & element : elements)
-<<<<<<< HEAD
     {
         if (element.wildcard)
         {
-            if (!checkAccessImpl<throw_if_denied, grant_option, true>(element))
+            if (!checkAccessImpl<throw_if_denied, grant_option, true>(context, element))
                 return false;
         }
         else
         {
-            if (!checkAccessImpl<throw_if_denied, grant_option>(element))
+            if (!checkAccessImpl<throw_if_denied, grant_option>(context, element))
                 return false;
         }
     }
-=======
-        if (!checkAccessImpl<throw_if_denied, grant_option>(context, element))
-            return false;
->>>>>>> 91f44476
     return true;
 }
 
