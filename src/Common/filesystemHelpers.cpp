#include "filesystemHelpers.h"

#if defined(OS_LINUX)
#    include <mntent.h>
#    include <sys/sysmacros.h>
#endif
#include <cerrno>
#include <Poco/Timestamp.h>
#include <filesystem>
#include <fcntl.h>
#include <unistd.h>
#include <sys/stat.h>
#include <sys/types.h>
#include <utime.h>
#include <IO/ReadBufferFromFile.h>
#include <IO/Operators.h>
#include <IO/WriteBufferFromString.h>
#include <Common/Exception.h>

namespace fs = std::filesystem;

namespace DB
{

namespace ErrorCodes
{
    extern const int LOGICAL_ERROR;
    extern const int SYSTEM_ERROR;
    extern const int NOT_IMPLEMENTED;
    extern const int CANNOT_STAT;
    extern const int CANNOT_FSTAT;
    extern const int CANNOT_STATVFS;
    extern const int PATH_ACCESS_DENIED;
    extern const int CANNOT_CREATE_FILE;
}


struct statvfs getStatVFS(const String & path)
{
    struct statvfs fs;
    while (statvfs(path.c_str(), &fs) != 0)
    {
        if (errno == EINTR)
            continue;
        throwFromErrnoWithPath("Could not calculate available disk space (statvfs)", path, ErrorCodes::CANNOT_STATVFS);
    }
    return fs;
}


bool enoughSpaceInDirectory(const std::string & path [[maybe_unused]], size_t data_size [[maybe_unused]])
{
    auto free_space = fs::space(path).free;
    return data_size <= free_space;
}

std::unique_ptr<TemporaryFile> createTemporaryFile(const std::string & path)
{
    fs::create_directories(path);

    /// NOTE: std::make_shared cannot use protected constructors
    return std::make_unique<TemporaryFile>(path);
}

#if !defined(OS_LINUX)
[[noreturn]]
#endif
String getBlockDeviceId([[maybe_unused]] const String & path)
{
#if defined(OS_LINUX)
    struct stat sb;
    if (lstat(path.c_str(), &sb))
        throwFromErrnoWithPath("Cannot lstat " + path, path, ErrorCodes::CANNOT_STAT);
    WriteBufferFromOwnString ss;
    ss << major(sb.st_dev) << ":" << minor(sb.st_dev);
    return ss.str();
#else
    throw DB::Exception("The function getDeviceId is supported on Linux only", ErrorCodes::NOT_IMPLEMENTED);
#endif
}

#if !defined(OS_LINUX)
[[noreturn]]
#endif
BlockDeviceType getBlockDeviceType([[maybe_unused]] const String & device_id)
{
#if defined(OS_LINUX)
    try
    {
        ReadBufferFromFile in("/sys/dev/block/" + device_id + "/queue/rotational");
        int rotational;
        readText(rotational, in);
        return rotational ? BlockDeviceType::ROT : BlockDeviceType::NONROT;
    }
    catch (...)
    {
        return BlockDeviceType::UNKNOWN;
    }
#else
    throw DB::Exception("The function getDeviceType is supported on Linux only", ErrorCodes::NOT_IMPLEMENTED);
#endif
}

#if !defined(OS_LINUX)
[[noreturn]]
#endif
UInt64 getBlockDeviceReadAheadBytes([[maybe_unused]] const String & device_id)
{
#if defined(OS_LINUX)
    try
    {
        ReadBufferFromFile in("/sys/dev/block/" + device_id + "/queue/read_ahead_kb");
        int read_ahead_kb;
        readText(read_ahead_kb, in);
        return read_ahead_kb * 1024;
    }
    catch (...)
    {
        return static_cast<UInt64>(-1);
    }
#else
    throw DB::Exception("The function getDeviceType is supported on Linux only", ErrorCodes::NOT_IMPLEMENTED);
#endif
}

/// Returns name of filesystem mounted to mount_point
std::filesystem::path getMountPoint(std::filesystem::path absolute_path)
{
    if (absolute_path.is_relative())
        throw Exception("Path is relative. It's a bug.", ErrorCodes::LOGICAL_ERROR);

    absolute_path = std::filesystem::canonical(absolute_path);

    const auto get_device_id = [](const std::filesystem::path & p)
    {
        struct stat st;
        if (stat(p.c_str(), &st))   /// NOTE: man stat does not list EINTR as possible error
            throwFromErrnoWithPath("Cannot stat " + p.string(), p.string(), ErrorCodes::SYSTEM_ERROR);
        return st.st_dev;
    };

    /// If /some/path/to/dir/ and /some/path/to/ have different device id,
    /// then device which contains /some/path/to/dir/filename is mounted to /some/path/to/dir/
    auto device_id = get_device_id(absolute_path);
    while (absolute_path.has_relative_path())
    {
        auto parent = absolute_path.parent_path();
        auto parent_device_id = get_device_id(parent);
        if (device_id != parent_device_id)
            return absolute_path;
        absolute_path = parent;
    }

    return absolute_path;
}

/// Returns name of filesystem mounted to mount_point
#if !defined(OS_LINUX)
[[noreturn]]
#endif
String getFilesystemName([[maybe_unused]] const String & mount_point)
{
#if defined(OS_LINUX)
    FILE * mounted_filesystems = setmntent("/etc/mtab", "r");
    if (!mounted_filesystems)
        throw DB::Exception("Cannot open /etc/mtab to get name of filesystem", ErrorCodes::SYSTEM_ERROR);
    mntent fs_info;
    constexpr size_t buf_size = 4096;     /// The same as buffer used for getmntent in glibc. It can happen that it's not enough
    std::vector<char> buf(buf_size);
    while (getmntent_r(mounted_filesystems, &fs_info, buf.data(), buf_size) && fs_info.mnt_dir != mount_point)
        ;
    endmntent(mounted_filesystems);
    if (fs_info.mnt_dir != mount_point)
        throw DB::Exception("Cannot find name of filesystem by mount point " + mount_point, ErrorCodes::SYSTEM_ERROR);
    return fs_info.mnt_fsname;
#else
    throw DB::Exception("The function getFilesystemName is supported on Linux only", ErrorCodes::NOT_IMPLEMENTED);
#endif
}

bool pathStartsWith(const std::filesystem::path & path, const std::filesystem::path & prefix_path)
{
    String absolute_path = std::filesystem::weakly_canonical(path);
    String absolute_prefix_path = std::filesystem::weakly_canonical(prefix_path);
    return absolute_path.starts_with(absolute_prefix_path);
}

bool fileOrSymlinkPathStartsWith(const std::filesystem::path & path, const std::filesystem::path & prefix_path)
{
    /// Differs from pathStartsWith in how `path` is normalized before comparison.
    /// Make `path` absolute if it was relative and put it into normalized form: remove
    /// `.` and `..` and extra `/`. Path is not canonized because otherwise path will
    /// not be a path of a symlink itself.

    String absolute_path = std::filesystem::absolute(path);
    absolute_path = fs::path(absolute_path).lexically_normal(); /// Normalize path.
    String absolute_prefix_path = std::filesystem::absolute(prefix_path);
    absolute_prefix_path = fs::path(absolute_prefix_path).lexically_normal(); /// Normalize path.
    return absolute_path.starts_with(absolute_prefix_path);
}

bool pathStartsWith(const String & path, const String & prefix_path)
{
    auto filesystem_path = std::filesystem::path(path);
    auto filesystem_prefix_path = std::filesystem::path(prefix_path);

    return pathStartsWith(filesystem_path, filesystem_prefix_path);
}

bool fileOrSymlinkPathStartsWith(const String & path, const String & prefix_path)
{
    auto filesystem_path = std::filesystem::path(path);
    auto filesystem_prefix_path = std::filesystem::path(prefix_path);

    return fileOrSymlinkPathStartsWith(filesystem_path, filesystem_prefix_path);
}

size_t getSizeFromFileDescriptor(int fd, const String & file_name)
{
    struct stat buf;
    int res = fstat(fd, &buf);
    if (-1 == res)
    {
        throwFromErrnoWithPath(
            "Cannot execute fstat" + (file_name.empty() ? "" : " file: " + file_name),
            file_name,
            ErrorCodes::CANNOT_FSTAT);
    }
    return buf.st_size;
}

int getINodeNumberFromPath(const String & path)
{
    struct stat file_stat;
    if (stat(path.data(), &file_stat))
    {
        throwFromErrnoWithPath(
            "Cannot execute stat for file " + path,
            path,
            ErrorCodes::CANNOT_STAT);
    }
    return file_stat.st_ino;
}

<<<<<<< HEAD
std::optional<size_t> getFileSizeIfPossible(const String & path)
=======
std::optional<size_t> tryGetSizeFromFilePath(const String & path)
>>>>>>> 9973fb2f
{
    std::error_code ec;

    size_t size = fs::file_size(path, ec);
    if (!ec)
        return size;

    if (ec == std::errc::no_such_file_or_directory)
        return std::nullopt;
    if (ec == std::errc::operation_not_supported)
        return std::nullopt;

    throw fs::filesystem_error("Got unexpected error while getting file size", path, ec);
}

}


/// Copied from Poco::File
namespace FS
{

bool createFile(const std::string & path)
{
    int n = open(path.c_str(), O_WRONLY | O_CREAT | O_EXCL, S_IRUSR | S_IWUSR | S_IRGRP | S_IWGRP | S_IROTH | S_IWOTH);
    if (n != -1)
    {
        close(n);
        return true;
    }
    DB::throwFromErrnoWithPath("Cannot create file: " + path, path, DB::ErrorCodes::CANNOT_CREATE_FILE);
}

bool exists(const std::string & path)
{
    return faccessat(AT_FDCWD, path.c_str(), F_OK, AT_EACCESS) == 0;
}

bool canRead(const std::string & path)
{
    struct stat st;
    if (stat(path.c_str(), &st) == 0)
    {
        if (st.st_uid == geteuid())
            return (st.st_mode & S_IRUSR) != 0;
        else if (st.st_gid == getegid())
            return (st.st_mode & S_IRGRP) != 0;
        else
            return (st.st_mode & S_IROTH) != 0 || geteuid() == 0;
    }
    DB::throwFromErrnoWithPath("Cannot check read access to file: " + path, path, DB::ErrorCodes::PATH_ACCESS_DENIED);
}

bool canWrite(const std::string & path)
{
    struct stat st;
    if (stat(path.c_str(), &st) == 0)
    {
        if (st.st_uid == geteuid())
            return (st.st_mode & S_IWUSR) != 0;
        else if (st.st_gid == getegid())
            return (st.st_mode & S_IWGRP) != 0;
        else
            return (st.st_mode & S_IWOTH) != 0 || geteuid() == 0;
    }
    DB::throwFromErrnoWithPath("Cannot check write access to file: " + path, path, DB::ErrorCodes::PATH_ACCESS_DENIED);
}

bool canExecute(const std::string & path)
{
    if (exists(path))
        return faccessat(AT_FDCWD, path.c_str(), X_OK, AT_EACCESS) == 0;
    DB::throwFromErrnoWithPath("Cannot check execute access to file: " + path, path, DB::ErrorCodes::PATH_ACCESS_DENIED);
}

time_t getModificationTime(const std::string & path)
{
    struct stat st;
    if (stat(path.c_str(), &st) == 0)
        return st.st_mtime;
    DB::throwFromErrnoWithPath("Cannot check modification time for file: " + path, path, DB::ErrorCodes::CANNOT_STAT);
}

time_t getChangeTime(const std::string & path)
{
    struct stat st;
    if (stat(path.c_str(), &st) == 0)
        return st.st_ctime;
    DB::throwFromErrnoWithPath("Cannot check change time for file: " + path, path, DB::ErrorCodes::CANNOT_STAT);
}

Poco::Timestamp getModificationTimestamp(const std::string & path)
{
    return Poco::Timestamp::fromEpochTime(getModificationTime(path));
}

void setModificationTime(const std::string & path, time_t time)
{
    struct utimbuf tb;
    tb.actime  = time;
    tb.modtime = time;
    if (utime(path.c_str(), &tb) != 0)
        DB::throwFromErrnoWithPath("Cannot set modification time for file: " + path, path, DB::ErrorCodes::PATH_ACCESS_DENIED);
}
}<|MERGE_RESOLUTION|>--- conflicted
+++ resolved
@@ -242,11 +242,7 @@
     return file_stat.st_ino;
 }
 
-<<<<<<< HEAD
-std::optional<size_t> getFileSizeIfPossible(const String & path)
-=======
 std::optional<size_t> tryGetSizeFromFilePath(const String & path)
->>>>>>> 9973fb2f
 {
     std::error_code ec;
 
