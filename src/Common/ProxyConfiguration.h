#pragma once

#include <string>
#include <Common/Exception.h>

namespace DB
{

namespace ErrorCodes
{
    extern const int BAD_ARGUMENTS;
}

struct ProxyConfiguration
{
    enum class Protocol : uint8_t
    {
        HTTP,
        HTTPS
    };

    static auto protocolFromString(const std::string & str)
    {
        if (str == "http")
        {
            return Protocol::HTTP;
        }
        else if (str == "https")
        {
            return Protocol::HTTPS;
        }

        throw Exception(ErrorCodes::BAD_ARGUMENTS, "Unknown proxy protocol: {}", str);
    }

    static auto protocolToString(Protocol protocol)
    {
        switch (protocol)
        {
            case Protocol::HTTP:
                return "http";
            case Protocol::HTTPS:
                return "https";
        }
    }

<<<<<<< HEAD
    std::string host{};
=======
    static bool useTunneling(Protocol request_protocol, Protocol proxy_protocol, bool disable_tunneling_for_https_requests_over_http_proxy)
    {
        bool is_https_request_over_http_proxy = request_protocol == Protocol::HTTPS && proxy_protocol == Protocol::HTTP;
        return is_https_request_over_http_proxy && !disable_tunneling_for_https_requests_over_http_proxy;
    }

    std::string host = std::string{};
>>>>>>> cce1af65
    Protocol protocol = Protocol::HTTP;
    uint16_t port = 0;
    bool tunneling = false;
    Protocol original_request_protocol = Protocol::HTTP;
    std::string no_proxy_hosts = std::string{};

    bool isEmpty() const { return host.empty(); }
};

}<|MERGE_RESOLUTION|>--- conflicted
+++ resolved
@@ -44,9 +44,6 @@
         }
     }
 
-<<<<<<< HEAD
-    std::string host{};
-=======
     static bool useTunneling(Protocol request_protocol, Protocol proxy_protocol, bool disable_tunneling_for_https_requests_over_http_proxy)
     {
         bool is_https_request_over_http_proxy = request_protocol == Protocol::HTTPS && proxy_protocol == Protocol::HTTP;
@@ -54,7 +51,6 @@
     }
 
     std::string host = std::string{};
->>>>>>> cce1af65
     Protocol protocol = Protocol::HTTP;
     uint16_t port = 0;
     bool tunneling = false;
