#include <Common/ErrorCodes.h>
#include <Common/Exception.h>
#include <chrono>

/** Previously, these constants were located in one enum.
  * But in this case there is a problem: when you add a new constant, you need to recompile
  * all translation units that use at least one constant (almost the whole project).
  * Therefore it is made so that definitions of constants are located here, in one file,
  * and their declaration are in different files, at the place of use.
  *
  * Later it was converted to the lookup table, to provide:
  * - errorCodeToName()
  * - system.errors table
  */

#define APPLY_FOR_BUILTIN_ERROR_CODES(M) \
    M(0, OK) \
    M(1, UNSUPPORTED_METHOD) \
    M(2, UNSUPPORTED_PARAMETER) \
    M(3, UNEXPECTED_END_OF_FILE) \
    M(4, EXPECTED_END_OF_FILE) \
    M(6, CANNOT_PARSE_TEXT) \
    M(7, INCORRECT_NUMBER_OF_COLUMNS) \
    M(8, THERE_IS_NO_COLUMN) \
    M(9, SIZES_OF_COLUMNS_DOESNT_MATCH) \
    M(10, NOT_FOUND_COLUMN_IN_BLOCK) \
    M(11, POSITION_OUT_OF_BOUND) \
    M(12, PARAMETER_OUT_OF_BOUND) \
    M(13, SIZES_OF_COLUMNS_IN_TUPLE_DOESNT_MATCH) \
    M(15, DUPLICATE_COLUMN) \
    M(16, NO_SUCH_COLUMN_IN_TABLE) \
    M(19, SIZE_OF_FIXED_STRING_DOESNT_MATCH) \
    M(20, NUMBER_OF_COLUMNS_DOESNT_MATCH) \
    M(23, CANNOT_READ_FROM_ISTREAM) \
    M(24, CANNOT_WRITE_TO_OSTREAM) \
    M(25, CANNOT_PARSE_ESCAPE_SEQUENCE) \
    M(26, CANNOT_PARSE_QUOTED_STRING) \
    M(27, CANNOT_PARSE_INPUT_ASSERTION_FAILED) \
    M(28, CANNOT_PRINT_FLOAT_OR_DOUBLE_NUMBER) \
    M(32, ATTEMPT_TO_READ_AFTER_EOF) \
    M(33, CANNOT_READ_ALL_DATA) \
    M(34, TOO_MANY_ARGUMENTS_FOR_FUNCTION) \
    M(35, TOO_FEW_ARGUMENTS_FOR_FUNCTION) \
    M(36, BAD_ARGUMENTS) \
    M(37, UNKNOWN_ELEMENT_IN_AST) \
    M(38, CANNOT_PARSE_DATE) \
    M(39, TOO_LARGE_SIZE_COMPRESSED) \
    M(40, CHECKSUM_DOESNT_MATCH) \
    M(41, CANNOT_PARSE_DATETIME) \
    M(42, NUMBER_OF_ARGUMENTS_DOESNT_MATCH) \
    M(43, ILLEGAL_TYPE_OF_ARGUMENT) \
    M(44, ILLEGAL_COLUMN) \
    M(46, UNKNOWN_FUNCTION) \
    M(47, UNKNOWN_IDENTIFIER) \
    M(48, NOT_IMPLEMENTED) \
    M(49, LOGICAL_ERROR) \
    M(50, UNKNOWN_TYPE) \
    M(51, EMPTY_LIST_OF_COLUMNS_QUERIED) \
    M(52, COLUMN_QUERIED_MORE_THAN_ONCE) \
    M(53, TYPE_MISMATCH) \
    M(55, STORAGE_REQUIRES_PARAMETER) \
    M(56, UNKNOWN_STORAGE) \
    M(57, TABLE_ALREADY_EXISTS) \
    M(58, TABLE_METADATA_ALREADY_EXISTS) \
    M(59, ILLEGAL_TYPE_OF_COLUMN_FOR_FILTER) \
    M(60, UNKNOWN_TABLE) \
    M(62, SYNTAX_ERROR) \
    M(63, UNKNOWN_AGGREGATE_FUNCTION) \
    M(68, CANNOT_GET_SIZE_OF_FIELD) \
    M(69, ARGUMENT_OUT_OF_BOUND) \
    M(70, CANNOT_CONVERT_TYPE) \
    M(71, CANNOT_WRITE_AFTER_END_OF_BUFFER) \
    M(72, CANNOT_PARSE_NUMBER) \
    M(73, UNKNOWN_FORMAT) \
    M(74, CANNOT_READ_FROM_FILE_DESCRIPTOR) \
    M(75, CANNOT_WRITE_TO_FILE_DESCRIPTOR) \
    M(76, CANNOT_OPEN_FILE) \
    M(77, CANNOT_CLOSE_FILE) \
    M(78, UNKNOWN_TYPE_OF_QUERY) \
    M(79, INCORRECT_FILE_NAME) \
    M(80, INCORRECT_QUERY) \
    M(81, UNKNOWN_DATABASE) \
    M(82, DATABASE_ALREADY_EXISTS) \
    M(83, DIRECTORY_DOESNT_EXIST) \
    M(84, DIRECTORY_ALREADY_EXISTS) \
    M(85, FORMAT_IS_NOT_SUITABLE_FOR_INPUT) \
    M(86, RECEIVED_ERROR_FROM_REMOTE_IO_SERVER) \
    M(87, CANNOT_SEEK_THROUGH_FILE) \
    M(88, CANNOT_TRUNCATE_FILE) \
    M(89, UNKNOWN_COMPRESSION_METHOD) \
    M(90, EMPTY_LIST_OF_COLUMNS_PASSED) \
    M(91, SIZES_OF_MARKS_FILES_ARE_INCONSISTENT) \
    M(92, EMPTY_DATA_PASSED) \
    M(93, UNKNOWN_AGGREGATED_DATA_VARIANT) \
    M(94, CANNOT_MERGE_DIFFERENT_AGGREGATED_DATA_VARIANTS) \
    M(95, CANNOT_READ_FROM_SOCKET) \
    M(96, CANNOT_WRITE_TO_SOCKET) \
    M(99, UNKNOWN_PACKET_FROM_CLIENT) \
    M(100, UNKNOWN_PACKET_FROM_SERVER) \
    M(101, UNEXPECTED_PACKET_FROM_CLIENT) \
    M(102, UNEXPECTED_PACKET_FROM_SERVER) \
    M(104, TOO_SMALL_BUFFER_SIZE) \
    M(107, FILE_DOESNT_EXIST) \
    M(108, NO_DATA_TO_INSERT) \
    M(109, CANNOT_BLOCK_SIGNAL) \
    M(110, CANNOT_UNBLOCK_SIGNAL) \
    M(111, CANNOT_MANIPULATE_SIGSET) \
    M(112, CANNOT_WAIT_FOR_SIGNAL) \
    M(113, THERE_IS_NO_SESSION) \
    M(114, CANNOT_CLOCK_GETTIME) \
    M(115, UNKNOWN_SETTING) \
    M(116, THERE_IS_NO_DEFAULT_VALUE) \
    M(117, INCORRECT_DATA) \
    M(119, ENGINE_REQUIRED) \
    M(120, CANNOT_INSERT_VALUE_OF_DIFFERENT_SIZE_INTO_TUPLE) \
    M(121, UNSUPPORTED_JOIN_KEYS) \
    M(122, INCOMPATIBLE_COLUMNS) \
    M(123, UNKNOWN_TYPE_OF_AST_NODE) \
    M(124, INCORRECT_ELEMENT_OF_SET) \
    M(125, INCORRECT_RESULT_OF_SCALAR_SUBQUERY) \
    M(127, ILLEGAL_INDEX) \
    M(128, TOO_LARGE_ARRAY_SIZE) \
    M(129, FUNCTION_IS_SPECIAL) \
    M(130, CANNOT_READ_ARRAY_FROM_TEXT) \
    M(131, TOO_LARGE_STRING_SIZE) \
    M(133, AGGREGATE_FUNCTION_DOESNT_ALLOW_PARAMETERS) \
    M(134, PARAMETERS_TO_AGGREGATE_FUNCTIONS_MUST_BE_LITERALS) \
    M(135, ZERO_ARRAY_OR_TUPLE_INDEX) \
    M(137, UNKNOWN_ELEMENT_IN_CONFIG) \
    M(138, EXCESSIVE_ELEMENT_IN_CONFIG) \
    M(139, NO_ELEMENTS_IN_CONFIG) \
    M(141, SAMPLING_NOT_SUPPORTED) \
    M(142, NOT_FOUND_NODE) \
    M(145, UNKNOWN_OVERFLOW_MODE) \
    M(152, UNKNOWN_DIRECTION_OF_SORTING) \
    M(153, ILLEGAL_DIVISION) \
    M(156, DICTIONARIES_WAS_NOT_LOADED) \
    M(158, TOO_MANY_ROWS) \
    M(159, TIMEOUT_EXCEEDED) \
    M(160, TOO_SLOW) \
    M(161, TOO_MANY_COLUMNS) \
    M(162, TOO_DEEP_SUBQUERIES) \
    M(164, READONLY) \
    M(165, TOO_MANY_TEMPORARY_COLUMNS) \
    M(166, TOO_MANY_TEMPORARY_NON_CONST_COLUMNS) \
    M(167, TOO_DEEP_AST) \
    M(168, TOO_BIG_AST) \
    M(169, BAD_TYPE_OF_FIELD) \
    M(170, BAD_GET) \
    M(172, CANNOT_CREATE_DIRECTORY) \
    M(173, CANNOT_ALLOCATE_MEMORY) \
    M(174, CYCLIC_ALIASES) \
    M(179, MULTIPLE_EXPRESSIONS_FOR_ALIAS) \
    M(180, THERE_IS_NO_PROFILE) \
    M(181, ILLEGAL_FINAL) \
    M(182, ILLEGAL_PREWHERE) \
    M(183, UNEXPECTED_EXPRESSION) \
    M(184, ILLEGAL_AGGREGATION) \
    M(186, UNSUPPORTED_COLLATION_LOCALE) \
    M(187, COLLATION_COMPARISON_FAILED) \
    M(190, SIZES_OF_ARRAYS_DONT_MATCH) \
    M(191, SET_SIZE_LIMIT_EXCEEDED) \
    M(192, UNKNOWN_USER) \
    M(193, WRONG_PASSWORD) \
    M(194, REQUIRED_PASSWORD) \
    M(195, IP_ADDRESS_NOT_ALLOWED) \
    M(196, UNKNOWN_ADDRESS_PATTERN_TYPE) \
    M(198, DNS_ERROR) \
    M(199, UNKNOWN_QUOTA) \
    M(201, QUOTA_EXCEEDED) \
    M(202, TOO_MANY_SIMULTANEOUS_QUERIES) \
    M(203, NO_FREE_CONNECTION) \
    M(204, CANNOT_FSYNC) \
    M(206, ALIAS_REQUIRED) \
    M(207, AMBIGUOUS_IDENTIFIER) \
    M(208, EMPTY_NESTED_TABLE) \
    M(209, SOCKET_TIMEOUT) \
    M(210, NETWORK_ERROR) \
    M(211, EMPTY_QUERY) \
    M(212, UNKNOWN_LOAD_BALANCING) \
    M(213, UNKNOWN_TOTALS_MODE) \
    M(214, CANNOT_STATVFS) \
    M(215, NOT_AN_AGGREGATE) \
    M(216, QUERY_WITH_SAME_ID_IS_ALREADY_RUNNING) \
    M(217, CLIENT_HAS_CONNECTED_TO_WRONG_PORT) \
    M(218, TABLE_IS_DROPPED) \
    M(219, DATABASE_NOT_EMPTY) \
    M(220, DUPLICATE_INTERSERVER_IO_ENDPOINT) \
    M(221, NO_SUCH_INTERSERVER_IO_ENDPOINT) \
    M(223, UNEXPECTED_AST_STRUCTURE) \
    M(224, REPLICA_IS_ALREADY_ACTIVE) \
    M(225, NO_ZOOKEEPER) \
    M(226, NO_FILE_IN_DATA_PART) \
    M(227, UNEXPECTED_FILE_IN_DATA_PART) \
    M(228, BAD_SIZE_OF_FILE_IN_DATA_PART) \
    M(229, QUERY_IS_TOO_LARGE) \
    M(230, NOT_FOUND_EXPECTED_DATA_PART) \
    M(231, TOO_MANY_UNEXPECTED_DATA_PARTS) \
    M(232, NO_SUCH_DATA_PART) \
    M(233, BAD_DATA_PART_NAME) \
    M(234, NO_REPLICA_HAS_PART) \
    M(235, DUPLICATE_DATA_PART) \
    M(236, ABORTED) \
    M(237, NO_REPLICA_NAME_GIVEN) \
    M(238, FORMAT_VERSION_TOO_OLD) \
    M(239, CANNOT_MUNMAP) \
    M(240, CANNOT_MREMAP) \
    M(241, MEMORY_LIMIT_EXCEEDED) \
    M(242, TABLE_IS_READ_ONLY) \
    M(243, NOT_ENOUGH_SPACE) \
    M(244, UNEXPECTED_ZOOKEEPER_ERROR) \
    M(246, CORRUPTED_DATA) \
    M(248, INVALID_PARTITION_VALUE) \
    M(251, NO_SUCH_REPLICA) \
    M(252, TOO_MANY_PARTS) \
    M(253, REPLICA_ALREADY_EXISTS) \
    M(254, NO_ACTIVE_REPLICAS) \
    M(255, TOO_MANY_RETRIES_TO_FETCH_PARTS) \
    M(256, PARTITION_ALREADY_EXISTS) \
    M(257, PARTITION_DOESNT_EXIST) \
    M(258, UNION_ALL_RESULT_STRUCTURES_MISMATCH) \
    M(260, CLIENT_OUTPUT_FORMAT_SPECIFIED) \
    M(261, UNKNOWN_BLOCK_INFO_FIELD) \
    M(262, BAD_COLLATION) \
    M(263, CANNOT_COMPILE_CODE) \
    M(264, INCOMPATIBLE_TYPE_OF_JOIN) \
    M(265, NO_AVAILABLE_REPLICA) \
    M(266, MISMATCH_REPLICAS_DATA_SOURCES) \
    M(269, INFINITE_LOOP) \
    M(270, CANNOT_COMPRESS) \
    M(271, CANNOT_DECOMPRESS) \
    M(272, CANNOT_IO_SUBMIT) \
    M(273, CANNOT_IO_GETEVENTS) \
    M(274, AIO_READ_ERROR) \
    M(275, AIO_WRITE_ERROR) \
    M(277, INDEX_NOT_USED) \
    M(279, ALL_CONNECTION_TRIES_FAILED) \
    M(280, NO_AVAILABLE_DATA) \
    M(281, DICTIONARY_IS_EMPTY) \
    M(282, INCORRECT_INDEX) \
    M(283, UNKNOWN_DISTRIBUTED_PRODUCT_MODE) \
    M(284, WRONG_GLOBAL_SUBQUERY) \
    M(285, TOO_FEW_LIVE_REPLICAS) \
    M(286, UNSATISFIED_QUORUM_FOR_PREVIOUS_WRITE) \
    M(287, UNKNOWN_FORMAT_VERSION) \
    M(288, DISTRIBUTED_IN_JOIN_SUBQUERY_DENIED) \
    M(289, REPLICA_IS_NOT_IN_QUORUM) \
    M(290, LIMIT_EXCEEDED) \
    M(291, DATABASE_ACCESS_DENIED) \
    M(293, MONGODB_CANNOT_AUTHENTICATE) \
    M(295, RECEIVED_EMPTY_DATA) \
    M(297, SHARD_HAS_NO_CONNECTIONS) \
    M(298, CANNOT_PIPE) \
    M(299, CANNOT_FORK) \
    M(300, CANNOT_DLSYM) \
    M(301, CANNOT_CREATE_CHILD_PROCESS) \
    M(302, CHILD_WAS_NOT_EXITED_NORMALLY) \
    M(303, CANNOT_SELECT) \
    M(304, CANNOT_WAITPID) \
    M(305, TABLE_WAS_NOT_DROPPED) \
    M(306, TOO_DEEP_RECURSION) \
    M(307, TOO_MANY_BYTES) \
    M(308, UNEXPECTED_NODE_IN_ZOOKEEPER) \
    M(309, FUNCTION_CANNOT_HAVE_PARAMETERS) \
    M(318, INVALID_CONFIG_PARAMETER) \
    M(319, UNKNOWN_STATUS_OF_INSERT) \
    M(321, VALUE_IS_OUT_OF_RANGE_OF_DATA_TYPE) \
    M(336, UNKNOWN_DATABASE_ENGINE) \
    M(341, UNFINISHED) \
    M(342, METADATA_MISMATCH) \
    M(344, SUPPORT_IS_DISABLED) \
    M(345, TABLE_DIFFERS_TOO_MUCH) \
    M(346, CANNOT_CONVERT_CHARSET) \
    M(347, CANNOT_LOAD_CONFIG) \
    M(349, CANNOT_INSERT_NULL_IN_ORDINARY_COLUMN) \
    M(352, AMBIGUOUS_COLUMN_NAME) \
    M(353, INDEX_OF_POSITIONAL_ARGUMENT_IS_OUT_OF_RANGE) \
    M(354, ZLIB_INFLATE_FAILED) \
    M(355, ZLIB_DEFLATE_FAILED) \
    M(358, INTO_OUTFILE_NOT_ALLOWED) \
    M(359, TABLE_SIZE_EXCEEDS_MAX_DROP_SIZE_LIMIT) \
    M(360, CANNOT_CREATE_CHARSET_CONVERTER) \
    M(361, SEEK_POSITION_OUT_OF_BOUND) \
    M(362, CURRENT_WRITE_BUFFER_IS_EXHAUSTED) \
    M(363, CANNOT_CREATE_IO_BUFFER) \
    M(364, RECEIVED_ERROR_TOO_MANY_REQUESTS) \
    M(366, SIZES_OF_NESTED_COLUMNS_ARE_INCONSISTENT) \
    M(369, ALL_REPLICAS_ARE_STALE) \
    M(370, DATA_TYPE_CANNOT_BE_USED_IN_TABLES) \
    M(371, INCONSISTENT_CLUSTER_DEFINITION) \
    M(372, SESSION_NOT_FOUND) \
    M(373, SESSION_IS_LOCKED) \
    M(374, INVALID_SESSION_TIMEOUT) \
    M(375, CANNOT_DLOPEN) \
    M(376, CANNOT_PARSE_UUID) \
    M(377, ILLEGAL_SYNTAX_FOR_DATA_TYPE) \
    M(378, DATA_TYPE_CANNOT_HAVE_ARGUMENTS) \
    M(380, CANNOT_KILL) \
    M(381, HTTP_LENGTH_REQUIRED) \
    M(382, CANNOT_LOAD_CATBOOST_MODEL) \
    M(383, CANNOT_APPLY_CATBOOST_MODEL) \
    M(384, PART_IS_TEMPORARILY_LOCKED) \
    M(385, MULTIPLE_STREAMS_REQUIRED) \
    M(386, NO_COMMON_TYPE) \
    M(387, DICTIONARY_ALREADY_EXISTS) \
    M(388, CANNOT_ASSIGN_OPTIMIZE) \
    M(389, INSERT_WAS_DEDUPLICATED) \
    M(390, CANNOT_GET_CREATE_TABLE_QUERY) \
    M(391, EXTERNAL_LIBRARY_ERROR) \
    M(392, QUERY_IS_PROHIBITED) \
    M(393, THERE_IS_NO_QUERY) \
    M(394, QUERY_WAS_CANCELLED) \
    M(395, FUNCTION_THROW_IF_VALUE_IS_NON_ZERO) \
    M(396, TOO_MANY_ROWS_OR_BYTES) \
    M(397, QUERY_IS_NOT_SUPPORTED_IN_MATERIALIZED_VIEW) \
    M(398, UNKNOWN_MUTATION_COMMAND) \
    M(399, FORMAT_IS_NOT_SUITABLE_FOR_OUTPUT) \
    M(400, CANNOT_STAT) \
    M(401, FEATURE_IS_NOT_ENABLED_AT_BUILD_TIME) \
    M(402, CANNOT_IOSETUP) \
    M(403, INVALID_JOIN_ON_EXPRESSION) \
    M(404, BAD_ODBC_CONNECTION_STRING) \
    M(406, TOP_AND_LIMIT_TOGETHER) \
    M(407, DECIMAL_OVERFLOW) \
    M(408, BAD_REQUEST_PARAMETER) \
    M(410, EXTERNAL_SERVER_IS_NOT_RESPONDING) \
    M(411, PTHREAD_ERROR) \
    M(412, NETLINK_ERROR) \
    M(413, CANNOT_SET_SIGNAL_HANDLER) \
    M(415, ALL_REPLICAS_LOST) \
    M(416, REPLICA_STATUS_CHANGED) \
    M(417, EXPECTED_ALL_OR_ANY) \
    M(418, UNKNOWN_JOIN) \
    M(419, MULTIPLE_ASSIGNMENTS_TO_COLUMN) \
    M(420, CANNOT_UPDATE_COLUMN) \
    M(421, CANNOT_ADD_DIFFERENT_AGGREGATE_STATES) \
    M(422, UNSUPPORTED_URI_SCHEME) \
    M(423, CANNOT_GETTIMEOFDAY) \
    M(424, CANNOT_LINK) \
    M(425, SYSTEM_ERROR) \
    M(427, CANNOT_COMPILE_REGEXP) \
    M(429, FAILED_TO_GETPWUID) \
    M(430, MISMATCHING_USERS_FOR_PROCESS_AND_DATA) \
    M(431, ILLEGAL_SYNTAX_FOR_CODEC_TYPE) \
    M(432, UNKNOWN_CODEC) \
    M(433, ILLEGAL_CODEC_PARAMETER) \
    M(434, CANNOT_PARSE_PROTOBUF_SCHEMA) \
    M(435, NO_COLUMN_SERIALIZED_TO_REQUIRED_PROTOBUF_FIELD) \
    M(436, PROTOBUF_BAD_CAST) \
    M(437, PROTOBUF_FIELD_NOT_REPEATED) \
    M(438, DATA_TYPE_CANNOT_BE_PROMOTED) \
    M(439, CANNOT_SCHEDULE_TASK) \
    M(440, INVALID_LIMIT_EXPRESSION) \
    M(441, CANNOT_PARSE_DOMAIN_VALUE_FROM_STRING) \
    M(442, BAD_DATABASE_FOR_TEMPORARY_TABLE) \
    M(443, NO_COLUMNS_SERIALIZED_TO_PROTOBUF_FIELDS) \
    M(444, UNKNOWN_PROTOBUF_FORMAT) \
    M(445, CANNOT_MPROTECT) \
    M(446, FUNCTION_NOT_ALLOWED) \
    M(447, HYPERSCAN_CANNOT_SCAN_TEXT) \
    M(448, BROTLI_READ_FAILED) \
    M(449, BROTLI_WRITE_FAILED) \
    M(450, BAD_TTL_EXPRESSION) \
    M(451, BAD_TTL_FILE) \
    M(452, SETTING_CONSTRAINT_VIOLATION) \
    M(453, MYSQL_CLIENT_INSUFFICIENT_CAPABILITIES) \
    M(454, OPENSSL_ERROR) \
    M(455, SUSPICIOUS_TYPE_FOR_LOW_CARDINALITY) \
    M(456, UNKNOWN_QUERY_PARAMETER) \
    M(457, BAD_QUERY_PARAMETER) \
    M(458, CANNOT_UNLINK) \
    M(459, CANNOT_SET_THREAD_PRIORITY) \
    M(460, CANNOT_CREATE_TIMER) \
    M(461, CANNOT_SET_TIMER_PERIOD) \
    M(463, CANNOT_FCNTL) \
    M(464, CANNOT_PARSE_ELF) \
    M(465, CANNOT_PARSE_DWARF) \
    M(466, INSECURE_PATH) \
    M(467, CANNOT_PARSE_BOOL) \
    M(468, CANNOT_PTHREAD_ATTR) \
    M(469, VIOLATED_CONSTRAINT) \
    M(470, QUERY_IS_NOT_SUPPORTED_IN_LIVE_VIEW) \
    M(471, INVALID_SETTING_VALUE) \
    M(472, READONLY_SETTING) \
    M(473, DEADLOCK_AVOIDED) \
    M(474, INVALID_TEMPLATE_FORMAT) \
    M(475, INVALID_WITH_FILL_EXPRESSION) \
    M(476, WITH_TIES_WITHOUT_ORDER_BY) \
    M(477, INVALID_USAGE_OF_INPUT) \
    M(478, UNKNOWN_POLICY) \
    M(479, UNKNOWN_DISK) \
    M(480, UNKNOWN_PROTOCOL) \
    M(481, PATH_ACCESS_DENIED) \
    M(482, DICTIONARY_ACCESS_DENIED) \
    M(483, TOO_MANY_REDIRECTS) \
    M(484, INTERNAL_REDIS_ERROR) \
    M(487, CANNOT_GET_CREATE_DICTIONARY_QUERY) \
    M(489, INCORRECT_DICTIONARY_DEFINITION) \
    M(490, CANNOT_FORMAT_DATETIME) \
    M(491, UNACCEPTABLE_URL) \
    M(492, ACCESS_ENTITY_NOT_FOUND) \
    M(493, ACCESS_ENTITY_ALREADY_EXISTS) \
    M(495, ACCESS_STORAGE_READONLY) \
    M(496, QUOTA_REQUIRES_CLIENT_KEY) \
    M(497, ACCESS_DENIED) \
    M(498, LIMIT_BY_WITH_TIES_IS_NOT_SUPPORTED) \
    M(499, S3_ERROR) \
    M(500, AZURE_BLOB_STORAGE_ERROR) \
    M(501, CANNOT_CREATE_DATABASE) \
    M(502, CANNOT_SIGQUEUE) \
    M(503, AGGREGATE_FUNCTION_THROW) \
    M(504, FILE_ALREADY_EXISTS) \
    M(507, UNABLE_TO_SKIP_UNUSED_SHARDS) \
    M(508, UNKNOWN_ACCESS_TYPE) \
    M(509, INVALID_GRANT) \
    M(510, CACHE_DICTIONARY_UPDATE_FAIL) \
    M(511, UNKNOWN_ROLE) \
    M(512, SET_NON_GRANTED_ROLE) \
    M(513, UNKNOWN_PART_TYPE) \
    M(514, ACCESS_STORAGE_FOR_INSERTION_NOT_FOUND) \
    M(515, INCORRECT_ACCESS_ENTITY_DEFINITION) \
    M(516, AUTHENTICATION_FAILED) \
    M(517, CANNOT_ASSIGN_ALTER) \
    M(518, CANNOT_COMMIT_OFFSET) \
    M(519, NO_REMOTE_SHARD_AVAILABLE) \
    M(520, CANNOT_DETACH_DICTIONARY_AS_TABLE) \
    M(521, ATOMIC_RENAME_FAIL) \
    M(523, UNKNOWN_ROW_POLICY) \
    M(524, ALTER_OF_COLUMN_IS_FORBIDDEN) \
    M(525, INCORRECT_DISK_INDEX) \
    M(527, NO_SUITABLE_FUNCTION_IMPLEMENTATION) \
    M(528, CASSANDRA_INTERNAL_ERROR) \
    M(529, NOT_A_LEADER) \
    M(530, CANNOT_CONNECT_RABBITMQ) \
    M(531, CANNOT_FSTAT) \
    M(532, LDAP_ERROR) \
    M(535, UNKNOWN_RAID_TYPE) \
    M(536, CANNOT_RESTORE_FROM_FIELD_DUMP) \
    M(537, ILLEGAL_MYSQL_VARIABLE) \
    M(538, MYSQL_SYNTAX_ERROR) \
    M(539, CANNOT_BIND_RABBITMQ_EXCHANGE) \
    M(540, CANNOT_DECLARE_RABBITMQ_EXCHANGE) \
    M(541, CANNOT_CREATE_RABBITMQ_QUEUE_BINDING) \
    M(542, CANNOT_REMOVE_RABBITMQ_EXCHANGE) \
    M(543, UNKNOWN_MYSQL_DATATYPES_SUPPORT_LEVEL) \
    M(544, ROW_AND_ROWS_TOGETHER) \
    M(545, FIRST_AND_NEXT_TOGETHER) \
    M(546, NO_ROW_DELIMITER) \
    M(547, INVALID_RAID_TYPE) \
    M(548, UNKNOWN_VOLUME) \
    M(549, DATA_TYPE_CANNOT_BE_USED_IN_KEY) \
    M(552, UNRECOGNIZED_ARGUMENTS) \
    M(553, LZMA_STREAM_ENCODER_FAILED) \
    M(554, LZMA_STREAM_DECODER_FAILED) \
    M(555, ROCKSDB_ERROR) \
    M(556, SYNC_MYSQL_USER_ACCESS_ERROR)\
    M(557, UNKNOWN_UNION) \
    M(558, EXPECTED_ALL_OR_DISTINCT) \
    M(559, INVALID_GRPC_QUERY_INFO) \
    M(560, ZSTD_ENCODER_FAILED) \
    M(561, ZSTD_DECODER_FAILED) \
    M(562, TLD_LIST_NOT_FOUND) \
    M(563, CANNOT_READ_MAP_FROM_TEXT) \
    M(564, INTERSERVER_SCHEME_DOESNT_MATCH) \
    M(565, TOO_MANY_PARTITIONS) \
    M(566, CANNOT_RMDIR) \
    M(567, DUPLICATED_PART_UUIDS) \
    M(568, RAFT_ERROR) \
    M(569, MULTIPLE_COLUMNS_SERIALIZED_TO_SAME_PROTOBUF_FIELD) \
    M(570, DATA_TYPE_INCOMPATIBLE_WITH_PROTOBUF_FIELD) \
    M(571, DATABASE_REPLICATION_FAILED) \
    M(572, TOO_MANY_QUERY_PLAN_OPTIMIZATIONS) \
    M(573, EPOLL_ERROR) \
    M(574, DISTRIBUTED_TOO_MANY_PENDING_BYTES) \
    M(575, UNKNOWN_SNAPSHOT) \
    M(576, KERBEROS_ERROR) \
    M(577, INVALID_SHARD_ID) \
    M(578, INVALID_FORMAT_INSERT_QUERY_WITH_DATA) \
    M(579, INCORRECT_PART_TYPE) \
    M(580, CANNOT_SET_ROUNDING_MODE) \
    M(581, TOO_LARGE_DISTRIBUTED_DEPTH) \
    M(582, NO_SUCH_PROJECTION_IN_TABLE) \
    M(583, ILLEGAL_PROJECTION) \
    M(584, PROJECTION_NOT_USED) \
    M(585, CANNOT_PARSE_YAML) \
    M(586, CANNOT_CREATE_FILE) \
    M(587, CONCURRENT_ACCESS_NOT_SUPPORTED) \
    M(588, DISTRIBUTED_BROKEN_BATCH_INFO) \
    M(589, DISTRIBUTED_BROKEN_BATCH_FILES) \
    M(590, CANNOT_SYSCONF) \
    M(591, SQLITE_ENGINE_ERROR) \
    M(592, DATA_ENCRYPTION_ERROR) \
    M(593, ZERO_COPY_REPLICATION_ERROR) \
    M(594, BZIP2_STREAM_DECODER_FAILED) \
    M(595, BZIP2_STREAM_ENCODER_FAILED) \
    M(596, INTERSECT_OR_EXCEPT_RESULT_STRUCTURES_MISMATCH) \
    M(597, NO_SUCH_ERROR_CODE) \
    M(598, BACKUP_ALREADY_EXISTS) \
    M(599, BACKUP_NOT_FOUND) \
    M(600, BACKUP_VERSION_NOT_SUPPORTED) \
    M(601, BACKUP_DAMAGED) \
    M(602, NO_BASE_BACKUP) \
    M(603, WRONG_BASE_BACKUP) \
    M(604, BACKUP_ENTRY_ALREADY_EXISTS) \
    M(605, BACKUP_ENTRY_NOT_FOUND) \
    M(606, BACKUP_IS_EMPTY) \
    M(607, CANNOT_RESTORE_DATABASE) \
    M(608, CANNOT_RESTORE_TABLE) \
    M(609, FUNCTION_ALREADY_EXISTS) \
    M(610, CANNOT_DROP_FUNCTION) \
    M(611, CANNOT_CREATE_RECURSIVE_FUNCTION) \
    M(614, POSTGRESQL_CONNECTION_FAILURE) \
    M(615, CANNOT_ADVISE) \
    M(616, UNKNOWN_READ_METHOD) \
    M(617, LZ4_ENCODER_FAILED) \
    M(618, LZ4_DECODER_FAILED) \
    M(619, POSTGRESQL_REPLICATION_INTERNAL_ERROR) \
    M(620, QUERY_NOT_ALLOWED) \
    M(621, CANNOT_NORMALIZE_STRING) \
    M(622, CANNOT_PARSE_CAPN_PROTO_SCHEMA) \
    M(623, CAPN_PROTO_BAD_CAST) \
    M(624, BAD_FILE_TYPE) \
    M(625, IO_SETUP_ERROR) \
    M(626, CANNOT_SKIP_UNKNOWN_FIELD) \
    M(627, BACKUP_ENGINE_NOT_FOUND) \
    M(628, OFFSET_FETCH_WITHOUT_ORDER_BY) \
    M(629, HTTP_RANGE_NOT_SATISFIABLE) \
    M(630, HAVE_DEPENDENT_OBJECTS) \
    M(631, UNKNOWN_FILE_SIZE) \
    M(632, UNEXPECTED_DATA_AFTER_PARSED_VALUE) \
    M(633, QUERY_IS_NOT_SUPPORTED_IN_WINDOW_VIEW) \
    M(634, MONGODB_ERROR) \
    M(635, CANNOT_POLL) \
    M(636, CANNOT_EXTRACT_TABLE_STRUCTURE) \
    M(637, INVALID_TABLE_OVERRIDE) \
    M(638, SNAPPY_UNCOMPRESS_FAILED) \
    M(639, SNAPPY_COMPRESS_FAILED) \
    M(640, NO_HIVEMETASTORE) \
    M(641, CANNOT_APPEND_TO_FILE) \
    M(642, CANNOT_PACK_ARCHIVE) \
    M(643, CANNOT_UNPACK_ARCHIVE) \
    M(645, NUMBER_OF_DIMENSIONS_MISMATCHED) \
    M(647, CANNOT_BACKUP_TABLE) \
    M(648, WRONG_DDL_RENAMING_SETTINGS) \
    M(649, INVALID_TRANSACTION) \
    M(650, SERIALIZATION_ERROR) \
    M(651, CAPN_PROTO_BAD_TYPE) \
    M(652, ONLY_NULLS_WHILE_READING_SCHEMA) \
    M(653, CANNOT_PARSE_BACKUP_SETTINGS) \
    M(654, WRONG_BACKUP_SETTINGS) \
    M(655, FAILED_TO_SYNC_BACKUP_OR_RESTORE) \
    M(659, UNKNOWN_STATUS_OF_TRANSACTION) \
    M(660, HDFS_ERROR) \
    M(661, CANNOT_SEND_SIGNAL) \
    M(662, FS_METADATA_ERROR) \
    M(663, INCONSISTENT_METADATA_FOR_BACKUP) \
    M(664, ACCESS_STORAGE_DOESNT_ALLOW_BACKUP) \
    M(665, CANNOT_CONNECT_NATS) \
    M(667, NOT_INITIALIZED) \
    M(668, INVALID_STATE) \
    M(669, NAMED_COLLECTION_DOESNT_EXIST) \
    M(670, NAMED_COLLECTION_ALREADY_EXISTS) \
    M(671, NAMED_COLLECTION_IS_IMMUTABLE) \
    M(672, INVALID_SCHEDULER_NODE) \
    M(673, RESOURCE_ACCESS_DENIED) \
    M(674, RESOURCE_NOT_FOUND) \
    M(675, CANNOT_PARSE_IPV4) \
    M(676, CANNOT_PARSE_IPV6) \
    M(677, THREAD_WAS_CANCELED) \
    M(678, IO_URING_INIT_FAILED) \
    M(679, IO_URING_SUBMIT_ERROR) \
    M(690, MIXED_ACCESS_PARAMETER_TYPES) \
    M(691, UNKNOWN_ELEMENT_OF_ENUM) \
    M(692, TOO_MANY_MUTATIONS) \
    M(693, AWS_ERROR) \
    M(694, ASYNC_LOAD_CYCLE) \
    M(695, ASYNC_LOAD_FAILED) \
    M(696, ASYNC_LOAD_CANCELED) \
    M(697, CANNOT_RESTORE_TO_NONENCRYPTED_DISK) \
    M(698, INVALID_REDIS_STORAGE_TYPE) \
    M(699, INVALID_REDIS_TABLE_STRUCTURE) \
    M(700, USER_SESSION_LIMIT_EXCEEDED)  \
    M(701, CLUSTER_DOESNT_EXIST) \
    M(702, CLIENT_INFO_DOES_NOT_MATCH) \
    M(703, INVALID_IDENTIFIER) \
    M(704, QUERY_CACHE_USED_WITH_NONDETERMINISTIC_FUNCTIONS) \
    M(705, TABLE_NOT_EMPTY) \
    M(706, LIBSSH_ERROR) \
    M(707, GCP_ERROR) \
    M(708, ILLEGAL_STATISTIC) \
    M(709, CANNOT_GET_REPLICATED_DATABASE_SNAPSHOT) \
    M(710, FAULT_INJECTED) \
    M(711, FILECACHE_ACCESS_DENIED) \
    M(712, TOO_MANY_MATERIALIZED_VIEWS) \
    M(713, BROKEN_PROJECTION) \
<<<<<<< HEAD
    M(714, CANNOT_FORGET_PARTITION) \
=======
    M(714, UNEXPECTED_CLUSTER) \
    M(715, CANNOT_DETECT_FORMAT) \
>>>>>>> 34e8e673
    \
    M(999, KEEPER_EXCEPTION) \
    M(1000, POCO_EXCEPTION) \
    M(1001, STD_EXCEPTION) \
    M(1002, UNKNOWN_EXCEPTION) \
/* See END */

#ifdef APPLY_FOR_EXTERNAL_ERROR_CODES
    #define APPLY_FOR_ERROR_CODES(M) APPLY_FOR_BUILTIN_ERROR_CODES(M) APPLY_FOR_EXTERNAL_ERROR_CODES(M)
#else
    #define APPLY_FOR_ERROR_CODES(M) APPLY_FOR_BUILTIN_ERROR_CODES(M)
#endif

namespace DB
{
namespace ErrorCodes
{
#define M(VALUE, NAME) extern const ErrorCode NAME = VALUE;
    APPLY_FOR_ERROR_CODES(M)
#undef M

    constexpr ErrorCode END = 1002;
    ErrorPairHolder values[END + 1]{};

    struct ErrorCodesNames
    {
        std::string_view names[END + 1];
        ErrorCodesNames()
        {
#define M(VALUE, NAME) names[VALUE] = std::string_view(#NAME);
            APPLY_FOR_ERROR_CODES(M)
#undef M
        }
    } error_codes_names;

    std::string_view getName(ErrorCode error_code)
    {
        if (error_code < 0 || error_code >= END)
            return std::string_view();
        return error_codes_names.names[error_code];
    }

    ErrorCode getErrorCodeByName(std::string_view error_name)
    {
        for (int i = 0, end = ErrorCodes::end(); i < end; ++i)
        {
            std::string_view name = ErrorCodes::getName(i);

            if (name.empty())
                continue;

            if (name == error_name)
                return i;
        }
        throw Exception(NO_SUCH_ERROR_CODE, "No error code with name: '{}'", error_name);
    }

    ErrorCode end() { return END + 1; }

    void increment(ErrorCode error_code, bool remote, const std::string & message, const FramePointers & trace)
    {
        if (error_code < 0 || error_code >= end())
        {
            /// For everything outside the range, use END.
            /// (end() is the pointer pass the end, while END is the last value that has an element in values array).
            error_code = end() - 1;
        }

        values[error_code].increment(remote, message, trace);
    }

    void ErrorPairHolder::increment(bool remote, const std::string & message, const FramePointers & trace)
    {
        const auto now = std::chrono::system_clock::now();

        std::lock_guard lock(mutex);

        auto & error = remote ? value.remote : value.local;

        ++error.count;
        error.message = message;
        error.trace = trace;
        error.error_time_ms = std::chrono::duration_cast<std::chrono::milliseconds>(now.time_since_epoch()).count();
    }
    ErrorPair ErrorPairHolder::get()
    {
        std::lock_guard lock(mutex);
        return value;
    }
}

}<|MERGE_RESOLUTION|>--- conflicted
+++ resolved
@@ -593,12 +593,9 @@
     M(711, FILECACHE_ACCESS_DENIED) \
     M(712, TOO_MANY_MATERIALIZED_VIEWS) \
     M(713, BROKEN_PROJECTION) \
-<<<<<<< HEAD
-    M(714, CANNOT_FORGET_PARTITION) \
-=======
     M(714, UNEXPECTED_CLUSTER) \
     M(715, CANNOT_DETECT_FORMAT) \
->>>>>>> 34e8e673
+    M(716, CANNOT_FORGET_PARTITION) \
     \
     M(999, KEEPER_EXCEPTION) \
     M(1000, POCO_EXCEPTION) \
