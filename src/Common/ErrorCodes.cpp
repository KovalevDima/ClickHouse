#include <Common/ErrorCodes.h>
#include <Common/Exception.h>
#include <chrono>

/** Previously, these constants were located in one enum.
  * But in this case there is a problem: when you add a new constant, you need to recompile
  * all translation units that use at least one constant (almost the whole project).
  * Therefore it is made so that definitions of constants are located here, in one file,
  * and their declaration are in different files, at the place of use.
  *
  * Later it was converted to the lookup table, to provide:
  * - errorCodeToName()
  * - system.errors table
  */

#define APPLY_FOR_ERROR_CODES(M) \
    M(0, OK) \
    M(1, UNSUPPORTED_METHOD) \
    M(2, UNSUPPORTED_PARAMETER) \
    M(3, UNEXPECTED_END_OF_FILE) \
    M(4, EXPECTED_END_OF_FILE) \
    M(6, CANNOT_PARSE_TEXT) \
    M(7, INCORRECT_NUMBER_OF_COLUMNS) \
    M(8, THERE_IS_NO_COLUMN) \
    M(9, SIZES_OF_COLUMNS_DOESNT_MATCH) \
    M(10, NOT_FOUND_COLUMN_IN_BLOCK) \
    M(11, POSITION_OUT_OF_BOUND) \
    M(12, PARAMETER_OUT_OF_BOUND) \
    M(13, SIZES_OF_COLUMNS_IN_TUPLE_DOESNT_MATCH) \
    M(15, DUPLICATE_COLUMN) \
    M(16, NO_SUCH_COLUMN_IN_TABLE) \
    M(17, DELIMITER_IN_STRING_LITERAL_DOESNT_MATCH) \
    M(18, CANNOT_INSERT_ELEMENT_INTO_CONSTANT_COLUMN) \
    M(19, SIZE_OF_FIXED_STRING_DOESNT_MATCH) \
    M(20, NUMBER_OF_COLUMNS_DOESNT_MATCH) \
    M(21, CANNOT_READ_ALL_DATA_FROM_TAB_SEPARATED_INPUT) \
    M(22, CANNOT_PARSE_ALL_VALUE_FROM_TAB_SEPARATED_INPUT) \
    M(23, CANNOT_READ_FROM_ISTREAM) \
    M(24, CANNOT_WRITE_TO_OSTREAM) \
    M(25, CANNOT_PARSE_ESCAPE_SEQUENCE) \
    M(26, CANNOT_PARSE_QUOTED_STRING) \
    M(27, CANNOT_PARSE_INPUT_ASSERTION_FAILED) \
    M(28, CANNOT_PRINT_FLOAT_OR_DOUBLE_NUMBER) \
    M(29, CANNOT_PRINT_INTEGER) \
    M(30, CANNOT_READ_SIZE_OF_COMPRESSED_CHUNK) \
    M(31, CANNOT_READ_COMPRESSED_CHUNK) \
    M(32, ATTEMPT_TO_READ_AFTER_EOF) \
    M(33, CANNOT_READ_ALL_DATA) \
    M(34, TOO_MANY_ARGUMENTS_FOR_FUNCTION) \
    M(35, TOO_FEW_ARGUMENTS_FOR_FUNCTION) \
    M(36, BAD_ARGUMENTS) \
    M(37, UNKNOWN_ELEMENT_IN_AST) \
    M(38, CANNOT_PARSE_DATE) \
    M(39, TOO_LARGE_SIZE_COMPRESSED) \
    M(40, CHECKSUM_DOESNT_MATCH) \
    M(41, CANNOT_PARSE_DATETIME) \
    M(42, NUMBER_OF_ARGUMENTS_DOESNT_MATCH) \
    M(43, ILLEGAL_TYPE_OF_ARGUMENT) \
    M(44, ILLEGAL_COLUMN) \
    M(45, ILLEGAL_NUMBER_OF_RESULT_COLUMNS) \
    M(46, UNKNOWN_FUNCTION) \
    M(47, UNKNOWN_IDENTIFIER) \
    M(48, NOT_IMPLEMENTED) \
    M(49, LOGICAL_ERROR) \
    M(50, UNKNOWN_TYPE) \
    M(51, EMPTY_LIST_OF_COLUMNS_QUERIED) \
    M(52, COLUMN_QUERIED_MORE_THAN_ONCE) \
    M(53, TYPE_MISMATCH) \
    M(54, STORAGE_DOESNT_ALLOW_PARAMETERS) \
    M(55, STORAGE_REQUIRES_PARAMETER) \
    M(56, UNKNOWN_STORAGE) \
    M(57, TABLE_ALREADY_EXISTS) \
    M(58, TABLE_METADATA_ALREADY_EXISTS) \
    M(59, ILLEGAL_TYPE_OF_COLUMN_FOR_FILTER) \
    M(60, UNKNOWN_TABLE) \
    M(61, ONLY_FILTER_COLUMN_IN_BLOCK) \
    M(62, SYNTAX_ERROR) \
    M(63, UNKNOWN_AGGREGATE_FUNCTION) \
    M(64, CANNOT_READ_AGGREGATE_FUNCTION_FROM_TEXT) \
    M(65, CANNOT_WRITE_AGGREGATE_FUNCTION_AS_TEXT) \
    M(66, NOT_A_COLUMN) \
    M(67, ILLEGAL_KEY_OF_AGGREGATION) \
    M(68, CANNOT_GET_SIZE_OF_FIELD) \
    M(69, ARGUMENT_OUT_OF_BOUND) \
    M(70, CANNOT_CONVERT_TYPE) \
    M(71, CANNOT_WRITE_AFTER_END_OF_BUFFER) \
    M(72, CANNOT_PARSE_NUMBER) \
    M(73, UNKNOWN_FORMAT) \
    M(74, CANNOT_READ_FROM_FILE_DESCRIPTOR) \
    M(75, CANNOT_WRITE_TO_FILE_DESCRIPTOR) \
    M(76, CANNOT_OPEN_FILE) \
    M(77, CANNOT_CLOSE_FILE) \
    M(78, UNKNOWN_TYPE_OF_QUERY) \
    M(79, INCORRECT_FILE_NAME) \
    M(80, INCORRECT_QUERY) \
    M(81, UNKNOWN_DATABASE) \
    M(82, DATABASE_ALREADY_EXISTS) \
    M(83, DIRECTORY_DOESNT_EXIST) \
    M(84, DIRECTORY_ALREADY_EXISTS) \
    M(85, FORMAT_IS_NOT_SUITABLE_FOR_INPUT) \
    M(86, RECEIVED_ERROR_FROM_REMOTE_IO_SERVER) \
    M(87, CANNOT_SEEK_THROUGH_FILE) \
    M(88, CANNOT_TRUNCATE_FILE) \
    M(89, UNKNOWN_COMPRESSION_METHOD) \
    M(90, EMPTY_LIST_OF_COLUMNS_PASSED) \
    M(91, SIZES_OF_MARKS_FILES_ARE_INCONSISTENT) \
    M(92, EMPTY_DATA_PASSED) \
    M(93, UNKNOWN_AGGREGATED_DATA_VARIANT) \
    M(94, CANNOT_MERGE_DIFFERENT_AGGREGATED_DATA_VARIANTS) \
    M(95, CANNOT_READ_FROM_SOCKET) \
    M(96, CANNOT_WRITE_TO_SOCKET) \
    M(97, CANNOT_READ_ALL_DATA_FROM_CHUNKED_INPUT) \
    M(98, CANNOT_WRITE_TO_EMPTY_BLOCK_OUTPUT_STREAM) \
    M(99, UNKNOWN_PACKET_FROM_CLIENT) \
    M(100, UNKNOWN_PACKET_FROM_SERVER) \
    M(101, UNEXPECTED_PACKET_FROM_CLIENT) \
    M(102, UNEXPECTED_PACKET_FROM_SERVER) \
    M(103, RECEIVED_DATA_FOR_WRONG_QUERY_ID) \
    M(104, TOO_SMALL_BUFFER_SIZE) \
    M(105, CANNOT_READ_HISTORY) \
    M(106, CANNOT_APPEND_HISTORY) \
    M(107, FILE_DOESNT_EXIST) \
    M(108, NO_DATA_TO_INSERT) \
    M(109, CANNOT_BLOCK_SIGNAL) \
    M(110, CANNOT_UNBLOCK_SIGNAL) \
    M(111, CANNOT_MANIPULATE_SIGSET) \
    M(112, CANNOT_WAIT_FOR_SIGNAL) \
    M(113, THERE_IS_NO_SESSION) \
    M(114, CANNOT_CLOCK_GETTIME) \
    M(115, UNKNOWN_SETTING) \
    M(116, THERE_IS_NO_DEFAULT_VALUE) \
    M(117, INCORRECT_DATA) \
    M(119, ENGINE_REQUIRED) \
    M(120, CANNOT_INSERT_VALUE_OF_DIFFERENT_SIZE_INTO_TUPLE) \
    M(121, UNSUPPORTED_JOIN_KEYS) \
    M(122, INCOMPATIBLE_COLUMNS) \
    M(123, UNKNOWN_TYPE_OF_AST_NODE) \
    M(124, INCORRECT_ELEMENT_OF_SET) \
    M(125, INCORRECT_RESULT_OF_SCALAR_SUBQUERY) \
    M(126, CANNOT_GET_RETURN_TYPE) \
    M(127, ILLEGAL_INDEX) \
    M(128, TOO_LARGE_ARRAY_SIZE) \
    M(129, FUNCTION_IS_SPECIAL) \
    M(130, CANNOT_READ_ARRAY_FROM_TEXT) \
    M(131, TOO_LARGE_STRING_SIZE) \
    M(133, AGGREGATE_FUNCTION_DOESNT_ALLOW_PARAMETERS) \
    M(134, PARAMETERS_TO_AGGREGATE_FUNCTIONS_MUST_BE_LITERALS) \
    M(135, ZERO_ARRAY_OR_TUPLE_INDEX) \
    M(137, UNKNOWN_ELEMENT_IN_CONFIG) \
    M(138, EXCESSIVE_ELEMENT_IN_CONFIG) \
    M(139, NO_ELEMENTS_IN_CONFIG) \
    M(140, ALL_REQUESTED_COLUMNS_ARE_MISSING) \
    M(141, SAMPLING_NOT_SUPPORTED) \
    M(142, NOT_FOUND_NODE) \
    M(143, FOUND_MORE_THAN_ONE_NODE) \
    M(144, FIRST_DATE_IS_BIGGER_THAN_LAST_DATE) \
    M(145, UNKNOWN_OVERFLOW_MODE) \
    M(146, QUERY_SECTION_DOESNT_MAKE_SENSE) \
    M(147, NOT_FOUND_FUNCTION_ELEMENT_FOR_AGGREGATE) \
    M(148, NOT_FOUND_RELATION_ELEMENT_FOR_CONDITION) \
    M(149, NOT_FOUND_RHS_ELEMENT_FOR_CONDITION) \
    M(150, EMPTY_LIST_OF_ATTRIBUTES_PASSED) \
    M(151, INDEX_OF_COLUMN_IN_SORT_CLAUSE_IS_OUT_OF_RANGE) \
    M(152, UNKNOWN_DIRECTION_OF_SORTING) \
    M(153, ILLEGAL_DIVISION) \
    M(154, AGGREGATE_FUNCTION_NOT_APPLICABLE) \
    M(155, UNKNOWN_RELATION) \
    M(156, DICTIONARIES_WAS_NOT_LOADED) \
    M(157, ILLEGAL_OVERFLOW_MODE) \
    M(158, TOO_MANY_ROWS) \
    M(159, TIMEOUT_EXCEEDED) \
    M(160, TOO_SLOW) \
    M(161, TOO_MANY_COLUMNS) \
    M(162, TOO_DEEP_SUBQUERIES) \
    M(163, TOO_DEEP_PIPELINE) \
    M(164, READONLY) \
    M(165, TOO_MANY_TEMPORARY_COLUMNS) \
    M(166, TOO_MANY_TEMPORARY_NON_CONST_COLUMNS) \
    M(167, TOO_DEEP_AST) \
    M(168, TOO_BIG_AST) \
    M(169, BAD_TYPE_OF_FIELD) \
    M(170, BAD_GET) \
    M(172, CANNOT_CREATE_DIRECTORY) \
    M(173, CANNOT_ALLOCATE_MEMORY) \
    M(174, CYCLIC_ALIASES) \
    M(176, CHUNK_NOT_FOUND) \
    M(177, DUPLICATE_CHUNK_NAME) \
    M(178, MULTIPLE_ALIASES_FOR_EXPRESSION) \
    M(179, MULTIPLE_EXPRESSIONS_FOR_ALIAS) \
    M(180, THERE_IS_NO_PROFILE) \
    M(181, ILLEGAL_FINAL) \
    M(182, ILLEGAL_PREWHERE) \
    M(183, UNEXPECTED_EXPRESSION) \
    M(184, ILLEGAL_AGGREGATION) \
    M(185, UNSUPPORTED_MYISAM_BLOCK_TYPE) \
    M(186, UNSUPPORTED_COLLATION_LOCALE) \
    M(187, COLLATION_COMPARISON_FAILED) \
    M(188, UNKNOWN_ACTION) \
    M(189, TABLE_MUST_NOT_BE_CREATED_MANUALLY) \
    M(190, SIZES_OF_ARRAYS_DOESNT_MATCH) \
    M(191, SET_SIZE_LIMIT_EXCEEDED) \
    M(192, UNKNOWN_USER) \
    M(193, WRONG_PASSWORD) \
    M(194, REQUIRED_PASSWORD) \
    M(195, IP_ADDRESS_NOT_ALLOWED) \
    M(196, UNKNOWN_ADDRESS_PATTERN_TYPE) \
    M(197, SERVER_REVISION_IS_TOO_OLD) \
    M(198, DNS_ERROR) \
    M(199, UNKNOWN_QUOTA) \
    M(200, QUOTA_DOESNT_ALLOW_KEYS) \
    M(201, QUOTA_EXPIRED) \
    M(202, TOO_MANY_SIMULTANEOUS_QUERIES) \
    M(203, NO_FREE_CONNECTION) \
    M(204, CANNOT_FSYNC) \
    M(205, NESTED_TYPE_TOO_DEEP) \
    M(206, ALIAS_REQUIRED) \
    M(207, AMBIGUOUS_IDENTIFIER) \
    M(208, EMPTY_NESTED_TABLE) \
    M(209, SOCKET_TIMEOUT) \
    M(210, NETWORK_ERROR) \
    M(211, EMPTY_QUERY) \
    M(212, UNKNOWN_LOAD_BALANCING) \
    M(213, UNKNOWN_TOTALS_MODE) \
    M(214, CANNOT_STATVFS) \
    M(215, NOT_AN_AGGREGATE) \
    M(216, QUERY_WITH_SAME_ID_IS_ALREADY_RUNNING) \
    M(217, CLIENT_HAS_CONNECTED_TO_WRONG_PORT) \
    M(218, TABLE_IS_DROPPED) \
    M(219, DATABASE_NOT_EMPTY) \
    M(220, DUPLICATE_INTERSERVER_IO_ENDPOINT) \
    M(221, NO_SUCH_INTERSERVER_IO_ENDPOINT) \
    M(222, ADDING_REPLICA_TO_NON_EMPTY_TABLE) \
    M(223, UNEXPECTED_AST_STRUCTURE) \
    M(224, REPLICA_IS_ALREADY_ACTIVE) \
    M(225, NO_ZOOKEEPER) \
    M(226, NO_FILE_IN_DATA_PART) \
    M(227, UNEXPECTED_FILE_IN_DATA_PART) \
    M(228, BAD_SIZE_OF_FILE_IN_DATA_PART) \
    M(229, QUERY_IS_TOO_LARGE) \
    M(230, NOT_FOUND_EXPECTED_DATA_PART) \
    M(231, TOO_MANY_UNEXPECTED_DATA_PARTS) \
    M(232, NO_SUCH_DATA_PART) \
    M(233, BAD_DATA_PART_NAME) \
    M(234, NO_REPLICA_HAS_PART) \
    M(235, DUPLICATE_DATA_PART) \
    M(236, ABORTED) \
    M(237, NO_REPLICA_NAME_GIVEN) \
    M(238, FORMAT_VERSION_TOO_OLD) \
    M(239, CANNOT_MUNMAP) \
    M(240, CANNOT_MREMAP) \
    M(241, MEMORY_LIMIT_EXCEEDED) \
    M(242, TABLE_IS_READ_ONLY) \
    M(243, NOT_ENOUGH_SPACE) \
    M(244, UNEXPECTED_ZOOKEEPER_ERROR) \
    M(246, CORRUPTED_DATA) \
    M(247, INCORRECT_MARK) \
    M(248, INVALID_PARTITION_VALUE) \
    M(250, NOT_ENOUGH_BLOCK_NUMBERS) \
    M(251, NO_SUCH_REPLICA) \
    M(252, TOO_MANY_PARTS) \
    M(253, REPLICA_IS_ALREADY_EXIST) \
    M(254, NO_ACTIVE_REPLICAS) \
    M(255, TOO_MANY_RETRIES_TO_FETCH_PARTS) \
    M(256, PARTITION_ALREADY_EXISTS) \
    M(257, PARTITION_DOESNT_EXIST) \
    M(258, UNION_ALL_RESULT_STRUCTURES_MISMATCH) \
    M(260, CLIENT_OUTPUT_FORMAT_SPECIFIED) \
    M(261, UNKNOWN_BLOCK_INFO_FIELD) \
    M(262, BAD_COLLATION) \
    M(263, CANNOT_COMPILE_CODE) \
    M(264, INCOMPATIBLE_TYPE_OF_JOIN) \
    M(265, NO_AVAILABLE_REPLICA) \
    M(266, MISMATCH_REPLICAS_DATA_SOURCES) \
    M(267, STORAGE_DOESNT_SUPPORT_PARALLEL_REPLICAS) \
    M(268, CPUID_ERROR) \
    M(269, INFINITE_LOOP) \
    M(270, CANNOT_COMPRESS) \
    M(271, CANNOT_DECOMPRESS) \
    M(272, CANNOT_IO_SUBMIT) \
    M(273, CANNOT_IO_GETEVENTS) \
    M(274, AIO_READ_ERROR) \
    M(275, AIO_WRITE_ERROR) \
    M(277, INDEX_NOT_USED) \
    M(279, ALL_CONNECTION_TRIES_FAILED) \
    M(280, NO_AVAILABLE_DATA) \
    M(281, DICTIONARY_IS_EMPTY) \
    M(282, INCORRECT_INDEX) \
    M(283, UNKNOWN_DISTRIBUTED_PRODUCT_MODE) \
    M(284, WRONG_GLOBAL_SUBQUERY) \
    M(285, TOO_FEW_LIVE_REPLICAS) \
    M(286, UNSATISFIED_QUORUM_FOR_PREVIOUS_WRITE) \
    M(287, UNKNOWN_FORMAT_VERSION) \
    M(288, DISTRIBUTED_IN_JOIN_SUBQUERY_DENIED) \
    M(289, REPLICA_IS_NOT_IN_QUORUM) \
    M(290, LIMIT_EXCEEDED) \
    M(291, DATABASE_ACCESS_DENIED) \
    M(293, MONGODB_CANNOT_AUTHENTICATE) \
    M(294, INVALID_BLOCK_EXTRA_INFO) \
    M(295, RECEIVED_EMPTY_DATA) \
    M(296, NO_REMOTE_SHARD_FOUND) \
    M(297, SHARD_HAS_NO_CONNECTIONS) \
    M(298, CANNOT_PIPE) \
    M(299, CANNOT_FORK) \
    M(300, CANNOT_DLSYM) \
    M(301, CANNOT_CREATE_CHILD_PROCESS) \
    M(302, CHILD_WAS_NOT_EXITED_NORMALLY) \
    M(303, CANNOT_SELECT) \
    M(304, CANNOT_WAITPID) \
    M(305, TABLE_WAS_NOT_DROPPED) \
    M(306, TOO_DEEP_RECURSION) \
    M(307, TOO_MANY_BYTES) \
    M(308, UNEXPECTED_NODE_IN_ZOOKEEPER) \
    M(309, FUNCTION_CANNOT_HAVE_PARAMETERS) \
    M(317, INVALID_SHARD_WEIGHT) \
    M(318, INVALID_CONFIG_PARAMETER) \
    M(319, UNKNOWN_STATUS_OF_INSERT) \
    M(321, VALUE_IS_OUT_OF_RANGE_OF_DATA_TYPE) \
    M(335, BARRIER_TIMEOUT) \
    M(336, UNKNOWN_DATABASE_ENGINE) \
    M(337, DDL_GUARD_IS_ACTIVE) \
    M(341, UNFINISHED) \
    M(342, METADATA_MISMATCH) \
    M(344, SUPPORT_IS_DISABLED) \
    M(345, TABLE_DIFFERS_TOO_MUCH) \
    M(346, CANNOT_CONVERT_CHARSET) \
    M(347, CANNOT_LOAD_CONFIG) \
    M(349, CANNOT_INSERT_NULL_IN_ORDINARY_COLUMN) \
    M(350, INCOMPATIBLE_SOURCE_TABLES) \
    M(351, AMBIGUOUS_TABLE_NAME) \
    M(352, AMBIGUOUS_COLUMN_NAME) \
    M(353, INDEX_OF_POSITIONAL_ARGUMENT_IS_OUT_OF_RANGE) \
    M(354, ZLIB_INFLATE_FAILED) \
    M(355, ZLIB_DEFLATE_FAILED) \
    M(356, BAD_LAMBDA) \
    M(357, RESERVED_IDENTIFIER_NAME) \
    M(358, INTO_OUTFILE_NOT_ALLOWED) \
    M(359, TABLE_SIZE_EXCEEDS_MAX_DROP_SIZE_LIMIT) \
    M(360, CANNOT_CREATE_CHARSET_CONVERTER) \
    M(361, SEEK_POSITION_OUT_OF_BOUND) \
    M(362, CURRENT_WRITE_BUFFER_IS_EXHAUSTED) \
    M(363, CANNOT_CREATE_IO_BUFFER) \
    M(364, RECEIVED_ERROR_TOO_MANY_REQUESTS) \
    M(366, SIZES_OF_NESTED_COLUMNS_ARE_INCONSISTENT) \
    M(367, TOO_MANY_FETCHES) \
    M(369, ALL_REPLICAS_ARE_STALE) \
    M(370, DATA_TYPE_CANNOT_BE_USED_IN_TABLES) \
    M(371, INCONSISTENT_CLUSTER_DEFINITION) \
    M(372, SESSION_NOT_FOUND) \
    M(373, SESSION_IS_LOCKED) \
    M(374, INVALID_SESSION_TIMEOUT) \
    M(375, CANNOT_DLOPEN) \
    M(376, CANNOT_PARSE_UUID) \
    M(377, ILLEGAL_SYNTAX_FOR_DATA_TYPE) \
    M(378, DATA_TYPE_CANNOT_HAVE_ARGUMENTS) \
    M(379, UNKNOWN_STATUS_OF_DISTRIBUTED_DDL_TASK) \
    M(380, CANNOT_KILL) \
    M(381, HTTP_LENGTH_REQUIRED) \
    M(382, CANNOT_LOAD_CATBOOST_MODEL) \
    M(383, CANNOT_APPLY_CATBOOST_MODEL) \
    M(384, PART_IS_TEMPORARILY_LOCKED) \
    M(385, MULTIPLE_STREAMS_REQUIRED) \
    M(386, NO_COMMON_TYPE) \
    M(387, DICTIONARY_ALREADY_EXISTS) \
    M(388, CANNOT_ASSIGN_OPTIMIZE) \
    M(389, INSERT_WAS_DEDUPLICATED) \
    M(390, CANNOT_GET_CREATE_TABLE_QUERY) \
    M(391, EXTERNAL_LIBRARY_ERROR) \
    M(392, QUERY_IS_PROHIBITED) \
    M(393, THERE_IS_NO_QUERY) \
    M(394, QUERY_WAS_CANCELLED) \
    M(395, FUNCTION_THROW_IF_VALUE_IS_NON_ZERO) \
    M(396, TOO_MANY_ROWS_OR_BYTES) \
    M(397, QUERY_IS_NOT_SUPPORTED_IN_MATERIALIZED_VIEW) \
    M(398, UNKNOWN_MUTATION_COMMAND) \
    M(399, FORMAT_IS_NOT_SUITABLE_FOR_OUTPUT) \
    M(400, CANNOT_STAT) \
    M(401, FEATURE_IS_NOT_ENABLED_AT_BUILD_TIME) \
    M(402, CANNOT_IOSETUP) \
    M(403, INVALID_JOIN_ON_EXPRESSION) \
    M(404, BAD_ODBC_CONNECTION_STRING) \
    M(405, PARTITION_SIZE_EXCEEDS_MAX_DROP_SIZE_LIMIT) \
    M(406, TOP_AND_LIMIT_TOGETHER) \
    M(407, DECIMAL_OVERFLOW) \
    M(408, BAD_REQUEST_PARAMETER) \
    M(409, EXTERNAL_EXECUTABLE_NOT_FOUND) \
    M(410, EXTERNAL_SERVER_IS_NOT_RESPONDING) \
    M(411, PTHREAD_ERROR) \
    M(412, NETLINK_ERROR) \
    M(413, CANNOT_SET_SIGNAL_HANDLER) \
    M(415, ALL_REPLICAS_LOST) \
    M(416, REPLICA_STATUS_CHANGED) \
    M(417, EXPECTED_ALL_OR_ANY) \
    M(418, UNKNOWN_JOIN) \
    M(419, MULTIPLE_ASSIGNMENTS_TO_COLUMN) \
    M(420, CANNOT_UPDATE_COLUMN) \
    M(421, CANNOT_ADD_DIFFERENT_AGGREGATE_STATES) \
    M(422, UNSUPPORTED_URI_SCHEME) \
    M(423, CANNOT_GETTIMEOFDAY) \
    M(424, CANNOT_LINK) \
    M(425, SYSTEM_ERROR) \
    M(427, CANNOT_COMPILE_REGEXP) \
    M(428, UNKNOWN_LOG_LEVEL) \
    M(429, FAILED_TO_GETPWUID) \
    M(430, MISMATCHING_USERS_FOR_PROCESS_AND_DATA) \
    M(431, ILLEGAL_SYNTAX_FOR_CODEC_TYPE) \
    M(432, UNKNOWN_CODEC) \
    M(433, ILLEGAL_CODEC_PARAMETER) \
    M(434, CANNOT_PARSE_PROTOBUF_SCHEMA) \
    M(435, NO_COLUMN_SERIALIZED_TO_REQUIRED_PROTOBUF_FIELD) \
    M(436, PROTOBUF_BAD_CAST) \
    M(437, PROTOBUF_FIELD_NOT_REPEATED) \
    M(438, DATA_TYPE_CANNOT_BE_PROMOTED) \
    M(439, CANNOT_SCHEDULE_TASK) \
    M(440, INVALID_LIMIT_EXPRESSION) \
    M(441, CANNOT_PARSE_DOMAIN_VALUE_FROM_STRING) \
    M(442, BAD_DATABASE_FOR_TEMPORARY_TABLE) \
    M(443, NO_COLUMNS_SERIALIZED_TO_PROTOBUF_FIELDS) \
    M(444, UNKNOWN_PROTOBUF_FORMAT) \
    M(445, CANNOT_MPROTECT) \
    M(446, FUNCTION_NOT_ALLOWED) \
    M(447, HYPERSCAN_CANNOT_SCAN_TEXT) \
    M(448, BROTLI_READ_FAILED) \
    M(449, BROTLI_WRITE_FAILED) \
    M(450, BAD_TTL_EXPRESSION) \
    M(451, BAD_TTL_FILE) \
    M(452, SETTING_CONSTRAINT_VIOLATION) \
    M(453, MYSQL_CLIENT_INSUFFICIENT_CAPABILITIES) \
    M(454, OPENSSL_ERROR) \
    M(455, SUSPICIOUS_TYPE_FOR_LOW_CARDINALITY) \
    M(456, UNKNOWN_QUERY_PARAMETER) \
    M(457, BAD_QUERY_PARAMETER) \
    M(458, CANNOT_UNLINK) \
    M(459, CANNOT_SET_THREAD_PRIORITY) \
    M(460, CANNOT_CREATE_TIMER) \
    M(461, CANNOT_SET_TIMER_PERIOD) \
    M(462, CANNOT_DELETE_TIMER) \
    M(463, CANNOT_FCNTL) \
    M(464, CANNOT_PARSE_ELF) \
    M(465, CANNOT_PARSE_DWARF) \
    M(466, INSECURE_PATH) \
    M(467, CANNOT_PARSE_BOOL) \
    M(468, CANNOT_PTHREAD_ATTR) \
    M(469, VIOLATED_CONSTRAINT) \
    M(470, QUERY_IS_NOT_SUPPORTED_IN_LIVE_VIEW) \
    M(471, INVALID_SETTING_VALUE) \
    M(472, READONLY_SETTING) \
    M(473, DEADLOCK_AVOIDED) \
    M(474, INVALID_TEMPLATE_FORMAT) \
    M(475, INVALID_WITH_FILL_EXPRESSION) \
    M(476, WITH_TIES_WITHOUT_ORDER_BY) \
    M(477, INVALID_USAGE_OF_INPUT) \
    M(478, UNKNOWN_POLICY) \
    M(479, UNKNOWN_DISK) \
    M(480, UNKNOWN_PROTOCOL) \
    M(481, PATH_ACCESS_DENIED) \
    M(482, DICTIONARY_ACCESS_DENIED) \
    M(483, TOO_MANY_REDIRECTS) \
    M(484, INTERNAL_REDIS_ERROR) \
    M(485, SCALAR_ALREADY_EXISTS) \
    M(487, CANNOT_GET_CREATE_DICTIONARY_QUERY) \
    M(488, UNKNOWN_DICTIONARY) \
    M(489, INCORRECT_DICTIONARY_DEFINITION) \
    M(490, CANNOT_FORMAT_DATETIME) \
    M(491, UNACCEPTABLE_URL) \
    M(492, ACCESS_ENTITY_NOT_FOUND) \
    M(493, ACCESS_ENTITY_ALREADY_EXISTS) \
    M(494, ACCESS_ENTITY_FOUND_DUPLICATES) \
    M(495, ACCESS_STORAGE_READONLY) \
    M(496, QUOTA_REQUIRES_CLIENT_KEY) \
    M(497, ACCESS_DENIED) \
    M(498, LIMIT_BY_WITH_TIES_IS_NOT_SUPPORTED) \
    M(499, S3_ERROR) \
    M(500, AZURE_BLOB_STORAGE_ERROR) \
    M(501, CANNOT_CREATE_DATABASE) \
    M(502, CANNOT_SIGQUEUE) \
    M(503, AGGREGATE_FUNCTION_THROW) \
    M(504, FILE_ALREADY_EXISTS) \
    M(505, CANNOT_DELETE_DIRECTORY) \
    M(506, UNEXPECTED_ERROR_CODE) \
    M(507, UNABLE_TO_SKIP_UNUSED_SHARDS) \
    M(508, UNKNOWN_ACCESS_TYPE) \
    M(509, INVALID_GRANT) \
    M(510, CACHE_DICTIONARY_UPDATE_FAIL) \
    M(511, UNKNOWN_ROLE) \
    M(512, SET_NON_GRANTED_ROLE) \
    M(513, UNKNOWN_PART_TYPE) \
    M(514, ACCESS_STORAGE_FOR_INSERTION_NOT_FOUND) \
    M(515, INCORRECT_ACCESS_ENTITY_DEFINITION) \
    M(516, AUTHENTICATION_FAILED) \
    M(517, CANNOT_ASSIGN_ALTER) \
    M(518, CANNOT_COMMIT_OFFSET) \
    M(519, NO_REMOTE_SHARD_AVAILABLE) \
    M(520, CANNOT_DETACH_DICTIONARY_AS_TABLE) \
    M(521, ATOMIC_RENAME_FAIL) \
    M(523, UNKNOWN_ROW_POLICY) \
    M(524, ALTER_OF_COLUMN_IS_FORBIDDEN) \
    M(525, INCORRECT_DISK_INDEX) \
    M(527, NO_SUITABLE_FUNCTION_IMPLEMENTATION) \
    M(528, CASSANDRA_INTERNAL_ERROR) \
    M(529, NOT_A_LEADER) \
    M(530, CANNOT_CONNECT_RABBITMQ) \
    M(531, CANNOT_FSTAT) \
    M(532, LDAP_ERROR) \
    M(533, INCONSISTENT_RESERVATIONS) \
    M(534, NO_RESERVATIONS_PROVIDED) \
    M(535, UNKNOWN_RAID_TYPE) \
    M(536, CANNOT_RESTORE_FROM_FIELD_DUMP) \
    M(537, ILLEGAL_MYSQL_VARIABLE) \
    M(538, MYSQL_SYNTAX_ERROR) \
    M(539, CANNOT_BIND_RABBITMQ_EXCHANGE) \
    M(540, CANNOT_DECLARE_RABBITMQ_EXCHANGE) \
    M(541, CANNOT_CREATE_RABBITMQ_QUEUE_BINDING) \
    M(542, CANNOT_REMOVE_RABBITMQ_EXCHANGE) \
    M(543, UNKNOWN_MYSQL_DATATYPES_SUPPORT_LEVEL) \
    M(544, ROW_AND_ROWS_TOGETHER) \
    M(545, FIRST_AND_NEXT_TOGETHER) \
    M(546, NO_ROW_DELIMITER) \
    M(547, INVALID_RAID_TYPE) \
    M(548, UNKNOWN_VOLUME) \
    M(549, DATA_TYPE_CANNOT_BE_USED_IN_KEY) \
    M(550, CONDITIONAL_TREE_PARENT_NOT_FOUND) \
    M(551, ILLEGAL_PROJECTION_MANIPULATOR) \
    M(552, UNRECOGNIZED_ARGUMENTS) \
    M(553, LZMA_STREAM_ENCODER_FAILED) \
    M(554, LZMA_STREAM_DECODER_FAILED) \
    M(555, ROCKSDB_ERROR) \
    M(556, SYNC_MYSQL_USER_ACCESS_ERROR)\
    M(557, UNKNOWN_UNION) \
    M(558, EXPECTED_ALL_OR_DISTINCT) \
    M(559, INVALID_GRPC_QUERY_INFO) \
    M(560, ZSTD_ENCODER_FAILED) \
    M(561, ZSTD_DECODER_FAILED) \
    M(562, TLD_LIST_NOT_FOUND) \
    M(563, CANNOT_READ_MAP_FROM_TEXT) \
    M(564, INTERSERVER_SCHEME_DOESNT_MATCH) \
    M(565, TOO_MANY_PARTITIONS) \
    M(566, CANNOT_RMDIR) \
    M(567, DUPLICATED_PART_UUIDS) \
    M(568, RAFT_ERROR) \
    M(569, MULTIPLE_COLUMNS_SERIALIZED_TO_SAME_PROTOBUF_FIELD) \
    M(570, DATA_TYPE_INCOMPATIBLE_WITH_PROTOBUF_FIELD) \
    M(571, DATABASE_REPLICATION_FAILED) \
    M(572, TOO_MANY_QUERY_PLAN_OPTIMIZATIONS) \
    M(573, EPOLL_ERROR) \
    M(574, DISTRIBUTED_TOO_MANY_PENDING_BYTES) \
    M(575, UNKNOWN_SNAPSHOT) \
    M(576, KERBEROS_ERROR) \
    M(577, INVALID_SHARD_ID) \
    M(578, INVALID_FORMAT_INSERT_QUERY_WITH_DATA) \
    M(579, INCORRECT_PART_TYPE) \
    M(580, CANNOT_SET_ROUNDING_MODE) \
    M(581, TOO_LARGE_DISTRIBUTED_DEPTH) \
    M(582, NO_SUCH_PROJECTION_IN_TABLE) \
    M(583, ILLEGAL_PROJECTION) \
    M(584, PROJECTION_NOT_USED) \
    M(585, CANNOT_PARSE_YAML) \
    M(586, CANNOT_CREATE_FILE) \
    M(587, CONCURRENT_ACCESS_NOT_SUPPORTED) \
    M(588, DISTRIBUTED_BROKEN_BATCH_INFO) \
    M(589, DISTRIBUTED_BROKEN_BATCH_FILES) \
    M(590, CANNOT_SYSCONF) \
    M(591, SQLITE_ENGINE_ERROR) \
    M(592, DATA_ENCRYPTION_ERROR) \
    M(593, ZERO_COPY_REPLICATION_ERROR) \
    M(594, BZIP2_STREAM_DECODER_FAILED) \
    M(595, BZIP2_STREAM_ENCODER_FAILED) \
    M(596, INTERSECT_OR_EXCEPT_RESULT_STRUCTURES_MISMATCH) \
    M(597, NO_SUCH_ERROR_CODE) \
    M(598, BACKUP_ALREADY_EXISTS) \
    M(599, BACKUP_NOT_FOUND) \
    M(600, BACKUP_VERSION_NOT_SUPPORTED) \
    M(601, BACKUP_DAMAGED) \
    M(602, NO_BASE_BACKUP) \
    M(603, WRONG_BASE_BACKUP) \
    M(604, BACKUP_ENTRY_ALREADY_EXISTS) \
    M(605, BACKUP_ENTRY_NOT_FOUND) \
    M(606, BACKUP_IS_EMPTY) \
    M(607, CANNOT_RESTORE_DATABASE) \
    M(608, CANNOT_RESTORE_TABLE) \
    M(609, FUNCTION_ALREADY_EXISTS) \
    M(610, CANNOT_DROP_FUNCTION) \
    M(611, CANNOT_CREATE_RECURSIVE_FUNCTION) \
    M(612, OBJECT_ALREADY_STORED_ON_DISK) \
    M(613, OBJECT_WAS_NOT_STORED_ON_DISK) \
    M(614, POSTGRESQL_CONNECTION_FAILURE) \
    M(615, CANNOT_ADVISE) \
    M(616, UNKNOWN_READ_METHOD) \
    M(617, LZ4_ENCODER_FAILED) \
    M(618, LZ4_DECODER_FAILED) \
    M(619, POSTGRESQL_REPLICATION_INTERNAL_ERROR) \
    M(620, QUERY_NOT_ALLOWED) \
    M(621, CANNOT_NORMALIZE_STRING) \
    M(622, CANNOT_PARSE_CAPN_PROTO_SCHEMA) \
    M(623, CAPN_PROTO_BAD_CAST) \
    M(624, BAD_FILE_TYPE) \
    M(625, IO_SETUP_ERROR) \
    M(626, CANNOT_SKIP_UNKNOWN_FIELD) \
    M(627, BACKUP_ENGINE_NOT_FOUND) \
    M(628, OFFSET_FETCH_WITHOUT_ORDER_BY) \
    M(629, HTTP_RANGE_NOT_SATISFIABLE) \
    M(630, HAVE_DEPENDENT_OBJECTS) \
    M(631, UNKNOWN_FILE_SIZE) \
    M(632, UNEXPECTED_DATA_AFTER_PARSED_VALUE) \
    M(633, QUERY_IS_NOT_SUPPORTED_IN_WINDOW_VIEW) \
    M(634, MONGODB_ERROR) \
    M(635, CANNOT_POLL) \
    M(636, CANNOT_EXTRACT_TABLE_STRUCTURE) \
    M(637, INVALID_TABLE_OVERRIDE) \
    M(638, SNAPPY_UNCOMPRESS_FAILED) \
    M(639, SNAPPY_COMPRESS_FAILED) \
    M(640, NO_HIVEMETASTORE) \
    M(641, CANNOT_APPEND_TO_FILE) \
    M(642, CANNOT_PACK_ARCHIVE) \
    M(643, CANNOT_UNPACK_ARCHIVE) \
    M(644, REMOTE_FS_OBJECT_CACHE_ERROR) \
    M(645, NUMBER_OF_DIMENSIONS_MISMATHED) \
<<<<<<< HEAD
    M(646, RBAC_VERSION_IS_TOO_NEW) \
    M(647, INVALID_TRANSACTION) \
    M(648, SERIALIZATION_ERROR) \
=======
    M(646, CANNOT_BACKUP_DATABASE) \
    M(647, CANNOT_BACKUP_TABLE) \
    M(648, WRONG_DDL_RENAMING_SETTINGS) \
>>>>>>> 778416f5
    \
    M(999, KEEPER_EXCEPTION) \
    M(1000, POCO_EXCEPTION) \
    M(1001, STD_EXCEPTION) \
    M(1002, UNKNOWN_EXCEPTION) \
/* See END */

namespace DB
{
namespace ErrorCodes
{
#define M(VALUE, NAME) extern const ErrorCode NAME = VALUE;
    APPLY_FOR_ERROR_CODES(M)
#undef M

    constexpr ErrorCode END = 3000;
    ErrorPairHolder values[END + 1]{};

    struct ErrorCodesNames
    {
        std::string_view names[END + 1];
        ErrorCodesNames()
        {
#define M(VALUE, NAME) names[VALUE] = std::string_view(#NAME);
            APPLY_FOR_ERROR_CODES(M)
#undef M
        }
    } error_codes_names;

    std::string_view getName(ErrorCode error_code)
    {
        if (error_code < 0 || error_code >= END)
            return std::string_view();
        return error_codes_names.names[error_code];
    }

    ErrorCode getErrorCodeByName(std::string_view error_name)
    {
        for (size_t i = 0, end = ErrorCodes::end(); i < end; ++i)
        {
            std::string_view name = ErrorCodes::getName(i);

            if (name.empty())
                continue;

            if (name == error_name)
                return i;
        }
        throw Exception(NO_SUCH_ERROR_CODE, "No error code with name: '{}'", error_name);
    }

    ErrorCode end() { return END + 1; }

    void increment(ErrorCode error_code, bool remote, const std::string & message, const FramePointers & trace)
    {
        if (error_code < 0 || error_code >= end())
        {
            /// For everything outside the range, use END.
            /// (end() is the pointer pass the end, while END is the last value that has an element in values array).
            error_code = end() - 1;
        }

        values[error_code].increment(remote, message, trace);
    }

    void ErrorPairHolder::increment(bool remote, const std::string & message, const FramePointers & trace)
    {
        const auto now = std::chrono::system_clock::now();

        std::lock_guard lock(mutex);

        auto & error = remote ? value.remote : value.local;

        ++error.count;
        error.message = message;
        error.trace = trace;
        error.error_time_ms = std::chrono::duration_cast<std::chrono::milliseconds>(now.time_since_epoch()).count();
    }
    ErrorPair ErrorPairHolder::get()
    {
        std::lock_guard lock(mutex);
        return value;
    }
}

}<|MERGE_RESOLUTION|>--- conflicted
+++ resolved
@@ -614,15 +614,11 @@
     M(643, CANNOT_UNPACK_ARCHIVE) \
     M(644, REMOTE_FS_OBJECT_CACHE_ERROR) \
     M(645, NUMBER_OF_DIMENSIONS_MISMATHED) \
-<<<<<<< HEAD
-    M(646, RBAC_VERSION_IS_TOO_NEW) \
-    M(647, INVALID_TRANSACTION) \
-    M(648, SERIALIZATION_ERROR) \
-=======
     M(646, CANNOT_BACKUP_DATABASE) \
     M(647, CANNOT_BACKUP_TABLE) \
     M(648, WRONG_DDL_RENAMING_SETTINGS) \
->>>>>>> 778416f5
+    M(649, INVALID_TRANSACTION) \
+    M(650, SERIALIZATION_ERROR) \
     \
     M(999, KEEPER_EXCEPTION) \
     M(1000, POCO_EXCEPTION) \
