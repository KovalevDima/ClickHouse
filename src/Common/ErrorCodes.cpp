namespace DB
{

namespace ErrorCodes
{
    /** Previously, these constants were located in one enum.
      * But in this case there is a problem: when you add a new constant, you need to recompile
      *  all translation units that use at least one constant (almost the whole project).
      * Therefore it is made so that definitions of constants are located here, in one file,
      *  and their declaration are in different files, at the place of use.
      */

    extern const int UNSUPPORTED_METHOD = 1;
    extern const int UNSUPPORTED_PARAMETER = 2;
    extern const int UNEXPECTED_END_OF_FILE = 3;
    extern const int EXPECTED_END_OF_FILE = 4;
    extern const int CANNOT_PARSE_TEXT = 6;
    extern const int INCORRECT_NUMBER_OF_COLUMNS = 7;
    extern const int THERE_IS_NO_COLUMN = 8;
    extern const int SIZES_OF_COLUMNS_DOESNT_MATCH = 9;
    extern const int NOT_FOUND_COLUMN_IN_BLOCK = 10;
    extern const int POSITION_OUT_OF_BOUND = 11;
    extern const int PARAMETER_OUT_OF_BOUND = 12;
    extern const int SIZES_OF_COLUMNS_IN_TUPLE_DOESNT_MATCH = 13;
    extern const int DUPLICATE_COLUMN = 15;
    extern const int NO_SUCH_COLUMN_IN_TABLE = 16;
    extern const int DELIMITER_IN_STRING_LITERAL_DOESNT_MATCH = 17;
    extern const int CANNOT_INSERT_ELEMENT_INTO_CONSTANT_COLUMN = 18;
    extern const int SIZE_OF_FIXED_STRING_DOESNT_MATCH = 19;
    extern const int NUMBER_OF_COLUMNS_DOESNT_MATCH = 20;
    extern const int CANNOT_READ_ALL_DATA_FROM_TAB_SEPARATED_INPUT = 21;
    extern const int CANNOT_PARSE_ALL_VALUE_FROM_TAB_SEPARATED_INPUT = 22;
    extern const int CANNOT_READ_FROM_ISTREAM = 23;
    extern const int CANNOT_WRITE_TO_OSTREAM = 24;
    extern const int CANNOT_PARSE_ESCAPE_SEQUENCE = 25;
    extern const int CANNOT_PARSE_QUOTED_STRING = 26;
    extern const int CANNOT_PARSE_INPUT_ASSERTION_FAILED = 27;
    extern const int CANNOT_PRINT_FLOAT_OR_DOUBLE_NUMBER = 28;
    extern const int CANNOT_PRINT_INTEGER = 29;
    extern const int CANNOT_READ_SIZE_OF_COMPRESSED_CHUNK = 30;
    extern const int CANNOT_READ_COMPRESSED_CHUNK = 31;
    extern const int ATTEMPT_TO_READ_AFTER_EOF = 32;
    extern const int CANNOT_READ_ALL_DATA = 33;
    extern const int TOO_MANY_ARGUMENTS_FOR_FUNCTION = 34;
    extern const int TOO_FEW_ARGUMENTS_FOR_FUNCTION = 35;
    extern const int BAD_ARGUMENTS = 36;
    extern const int UNKNOWN_ELEMENT_IN_AST = 37;
    extern const int CANNOT_PARSE_DATE = 38;
    extern const int TOO_LARGE_SIZE_COMPRESSED = 39;
    extern const int CHECKSUM_DOESNT_MATCH = 40;
    extern const int CANNOT_PARSE_DATETIME = 41;
    extern const int NUMBER_OF_ARGUMENTS_DOESNT_MATCH = 42;
    extern const int ILLEGAL_TYPE_OF_ARGUMENT = 43;
    extern const int ILLEGAL_COLUMN = 44;
    extern const int ILLEGAL_NUMBER_OF_RESULT_COLUMNS = 45;
    extern const int UNKNOWN_FUNCTION = 46;
    extern const int UNKNOWN_IDENTIFIER = 47;
    extern const int NOT_IMPLEMENTED = 48;
    extern const int LOGICAL_ERROR = 49;
    extern const int UNKNOWN_TYPE = 50;
    extern const int EMPTY_LIST_OF_COLUMNS_QUERIED = 51;
    extern const int COLUMN_QUERIED_MORE_THAN_ONCE = 52;
    extern const int TYPE_MISMATCH = 53;
    extern const int STORAGE_DOESNT_ALLOW_PARAMETERS = 54;
    extern const int STORAGE_REQUIRES_PARAMETER = 55;
    extern const int UNKNOWN_STORAGE = 56;
    extern const int TABLE_ALREADY_EXISTS = 57;
    extern const int TABLE_METADATA_ALREADY_EXISTS = 58;
    extern const int ILLEGAL_TYPE_OF_COLUMN_FOR_FILTER = 59;
    extern const int UNKNOWN_TABLE = 60;
    extern const int ONLY_FILTER_COLUMN_IN_BLOCK = 61;
    extern const int SYNTAX_ERROR = 62;
    extern const int UNKNOWN_AGGREGATE_FUNCTION = 63;
    extern const int CANNOT_READ_AGGREGATE_FUNCTION_FROM_TEXT = 64;
    extern const int CANNOT_WRITE_AGGREGATE_FUNCTION_AS_TEXT = 65;
    extern const int NOT_A_COLUMN = 66;
    extern const int ILLEGAL_KEY_OF_AGGREGATION = 67;
    extern const int CANNOT_GET_SIZE_OF_FIELD = 68;
    extern const int ARGUMENT_OUT_OF_BOUND = 69;
    extern const int CANNOT_CONVERT_TYPE = 70;
    extern const int CANNOT_WRITE_AFTER_END_OF_BUFFER = 71;
    extern const int CANNOT_PARSE_NUMBER = 72;
    extern const int UNKNOWN_FORMAT = 73;
    extern const int CANNOT_READ_FROM_FILE_DESCRIPTOR = 74;
    extern const int CANNOT_WRITE_TO_FILE_DESCRIPTOR = 75;
    extern const int CANNOT_OPEN_FILE = 76;
    extern const int CANNOT_CLOSE_FILE = 77;
    extern const int UNKNOWN_TYPE_OF_QUERY = 78;
    extern const int INCORRECT_FILE_NAME = 79;
    extern const int INCORRECT_QUERY = 80;
    extern const int UNKNOWN_DATABASE = 81;
    extern const int DATABASE_ALREADY_EXISTS = 82;
    extern const int DIRECTORY_DOESNT_EXIST = 83;
    extern const int DIRECTORY_ALREADY_EXISTS = 84;
    extern const int FORMAT_IS_NOT_SUITABLE_FOR_INPUT = 85;
    extern const int RECEIVED_ERROR_FROM_REMOTE_IO_SERVER = 86;
    extern const int CANNOT_SEEK_THROUGH_FILE = 87;
    extern const int CANNOT_TRUNCATE_FILE = 88;
    extern const int UNKNOWN_COMPRESSION_METHOD = 89;
    extern const int EMPTY_LIST_OF_COLUMNS_PASSED = 90;
    extern const int SIZES_OF_MARKS_FILES_ARE_INCONSISTENT = 91;
    extern const int EMPTY_DATA_PASSED = 92;
    extern const int UNKNOWN_AGGREGATED_DATA_VARIANT = 93;
    extern const int CANNOT_MERGE_DIFFERENT_AGGREGATED_DATA_VARIANTS = 94;
    extern const int CANNOT_READ_FROM_SOCKET = 95;
    extern const int CANNOT_WRITE_TO_SOCKET = 96;
    extern const int CANNOT_READ_ALL_DATA_FROM_CHUNKED_INPUT = 97;
    extern const int CANNOT_WRITE_TO_EMPTY_BLOCK_OUTPUT_STREAM = 98;
    extern const int UNKNOWN_PACKET_FROM_CLIENT = 99;
    extern const int UNKNOWN_PACKET_FROM_SERVER = 100;
    extern const int UNEXPECTED_PACKET_FROM_CLIENT = 101;
    extern const int UNEXPECTED_PACKET_FROM_SERVER = 102;
    extern const int RECEIVED_DATA_FOR_WRONG_QUERY_ID = 103;
    extern const int TOO_SMALL_BUFFER_SIZE = 104;
    extern const int CANNOT_READ_HISTORY = 105;
    extern const int CANNOT_APPEND_HISTORY = 106;
    extern const int FILE_DOESNT_EXIST = 107;
    extern const int NO_DATA_TO_INSERT = 108;
    extern const int CANNOT_BLOCK_SIGNAL = 109;
    extern const int CANNOT_UNBLOCK_SIGNAL = 110;
    extern const int CANNOT_MANIPULATE_SIGSET = 111;
    extern const int CANNOT_WAIT_FOR_SIGNAL = 112;
    extern const int THERE_IS_NO_SESSION = 113;
    extern const int CANNOT_CLOCK_GETTIME = 114;
    extern const int UNKNOWN_SETTING = 115;
    extern const int THERE_IS_NO_DEFAULT_VALUE = 116;
    extern const int INCORRECT_DATA = 117;
    extern const int ENGINE_REQUIRED = 119;
    extern const int CANNOT_INSERT_VALUE_OF_DIFFERENT_SIZE_INTO_TUPLE = 120;
    extern const int UNSUPPORTED_JOIN_KEYS = 121;
    extern const int INCOMPATIBLE_COLUMNS = 122;
    extern const int UNKNOWN_TYPE_OF_AST_NODE = 123;
    extern const int INCORRECT_ELEMENT_OF_SET = 124;
    extern const int INCORRECT_RESULT_OF_SCALAR_SUBQUERY = 125;
    extern const int CANNOT_GET_RETURN_TYPE = 126;
    extern const int ILLEGAL_INDEX = 127;
    extern const int TOO_LARGE_ARRAY_SIZE = 128;
    extern const int FUNCTION_IS_SPECIAL = 129;
    extern const int CANNOT_READ_ARRAY_FROM_TEXT = 130;
    extern const int TOO_LARGE_STRING_SIZE = 131;
    extern const int AGGREGATE_FUNCTION_DOESNT_ALLOW_PARAMETERS = 133;
    extern const int PARAMETERS_TO_AGGREGATE_FUNCTIONS_MUST_BE_LITERALS = 134;
    extern const int ZERO_ARRAY_OR_TUPLE_INDEX = 135;
    extern const int UNKNOWN_ELEMENT_IN_CONFIG = 137;
    extern const int EXCESSIVE_ELEMENT_IN_CONFIG = 138;
    extern const int NO_ELEMENTS_IN_CONFIG = 139;
    extern const int ALL_REQUESTED_COLUMNS_ARE_MISSING = 140;
    extern const int SAMPLING_NOT_SUPPORTED = 141;
    extern const int NOT_FOUND_NODE = 142;
    extern const int FOUND_MORE_THAN_ONE_NODE = 143;
    extern const int FIRST_DATE_IS_BIGGER_THAN_LAST_DATE = 144;
    extern const int UNKNOWN_OVERFLOW_MODE = 145;
    extern const int QUERY_SECTION_DOESNT_MAKE_SENSE = 146;
    extern const int NOT_FOUND_FUNCTION_ELEMENT_FOR_AGGREGATE = 147;
    extern const int NOT_FOUND_RELATION_ELEMENT_FOR_CONDITION = 148;
    extern const int NOT_FOUND_RHS_ELEMENT_FOR_CONDITION = 149;
    extern const int EMPTY_LIST_OF_ATTRIBUTES_PASSED = 150;
    extern const int INDEX_OF_COLUMN_IN_SORT_CLAUSE_IS_OUT_OF_RANGE = 151;
    extern const int UNKNOWN_DIRECTION_OF_SORTING = 152;
    extern const int ILLEGAL_DIVISION = 153;
    extern const int AGGREGATE_FUNCTION_NOT_APPLICABLE = 154;
    extern const int UNKNOWN_RELATION = 155;
    extern const int DICTIONARIES_WAS_NOT_LOADED = 156;
    extern const int ILLEGAL_OVERFLOW_MODE = 157;
    extern const int TOO_MANY_ROWS = 158;
    extern const int TIMEOUT_EXCEEDED = 159;
    extern const int TOO_SLOW = 160;
    extern const int TOO_MANY_COLUMNS = 161;
    extern const int TOO_DEEP_SUBQUERIES = 162;
    extern const int TOO_DEEP_PIPELINE = 163;
    extern const int READONLY = 164;
    extern const int TOO_MANY_TEMPORARY_COLUMNS = 165;
    extern const int TOO_MANY_TEMPORARY_NON_CONST_COLUMNS = 166;
    extern const int TOO_DEEP_AST = 167;
    extern const int TOO_BIG_AST = 168;
    extern const int BAD_TYPE_OF_FIELD = 169;
    extern const int BAD_GET = 170;
    extern const int BLOCKS_HAVE_DIFFERENT_STRUCTURE = 171;
    extern const int CANNOT_CREATE_DIRECTORY = 172;
    extern const int CANNOT_ALLOCATE_MEMORY = 173;
    extern const int CYCLIC_ALIASES = 174;
    extern const int CHUNK_NOT_FOUND = 176;
    extern const int DUPLICATE_CHUNK_NAME = 177;
    extern const int MULTIPLE_ALIASES_FOR_EXPRESSION = 178;
    extern const int MULTIPLE_EXPRESSIONS_FOR_ALIAS = 179;
    extern const int THERE_IS_NO_PROFILE = 180;
    extern const int ILLEGAL_FINAL = 181;
    extern const int ILLEGAL_PREWHERE = 182;
    extern const int UNEXPECTED_EXPRESSION = 183;
    extern const int ILLEGAL_AGGREGATION = 184;
    extern const int UNSUPPORTED_MYISAM_BLOCK_TYPE = 185;
    extern const int UNSUPPORTED_COLLATION_LOCALE = 186;
    extern const int COLLATION_COMPARISON_FAILED = 187;
    extern const int UNKNOWN_ACTION = 188;
    extern const int TABLE_MUST_NOT_BE_CREATED_MANUALLY = 189;
    extern const int SIZES_OF_ARRAYS_DOESNT_MATCH = 190;
    extern const int SET_SIZE_LIMIT_EXCEEDED = 191;
    extern const int UNKNOWN_USER = 192;
    extern const int WRONG_PASSWORD = 193;
    extern const int REQUIRED_PASSWORD = 194;
    extern const int IP_ADDRESS_NOT_ALLOWED = 195;
    extern const int UNKNOWN_ADDRESS_PATTERN_TYPE = 196;
    extern const int SERVER_REVISION_IS_TOO_OLD = 197;
    extern const int DNS_ERROR = 198;
    extern const int UNKNOWN_QUOTA = 199;
    extern const int QUOTA_DOESNT_ALLOW_KEYS = 200;
    extern const int QUOTA_EXPIRED = 201;
    extern const int TOO_MANY_SIMULTANEOUS_QUERIES = 202;
    extern const int NO_FREE_CONNECTION = 203;
    extern const int CANNOT_FSYNC = 204;
    extern const int NESTED_TYPE_TOO_DEEP = 205;
    extern const int ALIAS_REQUIRED = 206;
    extern const int AMBIGUOUS_IDENTIFIER = 207;
    extern const int EMPTY_NESTED_TABLE = 208;
    extern const int SOCKET_TIMEOUT = 209;
    extern const int NETWORK_ERROR = 210;
    extern const int EMPTY_QUERY = 211;
    extern const int UNKNOWN_LOAD_BALANCING = 212;
    extern const int UNKNOWN_TOTALS_MODE = 213;
    extern const int CANNOT_STATVFS = 214;
    extern const int NOT_AN_AGGREGATE = 215;
    extern const int QUERY_WITH_SAME_ID_IS_ALREADY_RUNNING = 216;
    extern const int CLIENT_HAS_CONNECTED_TO_WRONG_PORT = 217;
    extern const int TABLE_IS_DROPPED = 218;
    extern const int DATABASE_NOT_EMPTY = 219;
    extern const int DUPLICATE_INTERSERVER_IO_ENDPOINT = 220;
    extern const int NO_SUCH_INTERSERVER_IO_ENDPOINT = 221;
    extern const int ADDING_REPLICA_TO_NON_EMPTY_TABLE = 222;
    extern const int UNEXPECTED_AST_STRUCTURE = 223;
    extern const int REPLICA_IS_ALREADY_ACTIVE = 224;
    extern const int NO_ZOOKEEPER = 225;
    extern const int NO_FILE_IN_DATA_PART = 226;
    extern const int UNEXPECTED_FILE_IN_DATA_PART = 227;
    extern const int BAD_SIZE_OF_FILE_IN_DATA_PART = 228;
    extern const int QUERY_IS_TOO_LARGE = 229;
    extern const int NOT_FOUND_EXPECTED_DATA_PART = 230;
    extern const int TOO_MANY_UNEXPECTED_DATA_PARTS = 231;
    extern const int NO_SUCH_DATA_PART = 232;
    extern const int BAD_DATA_PART_NAME = 233;
    extern const int NO_REPLICA_HAS_PART = 234;
    extern const int DUPLICATE_DATA_PART = 235;
    extern const int ABORTED = 236;
    extern const int NO_REPLICA_NAME_GIVEN = 237;
    extern const int FORMAT_VERSION_TOO_OLD = 238;
    extern const int CANNOT_MUNMAP = 239;
    extern const int CANNOT_MREMAP = 240;
    extern const int MEMORY_LIMIT_EXCEEDED = 241;
    extern const int TABLE_IS_READ_ONLY = 242;
    extern const int NOT_ENOUGH_SPACE = 243;
    extern const int UNEXPECTED_ZOOKEEPER_ERROR = 244;
    extern const int CORRUPTED_DATA = 246;
    extern const int INCORRECT_MARK = 247;
    extern const int INVALID_PARTITION_VALUE = 248;
    extern const int NOT_ENOUGH_BLOCK_NUMBERS = 250;
    extern const int NO_SUCH_REPLICA = 251;
    extern const int TOO_MANY_PARTS = 252;
    extern const int REPLICA_IS_ALREADY_EXIST = 253;
    extern const int NO_ACTIVE_REPLICAS = 254;
    extern const int TOO_MANY_RETRIES_TO_FETCH_PARTS = 255;
    extern const int PARTITION_ALREADY_EXISTS = 256;
    extern const int PARTITION_DOESNT_EXIST = 257;
    extern const int UNION_ALL_RESULT_STRUCTURES_MISMATCH = 258;
    extern const int CLIENT_OUTPUT_FORMAT_SPECIFIED = 260;
    extern const int UNKNOWN_BLOCK_INFO_FIELD = 261;
    extern const int BAD_COLLATION = 262;
    extern const int CANNOT_COMPILE_CODE = 263;
    extern const int INCOMPATIBLE_TYPE_OF_JOIN = 264;
    extern const int NO_AVAILABLE_REPLICA = 265;
    extern const int MISMATCH_REPLICAS_DATA_SOURCES = 266;
    extern const int STORAGE_DOESNT_SUPPORT_PARALLEL_REPLICAS = 267;
    extern const int CPUID_ERROR = 268;
    extern const int INFINITE_LOOP = 269;
    extern const int CANNOT_COMPRESS = 270;
    extern const int CANNOT_DECOMPRESS = 271;
    extern const int CANNOT_IO_SUBMIT = 272;
    extern const int CANNOT_IO_GETEVENTS = 273;
    extern const int AIO_READ_ERROR = 274;
    extern const int AIO_WRITE_ERROR = 275;
    extern const int INDEX_NOT_USED = 277;
    extern const int LEADERSHIP_LOST = 278;
    extern const int ALL_CONNECTION_TRIES_FAILED = 279;
    extern const int NO_AVAILABLE_DATA = 280;
    extern const int DICTIONARY_IS_EMPTY = 281;
    extern const int INCORRECT_INDEX = 282;
    extern const int UNKNOWN_DISTRIBUTED_PRODUCT_MODE = 283;
    extern const int UNKNOWN_GLOBAL_SUBQUERIES_METHOD = 284;
    extern const int TOO_FEW_LIVE_REPLICAS = 285;
    extern const int UNSATISFIED_QUORUM_FOR_PREVIOUS_WRITE = 286;
    extern const int UNKNOWN_FORMAT_VERSION = 287;
    extern const int DISTRIBUTED_IN_JOIN_SUBQUERY_DENIED = 288;
    extern const int REPLICA_IS_NOT_IN_QUORUM = 289;
    extern const int LIMIT_EXCEEDED = 290;
    extern const int DATABASE_ACCESS_DENIED = 291;
    extern const int LEADERSHIP_CHANGED = 292;
    extern const int MONGODB_CANNOT_AUTHENTICATE = 293;
    extern const int INVALID_BLOCK_EXTRA_INFO = 294;
    extern const int RECEIVED_EMPTY_DATA = 295;
    extern const int NO_REMOTE_SHARD_FOUND = 296;
    extern const int SHARD_HAS_NO_CONNECTIONS = 297;
    extern const int CANNOT_PIPE = 298;
    extern const int CANNOT_FORK = 299;
    extern const int CANNOT_DLSYM = 300;
    extern const int CANNOT_CREATE_CHILD_PROCESS = 301;
    extern const int CHILD_WAS_NOT_EXITED_NORMALLY = 302;
    extern const int CANNOT_SELECT = 303;
    extern const int CANNOT_WAITPID = 304;
    extern const int TABLE_WAS_NOT_DROPPED = 305;
    extern const int TOO_DEEP_RECURSION = 306;
    extern const int TOO_MANY_BYTES = 307;
    extern const int UNEXPECTED_NODE_IN_ZOOKEEPER = 308;
    extern const int FUNCTION_CANNOT_HAVE_PARAMETERS = 309;
    extern const int INVALID_SHARD_WEIGHT = 317;
    extern const int INVALID_CONFIG_PARAMETER = 318;
    extern const int UNKNOWN_STATUS_OF_INSERT = 319;
    extern const int VALUE_IS_OUT_OF_RANGE_OF_DATA_TYPE = 321;
    extern const int BARRIER_TIMEOUT = 335;
    extern const int UNKNOWN_DATABASE_ENGINE = 336;
    extern const int DDL_GUARD_IS_ACTIVE = 337;
    extern const int UNFINISHED = 341;
    extern const int METADATA_MISMATCH = 342;
    extern const int SUPPORT_IS_DISABLED = 344;
    extern const int TABLE_DIFFERS_TOO_MUCH = 345;
    extern const int CANNOT_CONVERT_CHARSET = 346;
    extern const int CANNOT_LOAD_CONFIG = 347;
    extern const int CANNOT_INSERT_NULL_IN_ORDINARY_COLUMN = 349;
    extern const int INCOMPATIBLE_SOURCE_TABLES = 350;
    extern const int AMBIGUOUS_TABLE_NAME = 351;
    extern const int AMBIGUOUS_COLUMN_NAME = 352;
    extern const int INDEX_OF_POSITIONAL_ARGUMENT_IS_OUT_OF_RANGE = 353;
    extern const int ZLIB_INFLATE_FAILED = 354;
    extern const int ZLIB_DEFLATE_FAILED = 355;
    extern const int BAD_LAMBDA = 356;
    extern const int RESERVED_IDENTIFIER_NAME = 357;
    extern const int INTO_OUTFILE_NOT_ALLOWED = 358;
    extern const int TABLE_SIZE_EXCEEDS_MAX_DROP_SIZE_LIMIT = 359;
    extern const int CANNOT_CREATE_CHARSET_CONVERTER = 360;
    extern const int SEEK_POSITION_OUT_OF_BOUND = 361;
    extern const int CURRENT_WRITE_BUFFER_IS_EXHAUSTED = 362;
    extern const int CANNOT_CREATE_IO_BUFFER = 363;
    extern const int RECEIVED_ERROR_TOO_MANY_REQUESTS = 364;
    extern const int OUTPUT_IS_NOT_SORTED = 365;
    extern const int SIZES_OF_NESTED_COLUMNS_ARE_INCONSISTENT = 366;
    extern const int TOO_MANY_FETCHES = 367;
    extern const int BAD_CAST = 368;
    extern const int ALL_REPLICAS_ARE_STALE = 369;
    extern const int DATA_TYPE_CANNOT_BE_USED_IN_TABLES = 370;
    extern const int INCONSISTENT_CLUSTER_DEFINITION = 371;
    extern const int SESSION_NOT_FOUND = 372;
    extern const int SESSION_IS_LOCKED = 373;
    extern const int INVALID_SESSION_TIMEOUT = 374;
    extern const int CANNOT_DLOPEN = 375;
    extern const int CANNOT_PARSE_UUID = 376;
    extern const int ILLEGAL_SYNTAX_FOR_DATA_TYPE = 377;
    extern const int DATA_TYPE_CANNOT_HAVE_ARGUMENTS = 378;
    extern const int UNKNOWN_STATUS_OF_DISTRIBUTED_DDL_TASK = 379;
    extern const int CANNOT_KILL = 380;
    extern const int HTTP_LENGTH_REQUIRED = 381;
    extern const int CANNOT_LOAD_CATBOOST_MODEL = 382;
    extern const int CANNOT_APPLY_CATBOOST_MODEL = 383;
    extern const int PART_IS_TEMPORARILY_LOCKED = 384;
    extern const int MULTIPLE_STREAMS_REQUIRED = 385;
    extern const int NO_COMMON_TYPE = 386;
    extern const int DICTIONARY_ALREADY_EXISTS = 387;
    extern const int CANNOT_ASSIGN_OPTIMIZE = 388;
    extern const int INSERT_WAS_DEDUPLICATED = 389;
    extern const int CANNOT_GET_CREATE_TABLE_QUERY = 390;
    extern const int EXTERNAL_LIBRARY_ERROR = 391;
    extern const int QUERY_IS_PROHIBITED = 392;
    extern const int THERE_IS_NO_QUERY = 393;
    extern const int QUERY_WAS_CANCELLED = 394;
    extern const int FUNCTION_THROW_IF_VALUE_IS_NON_ZERO = 395;
    extern const int TOO_MANY_ROWS_OR_BYTES = 396;
    extern const int QUERY_IS_NOT_SUPPORTED_IN_MATERIALIZED_VIEW = 397;
    extern const int UNKNOWN_MUTATION_COMMAND = 398;
    extern const int FORMAT_IS_NOT_SUITABLE_FOR_OUTPUT = 399;
    extern const int CANNOT_STAT = 400;
    extern const int FEATURE_IS_NOT_ENABLED_AT_BUILD_TIME = 401;
    extern const int CANNOT_IOSETUP = 402;
    extern const int INVALID_JOIN_ON_EXPRESSION = 403;
    extern const int BAD_ODBC_CONNECTION_STRING = 404;
    extern const int PARTITION_SIZE_EXCEEDS_MAX_DROP_SIZE_LIMIT = 405;
    extern const int TOP_AND_LIMIT_TOGETHER = 406;
    extern const int DECIMAL_OVERFLOW = 407;
    extern const int BAD_REQUEST_PARAMETER = 408;
    extern const int EXTERNAL_EXECUTABLE_NOT_FOUND = 409;
    extern const int EXTERNAL_SERVER_IS_NOT_RESPONDING = 410;
    extern const int PTHREAD_ERROR = 411;
    extern const int NETLINK_ERROR = 412;
    extern const int CANNOT_SET_SIGNAL_HANDLER = 413;
    extern const int ALL_REPLICAS_LOST = 415;
    extern const int REPLICA_STATUS_CHANGED = 416;
    extern const int EXPECTED_ALL_OR_ANY = 417;
    extern const int UNKNOWN_JOIN = 418;
    extern const int MULTIPLE_ASSIGNMENTS_TO_COLUMN = 419;
    extern const int CANNOT_UPDATE_COLUMN = 420;
    extern const int CANNOT_ADD_DIFFERENT_AGGREGATE_STATES = 421;
    extern const int UNSUPPORTED_URI_SCHEME = 422;
    extern const int CANNOT_GETTIMEOFDAY = 423;
    extern const int CANNOT_LINK = 424;
    extern const int SYSTEM_ERROR = 425;
    extern const int NULL_POINTER_DEREFERENCE = 426;
    extern const int CANNOT_COMPILE_REGEXP = 427;
    extern const int UNKNOWN_LOG_LEVEL = 428;
    extern const int FAILED_TO_GETPWUID = 429;
    extern const int MISMATCHING_USERS_FOR_PROCESS_AND_DATA = 430;
    extern const int ILLEGAL_SYNTAX_FOR_CODEC_TYPE = 431;
    extern const int UNKNOWN_CODEC = 432;
    extern const int ILLEGAL_CODEC_PARAMETER = 433;
    extern const int CANNOT_PARSE_PROTOBUF_SCHEMA = 434;
    extern const int NO_DATA_FOR_REQUIRED_PROTOBUF_FIELD = 435;
    extern const int PROTOBUF_BAD_CAST = 436;
    extern const int PROTOBUF_FIELD_NOT_REPEATED = 437;
    extern const int DATA_TYPE_CANNOT_BE_PROMOTED = 438;
    extern const int CANNOT_SCHEDULE_TASK = 439;
    extern const int INVALID_LIMIT_EXPRESSION = 440;
    extern const int CANNOT_PARSE_DOMAIN_VALUE_FROM_STRING = 441;
    extern const int BAD_DATABASE_FOR_TEMPORARY_TABLE = 442;
    extern const int NO_COMMON_COLUMNS_WITH_PROTOBUF_SCHEMA = 443;
    extern const int UNKNOWN_PROTOBUF_FORMAT = 444;
    extern const int CANNOT_MPROTECT = 445;
    extern const int FUNCTION_NOT_ALLOWED = 446;
    extern const int HYPERSCAN_CANNOT_SCAN_TEXT = 447;
    extern const int BROTLI_READ_FAILED = 448;
    extern const int BROTLI_WRITE_FAILED = 449;
    extern const int BAD_TTL_EXPRESSION = 450;
    extern const int BAD_TTL_FILE = 451;
    extern const int SETTING_CONSTRAINT_VIOLATION = 452;
    extern const int MYSQL_CLIENT_INSUFFICIENT_CAPABILITIES = 453;
    extern const int OPENSSL_ERROR = 454;
    extern const int SUSPICIOUS_TYPE_FOR_LOW_CARDINALITY = 455;
    extern const int UNKNOWN_QUERY_PARAMETER = 456;
    extern const int BAD_QUERY_PARAMETER = 457;
    extern const int CANNOT_UNLINK = 458;
    extern const int CANNOT_SET_THREAD_PRIORITY = 459;
    extern const int CANNOT_CREATE_TIMER = 460;
    extern const int CANNOT_SET_TIMER_PERIOD = 461;
    extern const int CANNOT_DELETE_TIMER = 462;
    extern const int CANNOT_FCNTL = 463;
    extern const int CANNOT_PARSE_ELF = 464;
    extern const int CANNOT_PARSE_DWARF = 465;
    extern const int INSECURE_PATH = 466;
    extern const int CANNOT_PARSE_BOOL = 467;
    extern const int CANNOT_PTHREAD_ATTR = 468;
    extern const int VIOLATED_CONSTRAINT = 469;
    extern const int QUERY_IS_NOT_SUPPORTED_IN_LIVE_VIEW = 470;
    extern const int INVALID_SETTING_VALUE = 471;
    extern const int READONLY_SETTING = 472;
    extern const int DEADLOCK_AVOIDED = 473;
    extern const int INVALID_TEMPLATE_FORMAT = 474;
    extern const int INVALID_WITH_FILL_EXPRESSION = 475;
    extern const int WITH_TIES_WITHOUT_ORDER_BY = 476;
    extern const int INVALID_USAGE_OF_INPUT = 477;
    extern const int UNKNOWN_POLICY = 478;
    extern const int UNKNOWN_DISK = 479;
    extern const int UNKNOWN_PROTOCOL = 480;
    extern const int PATH_ACCESS_DENIED = 481;
    extern const int DICTIONARY_ACCESS_DENIED = 482;
    extern const int TOO_MANY_REDIRECTS = 483;
    extern const int INTERNAL_REDIS_ERROR = 484;
    extern const int SCALAR_ALREADY_EXISTS = 485;
    extern const int UNKNOWN_SCALAR = 486;
    extern const int CANNOT_GET_CREATE_DICTIONARY_QUERY = 487;
    extern const int UNKNOWN_DICTIONARY = 488;
    extern const int INCORRECT_DICTIONARY_DEFINITION = 489;
    extern const int CANNOT_FORMAT_DATETIME = 490;
    extern const int UNACCEPTABLE_URL = 491;
    extern const int ACCESS_ENTITY_NOT_FOUND = 492;
    extern const int ACCESS_ENTITY_ALREADY_EXISTS = 493;
    extern const int ACCESS_ENTITY_FOUND_DUPLICATES = 494;
    extern const int ACCESS_STORAGE_READONLY = 495;
    extern const int QUOTA_REQUIRES_CLIENT_KEY = 496;
    extern const int ACCESS_DENIED = 497;
    extern const int LIMIT_BY_WITH_TIES_IS_NOT_SUPPORTED = 498;
    extern const int S3_ERROR = 499;
    extern const int CANNOT_CREATE_DATABASE = 501;
    extern const int CANNOT_SIGQUEUE = 502;
    extern const int AGGREGATE_FUNCTION_THROW = 503;
    extern const int FILE_ALREADY_EXISTS = 504;
    extern const int CANNOT_DELETE_DIRECTORY = 505;
    extern const int UNEXPECTED_ERROR_CODE = 506;
    extern const int UNABLE_TO_SKIP_UNUSED_SHARDS = 507;
    extern const int UNKNOWN_ACCESS_TYPE = 508;
    extern const int INVALID_GRANT = 509;
    extern const int CACHE_DICTIONARY_UPDATE_FAIL = 510;
    extern const int UNKNOWN_ROLE = 511;
    extern const int SET_NON_GRANTED_ROLE = 512;
    extern const int UNKNOWN_PART_TYPE = 513;
    extern const int ACCESS_STORAGE_FOR_INSERTION_NOT_FOUND = 514;
    extern const int INCORRECT_ACCESS_ENTITY_DEFINITION = 515;
    extern const int AUTHENTICATION_FAILED = 516;
    extern const int CANNOT_ASSIGN_ALTER = 517;
    extern const int CANNOT_COMMIT_OFFSET = 518;
    extern const int NO_REMOTE_SHARD_AVAILABLE = 519;
<<<<<<< HEAD
    extern const int ATOMIC_RENAME_FAIL = 520;
=======
    extern const int CANNOT_DETACH_DICTIONARY_AS_TABLE = 520;
>>>>>>> c5ca4c3b

    extern const int KEEPER_EXCEPTION = 999;
    extern const int POCO_EXCEPTION = 1000;
    extern const int STD_EXCEPTION = 1001;
    extern const int UNKNOWN_EXCEPTION = 1002;

    extern const int CONDITIONAL_TREE_PARENT_NOT_FOUND = 2001;
    extern const int ILLEGAL_PROJECTION_MANIPULATOR = 2002;
}

}<|MERGE_RESOLUTION|>--- conflicted
+++ resolved
@@ -491,11 +491,8 @@
     extern const int CANNOT_ASSIGN_ALTER = 517;
     extern const int CANNOT_COMMIT_OFFSET = 518;
     extern const int NO_REMOTE_SHARD_AVAILABLE = 519;
-<<<<<<< HEAD
-    extern const int ATOMIC_RENAME_FAIL = 520;
-=======
     extern const int CANNOT_DETACH_DICTIONARY_AS_TABLE = 520;
->>>>>>> c5ca4c3b
+    extern const int ATOMIC_RENAME_FAIL = 521;
 
     extern const int KEEPER_EXCEPTION = 999;
     extern const int POCO_EXCEPTION = 1000;
