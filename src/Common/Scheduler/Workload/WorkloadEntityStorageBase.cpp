--- conflicted
+++ resolved
@@ -48,15 +48,9 @@
 /// Returns a type of a workload entity `ptr`
 WorkloadEntityType getEntityType(const ASTPtr & ptr)
 {
-<<<<<<< HEAD
-    if (typeid_cast<ASTCreateWorkloadQuery *>(ptr.get()))
-        return WorkloadEntityType::Workload;
-    if (typeid_cast<ASTCreateResourceQuery *>(ptr.get()))
-=======
     if (auto * res = typeid_cast<ASTCreateWorkloadQuery *>(ptr.get()); res)
         return WorkloadEntityType::Workload;
     if (auto * res = typeid_cast<ASTCreateResourceQuery *>(ptr.get()); res)
->>>>>>> b1eff04e
         return WorkloadEntityType::Resource;
     chassert(false);
     return WorkloadEntityType::MAX;
@@ -112,11 +106,7 @@
         for (const String & resource : resources)
             func(resource, res->getWorkloadName(), ReferenceType::ForResource);
     }
-<<<<<<< HEAD
-    if (typeid_cast<ASTCreateResourceQuery *>(source_entity.get()))
-=======
     if (auto * res = typeid_cast<ASTCreateResourceQuery *>(source_entity.get()); res)
->>>>>>> b1eff04e
     {
         // RESOURCE has no references to be validated, we allow mentioned disks to be created later
     }
