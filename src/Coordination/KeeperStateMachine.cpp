--- conflicted
+++ resolved
@@ -151,16 +151,10 @@
             "(digest {}). Keeper will terminate to avoid inconsistencies.\nExtra information about the request:\n{}",
             committing ? "committing" : "preprocessing",
             request.getOpNum(),
-<<<<<<< HEAD
             log_idx,
-            first.value,
-            second.value,
-            first.version,
-=======
             expected.value,
             actual.value,
             expected.version,
->>>>>>> bd5529dd
             request.toString());
         std::terminate();
     }
