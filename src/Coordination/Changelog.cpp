--- conflicted
+++ resolved
@@ -570,11 +570,7 @@
     }
 
     /// start_log_index -- all entries with index < start_log_index will be skipped, but accounted into total_entries_read_from_log
-<<<<<<< HEAD
-    ChangelogReadResult readChangelog(LogEntryStorage & entry_storage, uint64_t start_log_index, Poco::Logger * log)
-=======
-    ChangelogReadResult readChangelog(IndexToLogEntry & logs, uint64_t start_log_index, LoggerPtr log)
->>>>>>> 2cb2bcfb
+    ChangelogReadResult readChangelog(LogEntryStorage & entry_storage, uint64_t start_log_index, LoggerPtr log)
     {
         ChangelogReadResult result{};
         result.compressed_log = compression_method != CompressionMethod::None;
@@ -602,11 +598,13 @@
                 if (result.first_read_index == 0)
                     result.first_read_index = record.header.index;
 
+                auto log_size  = read_buf->count() - result.last_position;
+
                 /// Put it into in memory structure
                 entry_storage.addEntryWithLocation(
                     record.header.index,
                     log_entry,
-                    LogLocation{.file_description = changelog_description, .position = static_cast<size_t>(result.last_position)});
+                    LogLocation{.file_description = changelog_description, .position = static_cast<size_t>(result.last_position), .size = log_size});
                 result.last_read_index = record.header.index;
 
                 if (result.total_entries_read_from_log % 50000 == 0)
@@ -638,36 +636,113 @@
     std::unique_ptr<ReadBuffer> read_buf;
 };
 
+LogEntryStorage::LogEntryStorage(const LogFileSettings & log_settings)
+    : latest_logs_cache(log_settings.latest_logs_cache_size_threshold)
+    , commit_logs_cache(log_settings.commit_logs_cache_size_threshold)
+{
+
+}
+
 size_t LogEntryStorage::size() const
 {
     return total_entries;
 }
 
+LogEntryStorage::InMemoryCache::InMemoryCache(size_t size_threshold_)
+    : size_threshold(size_threshold_)
+{}
+
+void LogEntryStorage::InMemoryCache::addEntry(uint64_t index, const LogEntryPtr & log_entry)
+{
+    auto [_, inserted] = cache.emplace(index, log_entry);
+    if (!inserted)
+        throw Exception(ErrorCodes::LOGICAL_ERROR, "Trying to insert log with index {} which is already present in cache", index);
+    cache_size += log_entry->get_buf_ptr()->size();
+
+    if (cache.size() == 1)
+    {
+        min_index_in_cache = index;
+        max_index_in_cache = index;
+    }
+    else
+    {
+        max_index_in_cache = index;
+    }
+}
+
+void LogEntryStorage::InMemoryCache::addEntry(IndexToLogEntryNode && node)
+{
+    auto index = node.key();
+    auto entry_size = node.mapped()->get_buf_ptr()->size();
+
+    auto result = cache.insert(std::move(node));
+    if (!result.inserted)
+        throw Exception(ErrorCodes::LOGICAL_ERROR, "Trying to insert log with index {} which is already present in cache", index);
+
+    cache_size += entry_size;
+    if (cache.size() == 1)
+    {
+        min_index_in_cache = index;
+        max_index_in_cache = index;
+    }
+    else
+    {
+        max_index_in_cache = index;
+    }
+}
+
+IndexToLogEntryNode LogEntryStorage::InMemoryCache::popOldestEntry()
+{
+    auto node = cache.extract(min_index_in_cache);
+    if (node.empty())
+        throw Exception(ErrorCodes::LOGICAL_ERROR, "Couldn't find the oldest entry of index {} in logs cache", min_index_in_cache);
+    ++min_index_in_cache;
+    cache_size -= node.mapped()->get_buf_ptr()->size();
+    return node;
+}
+
+LogEntryPtr LogEntryStorage::InMemoryCache::getEntry(uint64_t index) const
+{
+    if (index < min_index_in_cache || index > max_index_in_cache)
+        return nullptr;
+
+    auto it = cache.find(index);
+    if (it == cache.end())
+        throw Exception(ErrorCodes::LOGICAL_ERROR, "Index {} missing from cache while it should be present", index);
+
+    return it->second;
+}
+
+bool LogEntryStorage::InMemoryCache::hasSpaceAvailable(size_t log_entry_size) const
+{
+    return cache.empty() || cache_size + log_entry_size < size_threshold;
+}
+
 void LogEntryStorage::addEntry(uint64_t index, const LogEntryPtr & log_entry)
 {
-    logs_cache.insert_or_assign(index, log_entry);
-    if (logs_cache.size() == 1)
-        min_index_in_cache = index;
+    /// we update the cache for added entries on refreshCache call
+    latest_logs_cache.addEntry(index, log_entry);
 
     ++total_entries;
 }
 
 void LogEntryStorage::addEntryWithLocation(uint64_t index, const LogEntryPtr & log_entry, LogLocation log_location)
 {
-    logs_cache.emplace(index, log_entry);
+    auto entry_size = log_entry->get_buf_ptr()->size();
+    while (!latest_logs_cache.hasSpaceAvailable(entry_size))
+    {
+        auto entry_handle = latest_logs_cache.popOldestEntry();
+        if (commit_logs_cache.max_index_in_cache == entry_handle.key() - 1 && commit_logs_cache.hasSpaceAvailable(entry_handle.mapped()->get_buf_ptr()->size()))
+            commit_logs_cache.addEntry(std::move(entry_handle));
+    }
+
+    latest_logs_cache.addEntry(index, log_entry);
     logs_location.emplace(index, std::move(log_location));
-    if (logs_cache.size() == 1)
-        min_index_in_cache = index;
-    else if (logs_cache.size() > 1000)
-    {
-        logs_cache.erase(min_index_in_cache);
-        ++min_index_in_cache;
-    }
 }
 
 void LogEntryStorage::eraseIf(std::function<bool(size_t)> index_predicate)
 {
-    std::erase_if(logs_cache, [&](const auto & item) { return index_predicate(item.first); });
+    //std::erase_if(logs_cache, [&](const auto & item) { return index_predicate(item.first); });
 }
 
 bool LogEntryStorage::contains(uint64_t index) const
@@ -706,7 +781,7 @@
 
 LogEntryPtr LogEntryStorage::getLatestConfigChange() const
 {
-    for (const auto & [_, entry] : logs_cache)
+    for (const auto & [_, entry] : latest_logs_cache.logs_cache)
         if (entry->get_val_type() == nuraft::conf)
             return entry;
     return nullptr;
@@ -822,6 +897,7 @@
     , rotate_interval(log_file_settings.rotate_interval)
     , compress_logs(log_file_settings.compress_logs)
     , log(log_)
+    , entry_storage(log_file_settings)
     , write_operations(std::numeric_limits<size_t>::max())
     , append_completion_queue(std::numeric_limits<size_t>::max())
     , keeper_context(std::move(keeper_context_))
