--- conflicted
+++ resolved
@@ -23,11 +23,7 @@
         const String & name_,
         const DataPartStoragePtr & data_part_storage_,
         const IMergeTreeDataPart * parent_part_)
-<<<<<<< HEAD
-    : IMergeTreeDataPart(storage_, name_, data_part_storage_, Type::WIDE, parent_part_)
-=======
-    : IMergeTreeDataPart(storage_, name_, volume_, relative_path_, Type::Wide, parent_part_)
->>>>>>> 5309dfea
+    : IMergeTreeDataPart(storage_, name_, data_part_storage_, Type::Wide, parent_part_)
 {
 }
 
@@ -37,11 +33,7 @@
         const MergeTreePartInfo & info_,
         const DataPartStoragePtr & data_part_storage_,
         const IMergeTreeDataPart * parent_part_)
-<<<<<<< HEAD
-    : IMergeTreeDataPart(storage_, name_, info_, data_part_storage_, Type::WIDE, parent_part_)
-=======
-    : IMergeTreeDataPart(storage_, name_, info_, volume_, relative_path_, Type::Wide, parent_part_)
->>>>>>> 5309dfea
+    : IMergeTreeDataPart(storage_, name_, info_, data_part_storage_, Type::Wide, parent_part_)
 {
 }
 
