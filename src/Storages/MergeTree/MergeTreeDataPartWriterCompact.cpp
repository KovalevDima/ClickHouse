#include <Storages/MergeTree/MergeTreeDataPartWriterCompact.h>
#include <Storages/MergeTree/MergeTreeDataPartCompact.h>

namespace DB
{


MergeTreeDataPartWriterCompact::MergeTreeDataPartWriterCompact(
    const MergeTreeData::DataPartPtr & data_part_,
    const NamesAndTypesList & columns_list_,
    const std::vector<MergeTreeIndexPtr> & indices_to_recalc_,
    const String & marks_file_extension_,
    const CompressionCodecPtr & default_codec_,
    const MergeTreeWriterSettings & settings_,
    const MergeTreeIndexGranularity & index_granularity_)
<<<<<<< HEAD
    : MergeTreeDataPartWriterOnDisk(disk_,
        part_path_, storage_, columns_list_,
=======
    : IMergeTreeDataPartWriter(data_part_, columns_list_,
>>>>>>> c7d9094a
        indices_to_recalc_, marks_file_extension_,
        default_codec_, settings_, index_granularity_)
{
    using DataPart = MergeTreeDataPartCompact;
    String data_file_name = DataPart::DATA_FILE_NAME;

    stream = std::make_unique<Stream>(
        data_file_name,
        data_part->volume->getDisk(),
        part_path + data_file_name, DataPart::DATA_FILE_EXTENSION,
        part_path + data_file_name, marks_file_extension,
        default_codec,
        settings.max_compress_block_size,
        settings.estimated_size,
        settings.aio_threshold);
}

void MergeTreeDataPartWriterCompact::write(
    const Block & block, const IColumn::Permutation * permutation,
    const Block & primary_key_block, const Block & skip_indexes_block)
{
    /// Fill index granularity for this block
    /// if it's unknown (in case of insert data or horizontal merge,
    /// but not in case of vertical merge)
    if (compute_granularity)
    {
        size_t index_granularity_for_block = computeIndexGranularity(block);
        fillIndexGranularity(index_granularity_for_block, block.rows());
    }

    Block result_block;

    if (permutation)
    {
        for (const auto & it : columns_list)
        {
            if (primary_key_block.has(it.name))
                result_block.insert(primary_key_block.getByName(it.name));
            else if (skip_indexes_block.has(it.name))
                result_block.insert(skip_indexes_block.getByName(it.name));
            else
            {
                auto column = block.getByName(it.name);
                column.column = column.column->permute(*permutation, 0);
                result_block.insert(column);
            }
        }
    }
    else
    {
        result_block = block;
    }

    if (!header)
        header = result_block.cloneEmpty();

    columns_buffer.add(result_block.mutateColumns());
    size_t last_mark_rows = index_granularity.getLastMarkRows();
    size_t rows_in_buffer = columns_buffer.size();

    if (rows_in_buffer < last_mark_rows)
    {
        /// If it's not enough rows for granule, accumulate blocks
        ///  and save how much rows we already have.
        next_index_offset = last_mark_rows - rows_in_buffer;
        return;
    }

    writeBlock(header.cloneWithColumns(columns_buffer.releaseColumns()));
}

void MergeTreeDataPartWriterCompact::writeBlock(const Block & block)
{
    size_t total_rows = block.rows();
    size_t from_mark = getCurrentMark();
    size_t current_row = 0;

    while (current_row < total_rows)
    {
        size_t rows_to_write = index_granularity.getMarkRows(from_mark);

        if (rows_to_write)
            data_written = true;

        for (const auto & column : columns_list)
        {
            /// There could already be enough data to compress into the new block.
            if (stream->compressed.offset() >= settings.min_compress_block_size)
                stream->compressed.next();

            writeIntBinary(stream->plain_hashing.count(), stream->marks);
            writeIntBinary(stream->compressed.offset(), stream->marks);

            writeColumnSingleGranule(block.getByName(column.name), current_row, rows_to_write);
        }

        ++from_mark;
        size_t rows_written = total_rows - current_row;
        current_row += rows_to_write;

        /// Correct last mark as it should contain exact amount of rows.
        if (current_row >= total_rows && rows_written != rows_to_write)
        {
            rows_to_write = rows_written;
            index_granularity.popMark();
            index_granularity.appendMark(rows_written);
        }

        writeIntBinary(rows_to_write, stream->marks);
    }

    next_index_offset = 0;
    next_mark = from_mark;
}

void MergeTreeDataPartWriterCompact::writeColumnSingleGranule(const ColumnWithTypeAndName & column, size_t from_row, size_t number_of_rows) const
{
    IDataType::SerializeBinaryBulkStatePtr state;
    IDataType::SerializeBinaryBulkSettings serialize_settings;

    serialize_settings.getter = [this](IDataType::SubstreamPath) -> WriteBuffer * { return &stream->compressed; };
    serialize_settings.position_independent_encoding = true;
    serialize_settings.low_cardinality_max_dictionary_size = 0;

    column.type->serializeBinaryBulkStatePrefix(serialize_settings, state);
    column.type->serializeBinaryBulkWithMultipleStreams(*column.column, from_row, number_of_rows, serialize_settings, state);
    column.type->serializeBinaryBulkStateSuffix(serialize_settings, state);
}

void MergeTreeDataPartWriterCompact::finishDataSerialization(IMergeTreeDataPart::Checksums & checksums)
{
    if (columns_buffer.size() != 0)
        writeBlock(header.cloneWithColumns(columns_buffer.releaseColumns()));

    if (with_final_mark && data_written)
    {
        for (size_t i = 0; i < columns_list.size(); ++i)
        {
            writeIntBinary(stream->plain_hashing.count(), stream->marks);
            writeIntBinary(stream->compressed.offset(), stream->marks);
        }
        writeIntBinary(0ULL, stream->marks);
    }

    stream->finalize();
    stream->addToChecksums(checksums);
    stream.reset();
}

static void fillIndexGranularityImpl(
    MergeTreeIndexGranularity & index_granularity,
    size_t index_offset,
    size_t index_granularity_for_block,
    size_t rows_in_block)
{
    for (size_t current_row = index_offset; current_row < rows_in_block; current_row += index_granularity_for_block)
    {
        size_t rows_left_in_block = rows_in_block - current_row;

        /// Try to extend last granule if block is large enough
        ///  or it isn't first in granule (index_offset != 0).
        if (rows_left_in_block < index_granularity_for_block &&
            (rows_in_block >= index_granularity_for_block || index_offset != 0))
        {
            // If enough rows are left, create a new granule. Otherwise, extend previous granule.
            // So, real size of granule differs from index_granularity_for_block not more than 50%.
            if (rows_left_in_block * 2 >= index_granularity_for_block)
                index_granularity.appendMark(rows_left_in_block);
            else
                index_granularity.addRowsToLastMark(rows_left_in_block);
        }
        else
        {
            index_granularity.appendMark(index_granularity_for_block);
        }
    }
}

void MergeTreeDataPartWriterCompact::fillIndexGranularity(size_t index_granularity_for_block, size_t rows_in_block)
{
    fillIndexGranularityImpl(
        index_granularity,
        getIndexOffset(),
        index_granularity_for_block,
        rows_in_block);
}

void MergeTreeDataPartWriterCompact::ColumnsBuffer::add(MutableColumns && columns)
{
    if (accumulated_columns.empty())
        accumulated_columns = std::move(columns);
    else
    {
        for (size_t i = 0; i < columns.size(); ++i)
            accumulated_columns[i]->insertRangeFrom(*columns[i], 0, columns[i]->size());
    }
}

Columns MergeTreeDataPartWriterCompact::ColumnsBuffer::releaseColumns()
{
    Columns res(std::make_move_iterator(accumulated_columns.begin()),
        std::make_move_iterator(accumulated_columns.end()));
    accumulated_columns.clear();
    return res;
}

size_t MergeTreeDataPartWriterCompact::ColumnsBuffer::size() const
{
    if (accumulated_columns.empty())
        return 0;
    return accumulated_columns.at(0)->size();
}

}<|MERGE_RESOLUTION|>--- conflicted
+++ resolved
@@ -13,12 +13,7 @@
     const CompressionCodecPtr & default_codec_,
     const MergeTreeWriterSettings & settings_,
     const MergeTreeIndexGranularity & index_granularity_)
-<<<<<<< HEAD
-    : MergeTreeDataPartWriterOnDisk(disk_,
-        part_path_, storage_, columns_list_,
-=======
-    : IMergeTreeDataPartWriter(data_part_, columns_list_,
->>>>>>> c7d9094a
+    : MergeTreeDataPartWriterOnDisk(data_part_, columns_list_,
         indices_to_recalc_, marks_file_extension_,
         default_codec_, settings_, index_granularity_)
 {
