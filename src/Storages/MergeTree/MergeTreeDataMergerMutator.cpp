--- conflicted
+++ resolved
@@ -474,16 +474,13 @@
         next_part = &part;
     }
 
-<<<<<<< HEAD
     for (auto & range : res.parts_ranges)
         std::reverse(range.begin(), range.end());
 
     std::reverse(res.parts_ranges.begin(), res.parts_ranges.end());
-=======
     ProfileEvents::increment(ProfileEvents::MergerMutatorPartsInRangesForMergeCount, res.parts_selected_precondition);
     ProfileEvents::increment(ProfileEvents::MergerMutatorRangesForMergeCount, res.parts_ranges.size());
     ProfileEvents::increment(ProfileEvents::MergerMutatorPrepareRangesForMergeElapsedMicroseconds, ranges_for_merge_timer.elapsedMicroseconds());
->>>>>>> a0013e0a
 
     return res;
 }
