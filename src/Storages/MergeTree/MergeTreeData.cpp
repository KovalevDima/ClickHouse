--- conflicted
+++ resolved
@@ -4068,41 +4068,7 @@
     fs::path data_path_in_backup_fs = data_path_in_backup;
 
     for (const auto & part : data_parts)
-<<<<<<< HEAD
         part->data_part_storage->backup(temp_dirs, part->checksums, part->getFileNamesWithoutChecksums(), backup_entries);
-=======
-    {
-        auto disk = part->volume->getDisk();
-
-        auto temp_dir_it = temp_dirs.find(disk);
-        if (temp_dir_it == temp_dirs.end())
-            temp_dir_it = temp_dirs.emplace(disk, std::make_shared<TemporaryFileOnDisk>(disk, "tmp/backup_")).first;
-        auto temp_dir_owner = temp_dir_it->second;
-        fs::path temp_dir = temp_dir_owner->getPath();
-
-        fs::path part_dir = part->getFullRelativePath();
-        fs::path temp_part_dir = temp_dir / part->relative_path;
-        disk->createDirectories(temp_part_dir);
-
-        for (const auto & [filepath, checksum] : part->checksums.files)
-        {
-            String relative_filepath = data_path_in_backup_fs / part->relative_path / filepath;
-            String hardlink_filepath = temp_part_dir / filepath;
-            disk->createHardLink(part_dir / filepath, hardlink_filepath);
-            UInt128 file_hash{checksum.file_hash.first, checksum.file_hash.second};
-            backup_entries.emplace_back(
-                relative_filepath,
-                std::make_unique<BackupEntryFromImmutableFile>(disk, hardlink_filepath, checksum.file_size, file_hash, temp_dir_owner));
-        }
-
-        for (const auto & filepath : part->getFileNamesWithoutChecksums())
-        {
-            auto relative_filepath = data_path_in_backup_fs / part->relative_path / filepath;
-            backup_entries.emplace_back(
-                relative_filepath, std::make_unique<BackupEntryFromSmallFile>(disk, part_dir / filepath));
-        }
-    }
->>>>>>> 77177917
 
     return backup_entries;
 }
@@ -4208,24 +4174,11 @@
 {
     auto backup = restored_parts_holder->getBackup();
 
-<<<<<<< HEAD
-            auto single_disk_volume = std::make_shared<SingleDiskVolume>(disk->getName(), disk, 0);
-            auto data_part_storage = std::make_shared<DataPartStorageOnDisk>(single_disk_volume, relative_data_path, relative_temp_part_dir);
-            auto part = storage->createPart(part_name, part_info, data_part_storage);
-            /// TODO Transactions: Decide what to do with version metadata (if any). Let's just remove it for now.
-            disk->removeFileIfExists(fs::path(temp_part_dir) / IMergeTreeDataPart::TXN_VERSION_METADATA_FILE_NAME);
-            part->version.setCreationTID(Tx::PrehistoricTID, nullptr);
-            part->loadColumnsChecksumsIndexes(false, true);
-            storage->renameTempPartAndAdd(part, NO_TRANSACTION_RAW, increment);
-            return {};
-        }
-=======
     UInt64 total_size_of_part = 0;
     Strings filenames = backup->listFiles(part_path_in_backup, /* recursive= */ true);
     fs::path part_path_in_backup_fs = part_path_in_backup;
     for (const String & filename : filenames)
         total_size_of_part += backup->getFileSize(part_path_in_backup_fs / filename);
->>>>>>> 77177917
 
     std::shared_ptr<IReservation> reservation = getStoragePolicy()->reserveAndCheck(total_size_of_part);
     auto disk = reservation->getDisk();
@@ -4248,7 +4201,8 @@
     }
 
     auto single_disk_volume = std::make_shared<SingleDiskVolume>(disk->getName(), disk, 0);
-    auto part = createPart(part_name, part_info, single_disk_volume, relative_temp_part_dir);
+    auto data_part_storage = std::make_shared<DataPartStorageOnDisk>(single_disk_volume, relative_data_path, relative_temp_part_dir);
+    auto part = createPart(part_name, part_info, data_part_storage);
     /// TODO Transactions: Decide what to do with version metadata (if any). Let's just remove it for now.
     disk->removeFileIfExists(fs::path(temp_part_dir) / IMergeTreeDataPart::TXN_VERSION_METADATA_FILE_NAME);
     part->version.setCreationTID(Tx::PrehistoricTID, nullptr);
