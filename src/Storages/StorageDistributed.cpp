--- conflicted
+++ resolved
@@ -1206,12 +1206,8 @@
                 Scalars{},
                 Tables{},
                 QueryProcessingStage::Complete,
-<<<<<<< HEAD
+                nullptr,
                 RemoteQueryExecutor::Extension{.task_iterator = extension.task_iterator, .replica_info = std::move(replica_info)});
-=======
-                nullptr,
-                extension);
->>>>>>> 661ea2ad
 
             QueryPipeline remote_pipeline(std::make_shared<RemoteSource>(
                 remote_query_executor, false, settings[Setting::async_socket_for_remote], settings[Setting::async_query_sending_for_remote]));
