#pragma once

#include <Access/Common/SQLSecurityDefs.h>
#include <Parsers/IAST_fwd.h>
#include <Storages/ColumnDependency.h>
#include <Storages/ColumnsDescription.h>
#include <Storages/ConstraintsDescription.h>
#include <Storages/IndicesDescription.h>
#include <Storages/ProjectionsDescription.h>
#include <Storages/KeyDescription.h>
#include <Storages/SelectQueryDescription.h>
#include <Storages/TTLDescription.h>

#include <Common/MultiVersion.h>

namespace DB
{

<<<<<<< HEAD
class ClientInfo;
=======
class ASTSQLSecurity;
>>>>>>> 02e6d1c4

/// Common metadata for all storages. Contains all possible parts of CREATE
/// query from all storages, but only some subset used.
struct StorageInMemoryMetadata
{
    /// Columns of table with their names, types,
    /// defaults, comments, etc. All table engines have columns.
    ColumnsDescription columns;
    /// Table indices. Currently supported for MergeTree only.
    IndicesDescription secondary_indices;
    /// Table constraints. Currently supported for MergeTree only.
    ConstraintsDescription constraints;
    /// Table projections. Currently supported for MergeTree only.
    ProjectionsDescription projections;
    /// Table minmax_count projection. Currently supported for MergeTree only.
    std::optional<ProjectionDescription> minmax_count_projection;
    /// PARTITION BY expression. Currently supported for MergeTree only.
    KeyDescription partition_key;
    /// PRIMARY KEY expression. If absent, than equal to order_by_ast.
    KeyDescription primary_key;
    /// ORDER BY expression. Required field for all MergeTree tables
    /// even in old syntax MergeTree(partition_key, order_by, ...)
    KeyDescription sorting_key;
    /// SAMPLE BY expression. Supported for MergeTree only.
    KeyDescription sampling_key;
    /// Separate ttl expressions for columns
    TTLColumnsDescription column_ttls_by_name;
    /// TTL expressions for table (Move and Rows)
    TTLTableDescription table_ttl;
    /// SETTINGS expression. Supported for MergeTree, Buffer, Kafka, RabbitMQ.
    ASTPtr settings_changes;
    /// SELECT QUERY. Supported for MaterializedView and View (have to support LiveView).
    SelectQueryDescription select;
    /// Materialized view REFRESH parameters.
    ASTPtr refresh;

    /// DEFINER <user_name>. Allows to specify a definer of the table.
    /// Supported for MaterializedView and View.
    std::optional<String> definer;

    /// SQL SECURITY <DEFINER | INVOKER | NONE>
    /// Supported for MaterializedView and View.
    std::optional<SQLSecurityType> sql_security_type;

    String comment;

    /// Version of metadata. Managed properly by ReplicatedMergeTree only
    /// (zero-initialization is important)
    int32_t metadata_version = 0;

    StorageInMemoryMetadata() = default;

    StorageInMemoryMetadata(const StorageInMemoryMetadata & other);
    StorageInMemoryMetadata & operator=(const StorageInMemoryMetadata & other);

    StorageInMemoryMetadata(StorageInMemoryMetadata && other) = default; /// NOLINT(hicpp-noexcept-move,performance-noexcept-move-constructor)
    StorageInMemoryMetadata & operator=(StorageInMemoryMetadata && other) = default; /// NOLINT(hicpp-noexcept-move,performance-noexcept-move-constructor)

    /// NOTE: Thread unsafe part. You should not modify same StorageInMemoryMetadata
    /// structure from different threads. It should be used as MultiVersion
    /// object. See example in IStorage.

    /// Sets a user-defined comment for a table
    void setComment(const String & comment_);

    /// Sets only real columns, possibly overwrites virtual ones.
    void setColumns(ColumnsDescription columns_);

    /// Sets secondary indices
    void setSecondaryIndices(IndicesDescription secondary_indices_);

    /// Sets constraints
    void setConstraints(ConstraintsDescription constraints_);

    /// Sets projections
    void setProjections(ProjectionsDescription projections_);

    /// Set common table TTLs
    void setTableTTLs(const TTLTableDescription & table_ttl_);

    /// TTLs for separate columns
    void setColumnTTLs(const TTLColumnsDescription & column_ttls_by_name_);

    /// Set settings changes in metadata (some settings exlicetely specified in
    /// CREATE query)
    void setSettingsChanges(const ASTPtr & settings_changes_);

    /// Set SELECT query for (Materialized)View
    void setSelectQuery(const SelectQueryDescription & select_);

    /// Set refresh parameters for materialized view (REFRESH ... [DEPENDS ON ...] [SETTINGS ...]).
    void setRefresh(ASTPtr refresh_);

    /// Set version of metadata.
    void setMetadataVersion(int32_t metadata_version_);
    /// Get copy of current metadata with metadata_version_
    StorageInMemoryMetadata withMetadataVersion(int32_t metadata_version_) const;

    /// Sets SQL security for the storage.
    void setSQLSecurity(const ASTSQLSecurity & sql_security);
    UUID getDefinerID(ContextPtr context) const;

    /// Returns a copy of the context with the correct user from SQL security options.
    /// If the SQL security wasn't set, this is equivalent to `Context::createCopy(context)`.
    /// The context from this function must be used every time whenever views execute any read/write operations or subqueries.
    ContextMutablePtr getSQLSecurityOverriddenContext(ContextPtr context, const ClientInfo * client_info = nullptr) const;

    /// Returns combined set of columns
    const ColumnsDescription & getColumns() const;

    /// Returns secondary indices
    const IndicesDescription & getSecondaryIndices() const;

    /// Has at least one non primary index
    bool hasSecondaryIndices() const;

    /// Return table constraints
    const ConstraintsDescription & getConstraints() const;

    const ProjectionsDescription & getProjections() const;

    /// Has at least one projection
    bool hasProjections() const;

    /// Returns true if there is set table TTL, any column TTL or any move TTL.
    bool hasAnyTTL() const { return hasAnyColumnTTL() || hasAnyTableTTL(); }

    /// Returns true if only rows TTL is set, not even rows where.
    bool hasOnlyRowsTTL() const;

    /// Common tables TTLs (for rows and moves).
    TTLTableDescription getTableTTLs() const;
    bool hasAnyTableTTL() const;

    /// Separate TTLs for columns.
    TTLColumnsDescription getColumnTTLs() const;
    bool hasAnyColumnTTL() const;

    /// Just wrapper for table TTLs, return rows part of table TTLs.
    TTLDescription getRowsTTL() const;
    bool hasRowsTTL() const;

    TTLDescriptions getRowsWhereTTLs() const;
    bool hasAnyRowsWhereTTL() const;

    /// Just wrapper for table TTLs, return moves (to disks or volumes) parts of
    /// table TTL.
    TTLDescriptions getMoveTTLs() const;
    bool hasAnyMoveTTL() const;

    // Just wrapper for table TTLs, return info about recompression ttl
    TTLDescriptions getRecompressionTTLs() const;
    bool hasAnyRecompressionTTL() const;

    // Just wrapper for table TTLs, return info about recompression ttl
    TTLDescriptions getGroupByTTLs() const;
    bool hasAnyGroupByTTL() const;

    using HasDependencyCallback = std::function<bool(const String &, ColumnDependency::Kind)>;

    /// Returns columns, which will be needed to calculate dependencies (skip indices, projections,
    /// TTL expressions) if we update @updated_columns set of columns.
    ColumnDependencies getColumnDependencies(
        const NameSet & updated_columns,
        bool include_ttl_target,
        const HasDependencyCallback & has_dependency) const;

    /// Block with ordinary + materialized columns.
    Block getSampleBlock() const;

    /// Block with ordinary + materialized columns + subcolumns.
    Block getSampleBlockWithSubcolumns() const;

    /// Block with ordinary + ephemeral.
    Block getSampleBlockInsertable() const;

    /// Block with ordinary columns.
    Block getSampleBlockNonMaterialized() const;

    /// Block with ordinary + materialized + virtuals. Virtuals have to be
    /// explicitly specified, because they are part of Storage type, not
    /// Storage metadata.
    Block getSampleBlockWithVirtuals(const NamesAndTypesList & virtuals) const;

    /// Returns structure with partition key.
    const KeyDescription & getPartitionKey() const;
    /// Returns ASTExpressionList of partition key expression for storage or nullptr if there is none.
    ASTPtr getPartitionKeyAST() const { return partition_key.definition_ast; }
    /// Storage has user-defined (in CREATE query) partition key.
    bool isPartitionKeyDefined() const;
    /// Storage has partition key.
    bool hasPartitionKey() const;
    /// Returns column names that need to be read to calculate partition key.
    Names getColumnsRequiredForPartitionKey() const;

    /// Returns structure with sorting key.
    const KeyDescription & getSortingKey() const;
    /// Returns ASTExpressionList of sorting key expression for storage or nullptr if there is none.
    ASTPtr getSortingKeyAST() const { return sorting_key.definition_ast; }
    /// Storage has user-defined (in CREATE query) sorting key.
    bool isSortingKeyDefined() const;
    /// Storage has sorting key. It means, that it contains at least one column.
    bool hasSortingKey() const;
    /// Returns column names that need to be read to calculate sorting key.
    Names getColumnsRequiredForSortingKey() const;
    /// Returns columns names in sorting key specified by user in ORDER BY
    /// expression. For example: 'a', 'x * y', 'toStartOfMonth(date)', etc.
    Names getSortingKeyColumns() const;
    /// Returns reverse indicators of columns in sorting key specified by user in ORDER BY
    /// expression. For example: ('a' DESC, 'x * y', 'toStartOfMonth(date)' DESC) -> {1, 0, 1}.
    std::vector<bool> getSortingKeyReverseFlags() const;

    /// Returns column names that need to be read for FINAL to work.
    Names getColumnsRequiredForFinal() const { return getColumnsRequiredForSortingKey(); }

    /// Returns structure with sampling key.
    const KeyDescription & getSamplingKey() const;
    /// Returns sampling expression AST for storage or nullptr if there is none.
    ASTPtr getSamplingKeyAST() const { return sampling_key.definition_ast; }
    /// Storage has user-defined (in CREATE query) sampling key.
    bool isSamplingKeyDefined() const;
    /// Storage has sampling key.
    bool hasSamplingKey() const;
    /// Returns column names that need to be read to calculate sampling key.
    Names getColumnsRequiredForSampling() const;

    /// Returns structure with primary key.
    const KeyDescription & getPrimaryKey() const;
    /// Returns ASTExpressionList of primary key expression for storage or nullptr if there is none.
    ASTPtr getPrimaryKeyAST() const { return primary_key.definition_ast; }
    /// Storage has user-defined (in CREATE query) sorting key.
    bool isPrimaryKeyDefined() const;
    /// Storage has primary key (maybe part of some other key). It means, that
    /// it contains at least one column.
    bool hasPrimaryKey() const;
    /// Returns column names that need to be read to calculate primary key.
    Names getColumnsRequiredForPrimaryKey() const;
    /// Returns columns names in sorting key specified by. For example: 'a', 'x
    /// * y', 'toStartOfMonth(date)', etc.
    Names getPrimaryKeyColumns() const;

    /// Storage settings
    ASTPtr getSettingsChanges() const;
    bool hasSettingsChanges() const { return settings_changes != nullptr; }

    /// Select query for *View storages.
    const SelectQueryDescription & getSelectQuery() const;
    bool hasSelectQuery() const;

    /// Get version of metadata
    int32_t getMetadataVersion() const { return metadata_version; }

    /// Check that all the requested names are in the table and have the correct types.
    void check(const NamesAndTypesList & columns) const;

    /// Check that all names from the intersection of `names` and `columns` are in the table and have the same types.
    void check(const NamesAndTypesList & columns, const Names & column_names) const;

    /// Check that the data block contains all the columns of the table with the correct types,
    /// contains only the columns of the table, and all the columns are different.
    /// If |need_all| is set, then checks that all the columns of the table are in the block.
    void check(const Block & block, bool need_all = false) const;
};

using StorageMetadataPtr = std::shared_ptr<const StorageInMemoryMetadata>;
using MultiVersionStorageMetadataPtr = MultiVersion<StorageInMemoryMetadata>;

String listOfColumns(const NamesAndTypesList & available_columns);

}<|MERGE_RESOLUTION|>--- conflicted
+++ resolved
@@ -16,11 +16,8 @@
 namespace DB
 {
 
-<<<<<<< HEAD
 class ClientInfo;
-=======
 class ASTSQLSecurity;
->>>>>>> 02e6d1c4
 
 /// Common metadata for all storages. Contains all possible parts of CREATE
 /// query from all storages, but only some subset used.
