--- conflicted
+++ resolved
@@ -33,12 +33,7 @@
 ObjectStorageQueueTableMetadata::ObjectStorageQueueTableMetadata(
     const ObjectStorageQueueSettings & engine_settings,
     const ColumnsDescription & columns_,
-<<<<<<< HEAD
-    const std::string & format_,
-    bool processing_threads_num_from_cpu_cores_)
-=======
     const std::string & format_)
->>>>>>> 4c4a051d
     : format_name(format_)
     , columns(columns_.toString())
     , after_processing(engine_settings.after_processing.toString())
@@ -47,10 +42,7 @@
     , tracked_file_ttl_sec(engine_settings.tracked_file_ttl_sec)
     , buckets(engine_settings.buckets)
     , processing_threads_num(engine_settings.processing_threads_num)
-<<<<<<< HEAD
-    , processing_threads_num_from_cpu_cores(processing_threads_num_from_cpu_cores_)
-=======
->>>>>>> 4c4a051d
+    // , processing_threads_num_from_cpu_cores(processing_threads_num_from_cpu_cores_)
 {
 }
 
@@ -82,17 +74,10 @@
 {
     if (!compatibility_prefix.empty() && json->has(compatibility_prefix + setting))
         return json->getValue<T>(compatibility_prefix + setting);
-<<<<<<< HEAD
 
     if (json->has(setting))
         return json->getValue<T>(setting);
 
-=======
-
-    if (json->has(setting))
-        return json->getValue<T>(setting);
-
->>>>>>> 4c4a051d
     return default_value;
 }
 
@@ -104,14 +89,9 @@
     , tracked_files_limit(getOrDefault(json, "tracked_files_limit", "s3queue_", 0))
     , tracked_file_ttl_sec(getOrDefault(json, "tracked_files_ttl_sec", "s3queue_", 0))
     , buckets(getOrDefault(json, "buckets", "", 0))
-<<<<<<< HEAD
-    , processing_threads_num(getOrDefault(json, "processing_threads_num", "s3queue_", 0))
+    , processing_threads_num(getOrDefault(json, "processing_threads_num", "s3queue_", 1))
     , last_processed_path(getOrDefault<String>(json, "last_processed_file", "s3queue_", ""))
     , processing_threads_num_from_cpu_cores(false)
-=======
-    , processing_threads_num(getOrDefault(json, "processing_threads_num", "s3queue_", 1))
-    , last_processed_path(getOrDefault<String>(json, "last_processed_file", "s3queue_", ""))
->>>>>>> 4c4a051d
 {
 }
 
@@ -120,7 +100,6 @@
     Poco::JSON::Parser parser;
     auto json = parser.parse(metadata_str).extract<Poco::JSON::Object::Ptr>();
     return ObjectStorageQueueTableMetadata(json);
-<<<<<<< HEAD
 }
 
 void ObjectStorageQueueTableMetadata::adjustFromKeeper(const ObjectStorageQueueTableMetadata & from_zk, ObjectStorageQueueSettings & settings)
@@ -130,8 +109,6 @@
     {
         processing_threads_num = settings.processing_threads_num = static_cast<UInt32>(from_zk.processing_threads_num);
     }
-=======
->>>>>>> 4c4a051d
 }
 
 void ObjectStorageQueueTableMetadata::checkEquals(const ObjectStorageQueueTableMetadata & from_zk) const
