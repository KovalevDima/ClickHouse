--- conflicted
+++ resolved
@@ -72,13 +72,9 @@
         /// See also IStorage::supportsParallelInsert()
         bool supports_parallel_insert = false;
         bool supports_schema_inference = false;
-<<<<<<< HEAD
         std::optional<AccessTypeObjects::Source> source_access_type = std::nullopt;
-=======
-        AccessType source_access_type = AccessType::NONE;
 
         HasBuiltinSettingFn * has_builtin_setting_fn = nullptr;
->>>>>>> 19ceaa89
     };
 
     using CreatorFn = std::function<StoragePtr(const Arguments & arguments)>;
@@ -111,12 +107,8 @@
         .supports_deduplication = false,
         .supports_parallel_insert = false,
         .supports_schema_inference = false,
-<<<<<<< HEAD
         .source_access_type = std::nullopt,
-=======
-        .source_access_type = AccessType::NONE,
         .has_builtin_setting_fn = nullptr,
->>>>>>> 19ceaa89
     });
 
     const Storages & getAllStorages() const
