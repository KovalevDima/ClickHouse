--- conflicted
+++ resolved
@@ -623,24 +623,14 @@
     };
 
     factory.registerStorage(
-<<<<<<< HEAD
-            "MaterializedPostgreSQL",
-            creator_fn,
-            StorageFactory::StorageFeatures{
-                .supports_settings = true,
-                .supports_sort_order = true,
-                .source_access_type = AccessTypeObjects::Source::POSTGRES,
-    });
-=======
         "MaterializedPostgreSQL",
         creator_fn,
         StorageFactory::StorageFeatures{
             .supports_settings = true,
             .supports_sort_order = true,
-            .source_access_type = AccessType::POSTGRES,
+            .source_access_type = AccessTypeObjects::Source::POSTGRES,
             .has_builtin_setting_fn = MaterializedPostgreSQLSettings::hasBuiltin,
         });
->>>>>>> 19ceaa89
 }
 
 }
