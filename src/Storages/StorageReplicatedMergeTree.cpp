#include <Core/Defines.h>

#include <ranges>
#include <chrono>

#include <base/hex.h>
#include <base/interpolate.h>
#include <Common/Macros.h>
#include <Common/MemoryTracker.h>
#include <Common/ProfileEventsScope.h>
#include <Common/StringUtils/StringUtils.h>
#include <Common/ZooKeeper/KeeperException.h>
#include <Common/ZooKeeper/Types.h>
#include <Common/escapeForFileName.h>
#include <Common/formatReadable.h>
#include <Common/noexcept_scope.h>
#include <Common/thread_local_rng.h>
#include <Common/typeid_cast.h>
#include <Common/ThreadFuzzer.h>
#include <Common/FailPoint.h>
#include <Common/randomDelay.h>

#include <Core/ServerUUID.h>

#include <Disks/ObjectStorages/IMetadataStorage.h>

#include <base/sort.h>

#include <Storages/buildQueryTreeForShard.h>
#include <Storages/AlterCommands.h>
#include <Storages/ColumnsDescription.h>
#include <Storages/Freeze.h>
#include <Storages/MergeTree/DataPartStorageOnDiskFull.h>
#include <Storages/MergeTree/extractZkPathFromCreateQuery.h>
#include <Storages/MergeTree/IMergeTreeDataPart.h>
#include <Storages/MergeTree/LeaderElection.h>
#include <Storages/MergeTree/MergedBlockOutputStream.h>
#include <Storages/MergeTree/MergeFromLogEntryTask.h>
#include <Storages/MergeTree/MergeTreeBackgroundExecutor.h>
#include <Storages/MergeTree/MergeTreeDataFormatVersion.h>
#include <Storages/MergeTree/MergeTreePartInfo.h>
#include <Storages/MergeTree/MergeTreeReaderCompact.h>
#include <Storages/MergeTree/MutateFromLogEntryTask.h>
#include <Storages/MergeTree/PinnedPartUUIDs.h>
#include <Storages/MergeTree/ReplicatedMergeTreeAddress.h>
#include <Storages/MergeTree/ReplicatedMergeTreeAttachThread.h>
#include <Storages/MergeTree/ReplicatedMergeTreeMutationEntry.h>
#include <Storages/MergeTree/ReplicatedMergeTreePartHeader.h>
#include <Storages/MergeTree/ReplicatedMergeTreeQuorumAddedParts.h>
#include <Storages/MergeTree/ReplicatedMergeTreeQuorumEntry.h>
#include <Storages/MergeTree/ReplicatedMergeTreeSink.h>
#include <Storages/MergeTree/ReplicatedMergeTreeTableMetadata.h>
#include <Storages/MergeTree/ZeroCopyLock.h>
#include <Storages/PartitionCommands.h>
#include <Storages/StorageReplicatedMergeTree.h>
#include <Storages/VirtualColumnUtils.h>

#include <Databases/DatabaseOnDisk.h>
#include <Databases/DatabaseReplicated.h>

#include <Parsers/formatAST.h>
#include <Parsers/parseQuery.h>
#include <Parsers/ASTInsertQuery.h>
#include <Parsers/ASTFunction.h>
#include <Parsers/ASTPartition.h>
#include <Parsers/ASTLiteral.h>
#include <Parsers/ASTSelectWithUnionQuery.h>
#include <Parsers/queryToString.h>

#include <Processors/QueryPlan/QueryPlan.h>
#include <Processors/Sources/RemoteSource.h>
#include <Processors/QueryPlan/BuildQueryPipelineSettings.h>
#include <Processors/QueryPlan/Optimizations/QueryPlanOptimizationSettings.h>
#include <Processors/Sinks/EmptySink.h>

#include <Planner/Utils.h>

#include <IO/ReadBufferFromString.h>
#include <IO/Operators.h>
#include <IO/ConnectionTimeouts.h>

#include <Interpreters/ClusterProxy/SelectStreamFactory.h>
#include <Interpreters/ClusterProxy/executeQuery.h>
#include <Interpreters/Context.h>
#include <Interpreters/DDLTask.h>
#include <Interpreters/InterpreterSelectQuery.h>
#include <Interpreters/InterpreterSelectQueryAnalyzer.h>
#include <Interpreters/InterserverCredentials.h>
#include <Interpreters/JoinedTables.h>
#include <Interpreters/PartLog.h>
#include <Interpreters/SelectQueryOptions.h>


#include <Backups/BackupEntriesCollector.h>
#include <Backups/IBackup.h>
#include <Backups/IBackupCoordination.h>
#include <Backups/IBackupEntry.h>
#include <Backups/IRestoreCoordination.h>
#include <Backups/RestorerFromBackup.h>

#include <Common/scope_guard_safe.h>

#include <boost/algorithm/string/join.hpp>
#include <boost/algorithm/string/replace.hpp>
#include <boost/algorithm/string.hpp>

#include <algorithm>
#include <ctime>
#include <filesystem>
#include <iterator>
#include <numeric>
#include <thread>
#include <future>


namespace fs = std::filesystem;

namespace ProfileEvents
{
    extern const Event ReplicatedPartFailedFetches;
    extern const Event ReplicatedPartFetchesOfMerged;
    extern const Event ObsoleteReplicatedParts;
    extern const Event ReplicatedPartFetches;
    extern const Event CreatedLogEntryForMerge;
    extern const Event NotCreatedLogEntryForMerge;
    extern const Event CreatedLogEntryForMutation;
    extern const Event NotCreatedLogEntryForMutation;
    extern const Event ReplicaPartialShutdown;
    extern const Event ReplicatedCoveredPartsInZooKeeperOnStart;
}

namespace CurrentMetrics
{
    extern const Metric BackgroundFetchesPoolTask;
    extern const Metric ReadonlyReplica;
}

namespace DB
{

namespace FailPoints
{
    extern const char replicated_queue_fail_next_entry[];
    extern const char replicated_queue_unfail_entries[];
    extern const char finish_set_quorum_failed_parts[];
}

namespace ErrorCodes
{
    extern const int CANNOT_READ_ALL_DATA;
    extern const int NOT_IMPLEMENTED;
    extern const int NO_ZOOKEEPER;
    extern const int INCORRECT_DATA;
    extern const int INCOMPATIBLE_COLUMNS;
    extern const int REPLICA_ALREADY_EXISTS;
    extern const int NO_REPLICA_HAS_PART;
    extern const int LOGICAL_ERROR;
    extern const int TOO_MANY_UNEXPECTED_DATA_PARTS;
    extern const int ABORTED;
    extern const int REPLICA_IS_NOT_IN_QUORUM;
    extern const int TABLE_IS_READ_ONLY;
    extern const int NOT_FOUND_NODE;
    extern const int BAD_DATA_PART_NAME;
    extern const int NO_ACTIVE_REPLICAS;
    extern const int NOT_A_LEADER;
    extern const int TABLE_WAS_NOT_DROPPED;
    extern const int PARTITION_ALREADY_EXISTS;
    extern const int TOO_MANY_RETRIES_TO_FETCH_PARTS;
    extern const int RECEIVED_ERROR_FROM_REMOTE_IO_SERVER;
    extern const int PARTITION_DOESNT_EXIST;
    extern const int UNFINISHED;
    extern const int RECEIVED_ERROR_TOO_MANY_REQUESTS;
    extern const int PART_IS_TEMPORARILY_LOCKED;
    extern const int CANNOT_ASSIGN_OPTIMIZE;
    extern const int ALL_REPLICAS_LOST;
    extern const int REPLICA_STATUS_CHANGED;
    extern const int CANNOT_ASSIGN_ALTER;
    extern const int DIRECTORY_ALREADY_EXISTS;
    extern const int ILLEGAL_TYPE_OF_ARGUMENT;
    extern const int UNKNOWN_POLICY;
    extern const int NO_SUCH_DATA_PART;
    extern const int INTERSERVER_SCHEME_DOESNT_MATCH;
    extern const int DUPLICATE_DATA_PART;
    extern const int BAD_ARGUMENTS;
    extern const int CONCURRENT_ACCESS_NOT_SUPPORTED;
    extern const int CHECKSUM_DOESNT_MATCH;
    extern const int NOT_INITIALIZED;
    extern const int TOO_LARGE_DISTRIBUTED_DEPTH;
    extern const int TABLE_IS_DROPPED;
    extern const int CANNOT_BACKUP_TABLE;
    extern const int SUPPORT_IS_DISABLED;
    extern const int FAULT_INJECTED;
    extern const int CANNOT_FORGET_PARTITION;
}

namespace ActionLocks
{
    extern const StorageActionBlockType PartsMerge;
    extern const StorageActionBlockType PartsFetch;
    extern const StorageActionBlockType PartsSend;
    extern const StorageActionBlockType ReplicationQueue;
    extern const StorageActionBlockType PartsTTLMerge;
    extern const StorageActionBlockType PartsMove;
    extern const StorageActionBlockType PullReplicationLog;
    extern const StorageActionBlockType Cleanup;
}


static const auto QUEUE_UPDATE_ERROR_SLEEP_MS        = 1 * 1000;
static const auto MUTATIONS_FINALIZING_SLEEP_MS      = 1 * 1000;
static const auto MUTATIONS_FINALIZING_IDLE_SLEEP_MS = 5 * 1000;
const String StorageReplicatedMergeTree::default_zookeeper_name = "default";

void StorageReplicatedMergeTree::setZooKeeper()
{
    /// Every ReplicatedMergeTree table is using only one ZooKeeper session.
    /// But if several ReplicatedMergeTree tables are using different
    /// ZooKeeper sessions, some queries like ATTACH PARTITION FROM may have
    /// strange effects. So we always use only one session for all tables.
    /// (excluding auxiliary zookeepers)

    std::lock_guard lock(current_zookeeper_mutex);
    if (zookeeper_name == default_zookeeper_name)
    {
        current_zookeeper = getContext()->getZooKeeper();
    }
    else
    {
        current_zookeeper = getContext()->getAuxiliaryZooKeeper(zookeeper_name);
    }
}

zkutil::ZooKeeperPtr StorageReplicatedMergeTree::tryGetZooKeeper() const
{
    std::lock_guard lock(current_zookeeper_mutex);
    return current_zookeeper;
}

zkutil::ZooKeeperPtr StorageReplicatedMergeTree::getZooKeeper() const
{
    auto res = tryGetZooKeeper();
    if (!res)
        throw Exception(ErrorCodes::NO_ZOOKEEPER, "Cannot get ZooKeeper");
    return res;
}

zkutil::ZooKeeperPtr StorageReplicatedMergeTree::getZooKeeperAndAssertNotReadonly() const
{
    /// There's a short period of time after connection loss when new session is created,
    /// but replication queue is not reinitialized. We must ensure that table is not readonly anymore
    /// before using new ZooKeeper session to write something (except maybe GET_PART) into replication log.
    auto res = getZooKeeper();
    assertNotReadonly();
    return res;
}

String StorageReplicatedMergeTree::getEndpointName() const
{
    const MergeTreeSettings & settings = getContext()->getReplicatedMergeTreeSettings();
    if (settings.enable_the_endpoint_id_with_zookeeper_name_prefix)
        return zookeeper_name + ":" + replica_path;

    return replica_path;
}

static ConnectionTimeouts getHTTPTimeouts(ContextPtr context)
{
    return ConnectionTimeouts::getHTTPTimeouts(context->getSettingsRef(), context->getServerSettings().keep_alive_timeout);
}

static MergeTreePartInfo makeDummyDropRangeForMovePartitionOrAttachPartitionFrom(const String & partition_id)
{
    /// NOTE We don't have special log entry type for MOVE PARTITION/ATTACH PARTITION FROM,
    /// so we use REPLACE_RANGE with dummy range of one block, which means "attach, not replace".
    /// It's safe to fill drop range for MOVE PARTITION/ATTACH PARTITION FROM with zeros,
    /// because drop range for REPLACE PARTITION must contain at least 2 blocks,
    /// so we can distinguish dummy drop range from any real or virtual part.
    /// But we should never construct such part name, even for virtual part,
    /// because it can be confused with real part <partition>_0_0_0.
    /// TODO get rid of this.

    MergeTreePartInfo drop_range;
    drop_range.partition_id = partition_id;
    drop_range.min_block = 0;
    drop_range.max_block = 0;
    drop_range.level = 0;
    drop_range.mutation = 0;
    return drop_range;
}

StorageReplicatedMergeTree::StorageReplicatedMergeTree(
    const String & zookeeper_path_,
    const String & replica_name_,
    LoadingStrictnessLevel mode,
    const StorageID & table_id_,
    const String & relative_data_path_,
    const StorageInMemoryMetadata & metadata_,
    ContextMutablePtr context_,
    const String & date_column_name,
    const MergingParams & merging_params_,
    std::unique_ptr<MergeTreeSettings> settings_,
    RenamingRestrictions renaming_restrictions_,
    bool need_check_structure)
    : MergeTreeData(table_id_,
                    metadata_,
                    context_,
                    date_column_name,
                    merging_params_,
                    std::move(settings_),
                    true,                   /// require_part_metadata
                    mode,
                    [this] (const std::string & name) { enqueuePartForCheck(name); })
    , zookeeper_name(zkutil::extractZooKeeperName(zookeeper_path_))
    , zookeeper_path(zkutil::extractZooKeeperPath(zookeeper_path_, /* check_starts_with_slash */ mode <= LoadingStrictnessLevel::CREATE, log.load()))
    , replica_name(replica_name_)
    , replica_path(fs::path(zookeeper_path) / "replicas" / replica_name_)
    , reader(*this)
    , writer(*this)
    , merger_mutator(*this)
    , merge_strategy_picker(*this)
    , queue(*this, merge_strategy_picker)
    , fetcher(*this)
    , cleanup_thread(*this)
    , async_block_ids_cache(*this)
    , part_check_thread(*this)
    , restarting_thread(*this)
    , part_moves_between_shards_orchestrator(*this)
    , renaming_restrictions(renaming_restrictions_)
    , replicated_fetches_throttler(std::make_shared<Throttler>(getSettings()->max_replicated_fetches_network_bandwidth, getContext()->getReplicatedFetchesThrottler()))
    , replicated_sends_throttler(std::make_shared<Throttler>(getSettings()->max_replicated_sends_network_bandwidth, getContext()->getReplicatedSendsThrottler()))
{
    initializeDirectoriesAndFormatVersion(relative_data_path_, LoadingStrictnessLevel::ATTACH <= mode, date_column_name);
    /// We create and deactivate all tasks for consistency.
    /// They all will be scheduled and activated by the restarting thread.
    queue_updating_task = getContext()->getSchedulePool().createTask(
        getStorageID().getFullTableName() + " (StorageReplicatedMergeTree::queueUpdatingTask)", [this]{ queueUpdatingTask(); });

    queue_updating_task->deactivate();

    mutations_updating_task = getContext()->getSchedulePool().createTask(
        getStorageID().getFullTableName() + " (StorageReplicatedMergeTree::mutationsUpdatingTask)", [this]{ mutationsUpdatingTask(); });

    mutations_updating_task->deactivate();

    mutations_watch_callback = std::make_shared<Coordination::WatchCallback>(mutations_updating_task->getWatchCallback());

    merge_selecting_task = getContext()->getSchedulePool().createTask(
        getStorageID().getFullTableName() + " (StorageReplicatedMergeTree::mergeSelectingTask)", [this] { mergeSelectingTask(); });

    /// Will be activated if we will achieve leader state.
    merge_selecting_task->deactivate();
    merge_selecting_sleep_ms = getSettings()->merge_selecting_sleep_ms;

    mutations_finalizing_task = getContext()->getSchedulePool().createTask(
        getStorageID().getFullTableName() + " (StorageReplicatedMergeTree::mutationsFinalizingTask)", [this] { mutationsFinalizingTask(); });

    /// This task can be scheduled by different parts of code even when storage is readonly.
    /// This can lead to redundant exceptions during startup.
    /// Will be activated by restarting thread.
    mutations_finalizing_task->deactivate();

    bool has_zookeeper = getContext()->hasZooKeeper() || getContext()->hasAuxiliaryZooKeeper(zookeeper_name);
    if (has_zookeeper)
    {
        /// It's possible for getZooKeeper() to timeout if  zookeeper host(s) can't
        /// be reached. In such cases Poco::Exception is thrown after a connection
        /// timeout - refer to src/Common/ZooKeeper/ZooKeeperImpl.cpp:866 for more info.
        ///
        /// Side effect of this is that the CreateQuery gets interrupted and it exits.
        /// But the data Directories for the tables being created aren't cleaned up.
        /// This unclean state will hinder table creation on any retries and will
        /// complain that the Directory for table already exists.
        ///
        /// To achieve a clean state on failed table creations, catch this error and
        /// call dropIfEmpty() method only if the operation isn't ATTACH then proceed
        /// throwing the exception. Without this, the Directory for the tables need
        /// to be manually deleted before retrying the CreateQuery.
        try
        {
            setZooKeeper();
        }
        catch (...)
        {
            if (mode < LoadingStrictnessLevel::ATTACH)
            {
                dropIfEmpty();
                throw;
            }
            else
            {
                current_zookeeper = nullptr;
            }
        }
    }


    std::optional<std::unordered_set<std::string>> expected_parts_on_this_replica;
    bool skip_sanity_checks = false;
    /// It does not make sense for CREATE query
    if (LoadingStrictnessLevel::ATTACH <= mode)
    {
        try
        {
            if (current_zookeeper && current_zookeeper->exists(replica_path + "/host"))
            {
                /// Check it earlier if we can (we don't want incompatible version to start).
                /// If "/host" doesn't exist, then replica is probably dropped and there's nothing to check.
                ReplicatedMergeTreeAttachThread::checkHasReplicaMetadataInZooKeeper(current_zookeeper, replica_path);
            }

            if (current_zookeeper && current_zookeeper->exists(replica_path + "/flags/force_restore_data"))
            {
                skip_sanity_checks = true;
                current_zookeeper->remove(replica_path + "/flags/force_restore_data");

                LOG_WARNING(
                    log,
                    "Skipping the limits on severity of changes to data parts and columns (flag {}/flags/force_restore_data).",
                    replica_path);
            }
            else if (LoadingStrictnessLevel::FORCE_RESTORE <= mode)
            {
                skip_sanity_checks = true;

                LOG_WARNING(log, "Skipping the limits on severity of changes to data parts and columns (flag force_restore_data).");
            } /// In case of force_restore it doesn't make sense to check anything
            else if (current_zookeeper && current_zookeeper->exists(replica_path))
            {
                std::vector<std::string> parts_on_replica;
                if (current_zookeeper->tryGetChildren(fs::path(replica_path) / "parts", parts_on_replica) == Coordination::Error::ZOK)
                {
                    expected_parts_on_this_replica.emplace();
                    for (const auto & part : parts_on_replica)
                        expected_parts_on_this_replica->insert(part);
                }
            }
        }
        catch (const Coordination::Exception & e)
        {
            if (!Coordination::isHardwareError(e.code))
                throw;
            LOG_ERROR(log, "Caught exception while checking table metadata in ZooKeeper, will recheck later: {}", e.displayText());
        }
    }

    loadDataParts(skip_sanity_checks, expected_parts_on_this_replica);

    if (LoadingStrictnessLevel::ATTACH <= mode)
    {
        /// Provide better initial value of merge_selecting_sleep_ms on server startup
        auto settings = getSettings();
        size_t max_parts_in_partition = getMaxPartsCountAndSizeForPartition().first;
        if (settings->parts_to_delay_insert && max_parts_in_partition < settings->parts_to_delay_insert)
        {
            Float64 ratio = 1.0 - static_cast<Float64>(max_parts_in_partition) / settings->parts_to_delay_insert;
            merge_selecting_sleep_ms = static_cast<UInt64>(interpolateLinear(settings->merge_selecting_sleep_ms,
                                                                             settings->max_merge_selecting_sleep_ms, ratio));
        }
    }

    if (!current_zookeeper)
    {
        if (mode < LoadingStrictnessLevel::ATTACH)
        {
            dropIfEmpty();
            throw Exception(ErrorCodes::NO_ZOOKEEPER, "Can't create replicated table without ZooKeeper");
        }

        has_metadata_in_zookeeper = std::nullopt;

        if (!has_zookeeper)
        {
            /// Do not activate the replica. It will be readonly.
            LOG_ERROR(log, "No ZooKeeper defined: table will stay in readonly mode.");
            return;
        }
    }

    if (LoadingStrictnessLevel::ATTACH <= mode)
    {
        LOG_INFO(log, "Table will be in readonly mode until initialization is finished");
        attach_thread.emplace(*this);
        attach_thread->setSkipSanityChecks(skip_sanity_checks);
        return;
    }

    auto metadata_snapshot = getInMemoryMetadataPtr();

    has_metadata_in_zookeeper = true;

    if (!getDataPartsForInternalUsage().empty())
        throw Exception(ErrorCodes::INCORRECT_DATA,
                        "Data directory for table already contains data parts - probably it was unclean DROP table "
                        "or manual intervention. You must either clear directory by hand "
                        "or use ATTACH TABLE instead of CREATE TABLE if you need to use that parts.");

    try
    {
        bool is_first_replica = createTableIfNotExists(metadata_snapshot);

        try
        {
            /// NOTE If it's the first replica, these requests to ZooKeeper look redundant, we already know everything.

            /// We have to check granularity on other replicas. If it's fixed we
            /// must create our new replica with fixed granularity and store this
            /// information in /replica/metadata.
            other_replicas_fixed_granularity = checkFixedGranularityInZookeeper();

            /// Allow structure mismatch for secondary queries from Replicated database.
            /// It may happen if the table was altered just after creation.
            /// Metadata will be updated in cloneMetadataIfNeeded(...), metadata_version will be 0 for a while.
            bool same_structure = checkTableStructure(zookeeper_path, metadata_snapshot, need_check_structure);

            if (same_structure)
            {
                Coordination::Stat metadata_stat;
                current_zookeeper->get(fs::path(zookeeper_path) / "metadata", &metadata_stat);

                /** We change metadata_snapshot so that `createReplica` method will create `metadata_version` node in ZooKeeper
                  * with version of table '/metadata' node in Zookeeper.
                  *
                  * Otherwise `metadata_version` for not first replica will be initialized with 0 by default.
                  */
                setInMemoryMetadata(metadata_snapshot->withMetadataVersion(metadata_stat.version));
                metadata_snapshot = getInMemoryMetadataPtr();
            }
        }
        catch (Coordination::Exception & e)
        {
            if (!is_first_replica && e.code == Coordination::Error::ZNONODE)
                throw Exception(ErrorCodes::ALL_REPLICAS_LOST, "Table {} was suddenly removed.", zookeeper_path);
            else
                throw;
        }

        if (!is_first_replica)
            createReplica(metadata_snapshot);
    }
    catch (...)
    {
        /// If replica was not created, rollback creation of data directory.
        dropIfEmpty();
        throw;
    }

    createNewZooKeeperNodes();
    syncPinnedPartUUIDs();

    if (!has_metadata_in_zookeeper.has_value() || *has_metadata_in_zookeeper)
        createTableSharedID();

    initialization_done = true;
}


bool StorageReplicatedMergeTree::checkFixedGranularityInZookeeper()
{
    auto zookeeper = getZooKeeper();
    String metadata_str = zookeeper->get(zookeeper_path + "/metadata");
    auto metadata_from_zk = ReplicatedMergeTreeTableMetadata::parse(metadata_str);
    return metadata_from_zk.index_granularity_bytes == 0;
}


void StorageReplicatedMergeTree::waitMutationToFinishOnReplicas(
    const Strings & replicas, const String & mutation_id) const
{
    if (replicas.empty())
        return;

    /// Current replica must always be present in the list as the first element because we use local mutation status
    /// to check for mutation errors. So if it is not there, just add it.
    const Strings * all_required_replicas = &replicas;
    Strings extended_list_of_replicas;
    if (replicas.front() != replica_name)
    {
        extended_list_of_replicas.push_back(replica_name);
        extended_list_of_replicas.insert(extended_list_of_replicas.end(), replicas.begin(), replicas.end());
        all_required_replicas = &extended_list_of_replicas;
    }

    std::set<String> inactive_replicas;
    for (const String & replica : *all_required_replicas)
    {
        LOG_DEBUG(log, "Waiting for {} to apply mutation {}", replica, mutation_id);
        zkutil::EventPtr wait_event = std::make_shared<Poco::Event>();

        while (!partial_shutdown_called)
        {
            /// Mutation maybe killed or whole replica was deleted.
            /// Wait event will unblock at this moment.
            Coordination::Stat exists_stat;
            if (!getZooKeeper()->exists(fs::path(zookeeper_path) / "mutations" / mutation_id, &exists_stat, wait_event))
            {
                throw Exception(ErrorCodes::UNFINISHED, "Mutation {} was killed, manually removed or table was dropped", mutation_id);
            }

            auto zookeeper = getZooKeeper();
            /// Replica could be inactive.
            if (!zookeeper->exists(fs::path(zookeeper_path) / "replicas" / replica / "is_active"))
            {
                LOG_WARNING(log, "Replica {} is not active during mutation. Mutation will be done asynchronously when replica becomes active.", replica);

                inactive_replicas.emplace(replica);
                break;
            }

            /// Here we check mutation for errors on local replica. If they happen on this replica
            /// they will happen on each replica, so we can check only in-memory info.
            auto mutation_status = queue.getIncompleteMutationsStatus(mutation_id);

            String mutation_pointer = fs::path(zookeeper_path) / "replicas" / replica / "mutation_pointer";

            std::string mutation_pointer_value;
            /// Replica could be removed
            if (!zookeeper->tryGet(mutation_pointer, mutation_pointer_value, nullptr, wait_event))
            {
                LOG_WARNING(log, "Replica {} was removed", replica);
                break;
            }
            else if (mutation_pointer_value >= mutation_id) /// Maybe we already processed more fresh mutation
            {
                bool mutation_killed_or_done_locally = !mutation_status || mutation_status->is_done;
                if (mutation_killed_or_done_locally)
                {
                    LOG_TRACE(log, "Mutation {} is done because mutation pointer is {}", mutation_id, mutation_pointer_value);
                    break;                                      /// (numbers like 0000000000 and 0000000001)
                }
                else
                {
                    LOG_TRACE(log, "Mutation {} is done because mutation pointer is {}, but state is not updated in memory, will wait", mutation_id, mutation_pointer_value);
                }
            }

            /// If mutation status is empty, than local replica may just not loaded it into memory.
            if (mutation_status && !mutation_status->latest_fail_reason.empty())
            {
                LOG_DEBUG(log, "Mutation {} is done {} or failed {} (status: '{}')", mutation_id, mutation_status->is_done, !mutation_status->latest_fail_reason.empty(), mutation_status->latest_fail_reason);
                break;
            }

            /// Replica can become inactive, so wait with timeout, if nothing happened -> recheck it
            if (!wait_event->tryWait(1000))
            {
                LOG_TRACE(log, "Failed to wait for mutation '{}', will recheck", mutation_id);
            }
        }

        /// This replica inactive, don't check anything
        if (!inactive_replicas.empty() && inactive_replicas.contains(replica))
            break;

        /// It maybe already removed from zk, but local in-memory mutations
        /// state was not updated.
        if (!getZooKeeper()->exists(fs::path(zookeeper_path) / "mutations" / mutation_id))
        {
            throw Exception(ErrorCodes::UNFINISHED, "Mutation {} was killed, manually removed or table was dropped", mutation_id);
        }

        if (partial_shutdown_called)
            throw Exception(ErrorCodes::UNFINISHED,
                            "Mutation is not finished because table shutdown was called. "
                            "It will be done after table restart.");

        /// Replica inactive, don't check mutation status
        if (!inactive_replicas.empty() && inactive_replicas.contains(replica))
            continue;

        /// At least we have our current mutation
        std::set<String> mutation_ids;
        mutation_ids.insert(mutation_id);

        /// Here we check mutation for errors or kill on local replica. If they happen on this replica
        /// they will happen on each replica, so we can check only in-memory info.
        auto mutation_status = queue.getIncompleteMutationsStatus(mutation_id, &mutation_ids);
        checkMutationStatus(mutation_status, mutation_ids);
        /// Mutation should be done or we should throw exception
        chassert(mutation_status->is_done);
    }

    if (!inactive_replicas.empty())
    {
        throw Exception(ErrorCodes::UNFINISHED,
                        "Mutation is not finished because some replicas are inactive right now: {}. Mutation will be done asynchronously",
                        boost::algorithm::join(inactive_replicas, ", "));
    }
}

namespace
{

std::vector<String> getAncestors(const String & path)
{
    auto full_path = fs::path(path);
    if (full_path.empty())
        return {};

    std::vector<String> result;
    fs::path ancestor = *full_path.begin();
    for (auto it = ++full_path.begin(); it != full_path.end(); it++)
    {
        /// If there is a directory separator after the last file-name in the path,
        /// the last element before the end iterator is an empty element.
        /// We do not what to create path with the / at the end
        if (!it->empty())
        {
            ancestor = ancestor / *it;
            result.push_back(ancestor);
        }
    }

    return result;
}

}

void StorageReplicatedMergeTree::createNewZooKeeperNodes()
{
    auto zookeeper = getZooKeeper();

    std::vector<zkutil::ZooKeeper::FutureCreate> futures;

    /// These 4 nodes used to be created in createNewZookeeperNodes() and they were moved to createTable()
    /// This means that if the first replica creating the table metadata has an older version of CH (22.3 or previous)
    /// there will be a time between its calls to `createTable` and `createNewZookeeperNodes` where the nodes won't exists
    /// and that will cause issues in newer replicas
    /// See https://github.com/ClickHouse/ClickHouse/issues/38600 for example
    futures.push_back(zookeeper->asyncTryCreateNoThrow(zookeeper_path + "/quorum", String(), zkutil::CreateMode::Persistent));
    futures.push_back(zookeeper->asyncTryCreateNoThrow(zookeeper_path + "/quorum/last_part", String(), zkutil::CreateMode::Persistent));
    futures.push_back(zookeeper->asyncTryCreateNoThrow(zookeeper_path + "/quorum/failed_parts", String(), zkutil::CreateMode::Persistent));
    futures.push_back(zookeeper->asyncTryCreateNoThrow(zookeeper_path + "/mutations", String(), zkutil::CreateMode::Persistent));


    futures.push_back(zookeeper->asyncTryCreateNoThrow(zookeeper_path + "/quorum/parallel", String(), zkutil::CreateMode::Persistent));
    /// Nodes for remote fs zero-copy replication
    const auto settings = getSettings();
    if (settings->allow_remote_fs_zero_copy_replication)
    {
        for (const auto & zero_copy_locks_root : getZookeeperZeroCopyLockPaths())
        {
            for (const auto & ancestor : getAncestors(zero_copy_locks_root))
            {
                futures.push_back(zookeeper->asyncTryCreateNoThrow(ancestor, String(), zkutil::CreateMode::Persistent));
            }
        }

        futures.push_back(zookeeper->asyncTryCreateNoThrow(zookeeper_path + "/zero_copy_s3", String(), zkutil::CreateMode::Persistent));
        futures.push_back(zookeeper->asyncTryCreateNoThrow(zookeeper_path + "/zero_copy_s3/shared", String(), zkutil::CreateMode::Persistent));
        futures.push_back(zookeeper->asyncTryCreateNoThrow(zookeeper_path + "/zero_copy_hdfs", String(), zkutil::CreateMode::Persistent));
        futures.push_back(zookeeper->asyncTryCreateNoThrow(zookeeper_path + "/zero_copy_hdfs/shared", String(), zkutil::CreateMode::Persistent));
    }

    /// Part movement.
    futures.push_back(zookeeper->asyncTryCreateNoThrow(zookeeper_path + "/part_moves_shard", String(), zkutil::CreateMode::Persistent));
    futures.push_back(zookeeper->asyncTryCreateNoThrow(zookeeper_path + "/pinned_part_uuids", getPinnedPartUUIDs()->toString(), zkutil::CreateMode::Persistent));
    /// For ALTER PARTITION with multi-leaders
    futures.push_back(zookeeper->asyncTryCreateNoThrow(zookeeper_path + "/alter_partition_version", String(), zkutil::CreateMode::Persistent));
    /// For deduplication of async inserts
    futures.push_back(zookeeper->asyncTryCreateNoThrow(zookeeper_path + "/async_blocks", String(), zkutil::CreateMode::Persistent));
    /// To track "lost forever" parts count, just for `system.replicas` table
    futures.push_back(zookeeper->asyncTryCreateNoThrow(zookeeper_path + "/lost_part_count", String(), zkutil::CreateMode::Persistent));

    /// As for now, "/temp" node must exist, but we want to be able to remove it in future
    if (zookeeper->exists(zookeeper_path + "/temp"))
    {
        /// For block numbers allocation (since 22.11)
        futures.push_back(zookeeper->asyncTryCreateNoThrow(
            zookeeper_path + "/temp/" + EphemeralLockInZooKeeper::LEGACY_LOCK_INSERT, String(), zkutil::CreateMode::Persistent));
        futures.push_back(zookeeper->asyncTryCreateNoThrow(
            zookeeper_path + "/temp/" + EphemeralLockInZooKeeper::LEGACY_LOCK_OTHER, String(), zkutil::CreateMode::Persistent));
    }

    for (auto & future : futures)
    {
        auto res = future.get();
        if (res.error != Coordination::Error::ZOK && res.error != Coordination::Error::ZNODEEXISTS)
            throw Coordination::Exception(res.error, "Failed to create new nodes {} at {}", res.path_created, zookeeper_path);
    }
}


bool StorageReplicatedMergeTree::createTableIfNotExists(const StorageMetadataPtr & metadata_snapshot)
{
    auto zookeeper = getZooKeeper();
    zookeeper->createAncestors(zookeeper_path);

    for (size_t i = 0; i < 1000; ++i)
    {
        /// Invariant: "replicas" does not exist if there is no table or if there are leftovers from incompletely dropped table.
        if (zookeeper->exists(zookeeper_path + "/replicas"))
        {
            LOG_DEBUG(log, "This table {} is already created, will add new replica", zookeeper_path);
            return false;
        }

        /// There are leftovers from incompletely dropped table.
        if (zookeeper->exists(zookeeper_path + "/dropped"))
        {
            /// This condition may happen when the previous drop attempt was not completed
            ///  or when table is dropped by another replica right now.
            /// This is Ok because another replica is definitely going to drop the table.

            LOG_WARNING(log, "Removing leftovers from table {} (this might take several minutes)", zookeeper_path);
            String drop_lock_path = zookeeper_path + "/dropped/lock";
            Coordination::Error code = zookeeper->tryCreate(drop_lock_path, "", zkutil::CreateMode::Ephemeral);

            if (code == Coordination::Error::ZNONODE || code == Coordination::Error::ZNODEEXISTS)
            {
                LOG_WARNING(log, "The leftovers from table {} were removed by another replica", zookeeper_path);
            }
            else if (code != Coordination::Error::ZOK)
            {
                throw Coordination::Exception::fromPath(code, drop_lock_path);
            }
            else
            {
                auto metadata_drop_lock = zkutil::EphemeralNodeHolder::existing(drop_lock_path, *zookeeper);
                if (!removeTableNodesFromZooKeeper(zookeeper, zookeeper_path, metadata_drop_lock, log.load()))
                {
                    /// Someone is recursively removing table right now, we cannot create new table until old one is removed
                    continue;
                }
            }
        }

        LOG_DEBUG(log, "Creating table {}", zookeeper_path);

        /// We write metadata of table so that the replicas can check table parameters with them.
        String metadata_str = ReplicatedMergeTreeTableMetadata(*this, metadata_snapshot).toString();

        Coordination::Requests ops;
        ops.emplace_back(zkutil::makeCreateRequest(zookeeper_path, "", zkutil::CreateMode::Persistent));

        ops.emplace_back(zkutil::makeCreateRequest(zookeeper_path + "/metadata", metadata_str,
            zkutil::CreateMode::Persistent));
        ops.emplace_back(zkutil::makeCreateRequest(zookeeper_path + "/columns", metadata_snapshot->getColumns().toString(),
            zkutil::CreateMode::Persistent));
        ops.emplace_back(zkutil::makeCreateRequest(zookeeper_path + "/log", "",
            zkutil::CreateMode::Persistent));
        ops.emplace_back(zkutil::makeCreateRequest(zookeeper_path + "/blocks", "",
            zkutil::CreateMode::Persistent));
        ops.emplace_back(zkutil::makeCreateRequest(zookeeper_path + "/async_blocks", "",
            zkutil::CreateMode::Persistent));
        ops.emplace_back(zkutil::makeCreateRequest(zookeeper_path + "/block_numbers", "",
            zkutil::CreateMode::Persistent));
        ops.emplace_back(zkutil::makeCreateRequest(zookeeper_path + "/nonincrement_block_numbers", "",
            zkutil::CreateMode::Persistent)); /// /nonincrement_block_numbers dir is unused, but is created nonetheless for backwards compatibility.
        ops.emplace_back(zkutil::makeCreateRequest(zookeeper_path + "/leader_election", "",
            zkutil::CreateMode::Persistent));
        ops.emplace_back(zkutil::makeCreateRequest(zookeeper_path + "/temp", "",
            zkutil::CreateMode::Persistent));

        /// The following 2 nodes were added in 22.11
        ops.emplace_back(zkutil::makeCreateRequest(zookeeper_path + "/temp/" + EphemeralLockInZooKeeper::LEGACY_LOCK_INSERT, "",
                                                   zkutil::CreateMode::Persistent));
        ops.emplace_back(zkutil::makeCreateRequest(zookeeper_path + "/temp/" + EphemeralLockInZooKeeper::LEGACY_LOCK_OTHER, "",
                                                   zkutil::CreateMode::Persistent));

        ops.emplace_back(zkutil::makeCreateRequest(zookeeper_path + "/replicas", "last added replica: " + replica_name,
            zkutil::CreateMode::Persistent));

        /// The following 4 nodes were added in version 1.1.xxx, so we create them here, not in createNewZooKeeperNodes()
        ops.emplace_back(zkutil::makeCreateRequest(zookeeper_path + "/quorum", "",
            zkutil::CreateMode::Persistent));
        ops.emplace_back(zkutil::makeCreateRequest(zookeeper_path + "/quorum/last_part", "",
            zkutil::CreateMode::Persistent));
        ops.emplace_back(zkutil::makeCreateRequest(zookeeper_path + "/quorum/failed_parts", "",
            zkutil::CreateMode::Persistent));
        ops.emplace_back(zkutil::makeCreateRequest(zookeeper_path + "/mutations", "",
            zkutil::CreateMode::Persistent));

        /// And create first replica atomically. See also "createReplica" method that is used to create not the first replicas.

        ops.emplace_back(zkutil::makeCreateRequest(replica_path, "",
            zkutil::CreateMode::Persistent));
        ops.emplace_back(zkutil::makeCreateRequest(replica_path + "/host", "",
            zkutil::CreateMode::Persistent));
        ops.emplace_back(zkutil::makeCreateRequest(replica_path + "/log_pointer", "",
            zkutil::CreateMode::Persistent));
        ops.emplace_back(zkutil::makeCreateRequest(replica_path + "/queue", "",
            zkutil::CreateMode::Persistent));
        ops.emplace_back(zkutil::makeCreateRequest(replica_path + "/parts", "",
            zkutil::CreateMode::Persistent));
        ops.emplace_back(zkutil::makeCreateRequest(replica_path + "/flags", "",
            zkutil::CreateMode::Persistent));
        ops.emplace_back(zkutil::makeCreateRequest(replica_path + "/is_lost", "0",
            zkutil::CreateMode::Persistent));
        ops.emplace_back(zkutil::makeCreateRequest(replica_path + "/metadata", metadata_str,
            zkutil::CreateMode::Persistent));
        ops.emplace_back(zkutil::makeCreateRequest(replica_path + "/columns", metadata_snapshot->getColumns().toString(),
            zkutil::CreateMode::Persistent));
        ops.emplace_back(zkutil::makeCreateRequest(replica_path + "/metadata_version", toString(metadata_snapshot->getMetadataVersion()),
            zkutil::CreateMode::Persistent));

        /// The following 3 nodes were added in version 1.1.xxx, so we create them here, not in createNewZooKeeperNodes()
        ops.emplace_back(zkutil::makeCreateRequest(replica_path + "/min_unprocessed_insert_time", "",
            zkutil::CreateMode::Persistent));
        ops.emplace_back(zkutil::makeCreateRequest(replica_path + "/max_processed_insert_time", "",
            zkutil::CreateMode::Persistent));
        ops.emplace_back(zkutil::makeCreateRequest(replica_path + "/mutation_pointer", "",
            zkutil::CreateMode::Persistent));

        ops.emplace_back(zkutil::makeCreateRequest(replica_path + "/creator_info", toString(getStorageID().uuid) + "|" + toString(ServerUUID::get()),
            zkutil::CreateMode::Persistent));

        Coordination::Responses responses;
        auto code = zookeeper->tryMulti(ops, responses);
        if (code == Coordination::Error::ZNODEEXISTS)
        {
            LOG_INFO(log, "It looks like the table {} was created by another server at the same moment, will retry", zookeeper_path);
            continue;
        }
        else if (code != Coordination::Error::ZOK)
        {
            zkutil::KeeperMultiException::check(code, ops, responses);
        }

        return true;
    }

    /// Do not use LOGICAL_ERROR code, because it may happen if user has specified wrong zookeeper_path
    throw Exception(ErrorCodes::REPLICA_ALREADY_EXISTS,
                    "Cannot create table, because it is created concurrently every time or because "
                    "of wrong zookeeper_path or because of logical error");
}

void StorageReplicatedMergeTree::createReplica(const StorageMetadataPtr & metadata_snapshot)
{
    auto zookeeper = getZooKeeper();

    LOG_DEBUG(log, "Creating replica {}", replica_path);

    const String local_metadata = ReplicatedMergeTreeTableMetadata(*this, metadata_snapshot).toString();
    const String local_columns = metadata_snapshot->getColumns().toString();
    const String local_metadata_version = toString(metadata_snapshot->getMetadataVersion());
    const String creator_info = toString(getStorageID().uuid) + "|" + toString(ServerUUID::get());

    /// It is possible for the replica to fail after creating ZK nodes without saving local metadata.
    /// Because of that we need to check whether the replica exists and is newly created.
    /// For this we check that all nodes exist, the metadata of the table is the same, and other nodes are not modified.

    std::vector<String> paths_exists = {
        replica_path + "/host",
        replica_path + "/log_pointer",
        replica_path + "/queue",
        replica_path + "/parts",
        replica_path + "/flags",
        replica_path + "/is_lost",
        replica_path + "/metadata",
        replica_path + "/columns",
        replica_path + "/metadata_version",
        replica_path + "/min_unprocessed_insert_time",
        replica_path + "/max_processed_insert_time",
        replica_path + "/mutation_pointer",
        replica_path + "/creator_info"
    };

    auto response_exists = zookeeper->tryGet(paths_exists);
    bool all_nodes_exist = true;

    for (size_t i = 0; i < response_exists.size(); ++i)
    {
        if (response_exists[i].error != Coordination::Error::ZOK)
        {
            all_nodes_exist = false;
            break;
        }
    }

    if (all_nodes_exist)
    {
        size_t response_num = 0;

        const auto & zk_host                        = response_exists[response_num++].data;
        const auto & zk_log_pointer                 = response_exists[response_num++].data;
        const auto & zk_queue                       = response_exists[response_num++].data;
        const auto & zk_parts                       = response_exists[response_num++].data;
        const auto & zk_flags                       = response_exists[response_num++].data;
        const auto & zk_is_lost                     = response_exists[response_num++].data;
        const auto & zk_metadata                    = response_exists[response_num++].data;
        const auto & zk_columns                     = response_exists[response_num++].data;
        const auto & zk_metadata_version            = response_exists[response_num++].data;
        const auto & zk_min_unprocessed_insert_time = response_exists[response_num++].data;
        const auto & zk_max_processed_insert_time   = response_exists[response_num++].data;
        const auto & zk_mutation_pointer            = response_exists[response_num++].data;
        const auto & zk_creator_info                = response_exists[response_num++].data;

        if (zk_host.empty() &&
            zk_log_pointer.empty() &&
            zk_queue.empty() &&
            zk_parts.empty() &&
            zk_flags.empty() &&
            (zk_is_lost == "0" || zk_is_lost == "1") &&
            zk_metadata == local_metadata &&
            zk_columns == local_columns &&
            zk_metadata_version == local_metadata_version &&
            zk_min_unprocessed_insert_time.empty() &&
            zk_max_processed_insert_time.empty() &&
            zk_mutation_pointer.empty() &&
            zk_creator_info == creator_info)
        {
            LOG_DEBUG(log, "Empty replica {} exists, will use it", replica_path);
            return;
        }
    }

    Coordination::Error code;

    do
    {
        Coordination::Stat replicas_stat;
        String replicas_value;

        if (!zookeeper->tryGet(zookeeper_path + "/replicas", replicas_value, &replicas_stat))
            throw Exception(ErrorCodes::ALL_REPLICAS_LOST,
                "Cannot create a replica of the table {}, because the last replica of the table was dropped right now",
                zookeeper_path);

        /// It is not the first replica, we will mark it as "lost", to immediately repair (clone) from existing replica.
        /// By the way, it's possible that the replica will be first, if all previous replicas were removed concurrently.
        const String is_lost_value = replicas_stat.numChildren ? "1" : "0";

        Coordination::Requests ops;
        ops.emplace_back(zkutil::makeCreateRequest(replica_path, "",
            zkutil::CreateMode::Persistent));
        ops.emplace_back(zkutil::makeCreateRequest(replica_path + "/host", "",
            zkutil::CreateMode::Persistent));
        ops.emplace_back(zkutil::makeCreateRequest(replica_path + "/log_pointer", "",
            zkutil::CreateMode::Persistent));
        ops.emplace_back(zkutil::makeCreateRequest(replica_path + "/queue", "",
            zkutil::CreateMode::Persistent));
        ops.emplace_back(zkutil::makeCreateRequest(replica_path + "/parts", "",
            zkutil::CreateMode::Persistent));
        ops.emplace_back(zkutil::makeCreateRequest(replica_path + "/flags", "",
            zkutil::CreateMode::Persistent));
        ops.emplace_back(zkutil::makeCreateRequest(replica_path + "/is_lost", is_lost_value,
            zkutil::CreateMode::Persistent));
        ops.emplace_back(zkutil::makeCreateRequest(replica_path + "/metadata", local_metadata,
            zkutil::CreateMode::Persistent));
        ops.emplace_back(zkutil::makeCreateRequest(replica_path + "/columns", local_columns,
            zkutil::CreateMode::Persistent));
        ops.emplace_back(zkutil::makeCreateRequest(replica_path + "/metadata_version", local_metadata_version,
            zkutil::CreateMode::Persistent));

        /// The following 3 nodes were added in version 1.1.xxx, so we create them here, not in createNewZooKeeperNodes()
        ops.emplace_back(zkutil::makeCreateRequest(replica_path + "/min_unprocessed_insert_time", "",
            zkutil::CreateMode::Persistent));
        ops.emplace_back(zkutil::makeCreateRequest(replica_path + "/max_processed_insert_time", "",
            zkutil::CreateMode::Persistent));
        ops.emplace_back(zkutil::makeCreateRequest(replica_path + "/mutation_pointer", "",
            zkutil::CreateMode::Persistent));

        ops.emplace_back(zkutil::makeCreateRequest(replica_path + "/creator_info", creator_info,
            zkutil::CreateMode::Persistent));

        /// Check version of /replicas to see if there are any replicas created at the same moment of time.
        ops.emplace_back(zkutil::makeSetRequest(zookeeper_path + "/replicas", "last added replica: " + replica_name, replicas_stat.version));

        Coordination::Responses responses;
        code = zookeeper->tryMulti(ops, responses);

        switch (code)
        {
            case Coordination::Error::ZNODEEXISTS:
                throw Exception(ErrorCodes::REPLICA_ALREADY_EXISTS, "Replica {} already exists", replica_path);
            case Coordination::Error::ZBADVERSION:
                LOG_INFO(log, "Retrying createReplica(), because some other replicas were created at the same time");
                break;
            case Coordination::Error::ZNONODE:
                throw Exception(ErrorCodes::ALL_REPLICAS_LOST, "Table {} was suddenly removed", zookeeper_path);
            default:
                zkutil::KeeperMultiException::check(code, ops, responses);
        }
    } while (code == Coordination::Error::ZBADVERSION);
}


zkutil::ZooKeeperPtr StorageReplicatedMergeTree::getZooKeeperIfTableShutDown() const
{
    zkutil::ZooKeeperPtr maybe_new_zookeeper;
    if (zookeeper_name == default_zookeeper_name)
        maybe_new_zookeeper = getContext()->getZooKeeper();
    else
        maybe_new_zookeeper = getContext()->getAuxiliaryZooKeeper(zookeeper_name);
    maybe_new_zookeeper->sync(zookeeper_path);
    return maybe_new_zookeeper;
}

std::vector<String> StorageReplicatedMergeTree::getZookeeperZeroCopyLockPaths() const
{
    const auto settings = getSettings();
    if (!settings->allow_remote_fs_zero_copy_replication)
    {
        return {};
    }

    const auto & disks = getStoragePolicy()->getDisks();
    std::set<String> disk_types_with_zero_copy;
    for (const auto & disk : disks)
    {
        if (!disk->supportZeroCopyReplication())
            continue;

        disk_types_with_zero_copy.insert(disk->getDataSourceDescription().toString());
    }

    const auto actual_table_shared_id = getTableSharedID();

    std::vector<String> result;
    result.reserve(disk_types_with_zero_copy.size());

    for (const auto & disk_type: disk_types_with_zero_copy)
    {
        auto zero_copy = fmt::format("zero_copy_{}", disk_type);
        auto zero_copy_path = fs::path(settings->remote_fs_zero_copy_zookeeper_path.toString()) / zero_copy;

        result.push_back(zero_copy_path / actual_table_shared_id);
    }

    return result;
}

void StorageReplicatedMergeTree::dropZookeeperZeroCopyLockPaths(zkutil::ZooKeeperPtr zookeeper, std::vector<String> zero_copy_locks_paths,
                                                                LoggerPtr logger)
{
    for (const auto & zero_copy_locks_root : zero_copy_locks_paths)
    {
        auto code = zookeeper->tryRemove(zero_copy_locks_root);
        if (code == Coordination::Error::ZNOTEMPTY)
        {
            LOG_WARNING(logger, "Zero copy locks are not empty for {}. There are some lost locks inside."
                              "Removing them all.", zero_copy_locks_root);
            zookeeper->tryRemoveRecursive(zero_copy_locks_root);
        }
        else if (code == Coordination::Error::ZNONODE)
        {
            LOG_INFO(logger, "Zero copy locks directory {} is absent on ZooKeeper.", zero_copy_locks_root);
        }
        else
        {
            chassert(code == Coordination::Error::ZOK);
        }
    }
}

void StorageReplicatedMergeTree::drop()
{
    /// There is also the case when user has configured ClickHouse to wrong ZooKeeper cluster
    /// or metadata of staled replica were removed manually,
    /// in this case, has_metadata_in_zookeeper = false, and we also permit to drop the table.

    bool maybe_has_metadata_in_zookeeper = !has_metadata_in_zookeeper.has_value() || *has_metadata_in_zookeeper;
    zkutil::ZooKeeperPtr zookeeper;
    if (maybe_has_metadata_in_zookeeper)
    {
        /// Table can be shut down, restarting thread is not active
        /// and calling StorageReplicatedMergeTree::getZooKeeper()/getAuxiliaryZooKeeper() won't suffice.
        zookeeper = getZooKeeperIfTableShutDown();
        /// Update zookeeper client, since existing may be expired, while ZooKeeper is required inside dropAllData().
        current_zookeeper = zookeeper;

        /// If probably there is metadata in ZooKeeper, we don't allow to drop the table.
        if (!zookeeper)
            throw Exception(ErrorCodes::TABLE_IS_READ_ONLY, "Can't drop readonly replicated table (need to drop data in ZooKeeper as well)");
    }

    /// Wait for loading of all outdated parts because
    /// in case of zero copy recursive removal of directory
    /// is not supported and table cannot be dropped.
    if (canUseZeroCopyReplication())
    {
        /// Load remaining parts synchronously because task
        /// for loading is already cancelled in shutdown().
        loadOutdatedDataParts(/*is_async=*/ false);
    }


    /// getZookeeperZeroCopyLockPaths has to be called before dropAllData
    /// otherwise table_shared_id is unknown
    auto zero_copy_locks_paths = getZookeeperZeroCopyLockPaths();

    dropAllData();

    if (maybe_has_metadata_in_zookeeper)
    {
        /// Session could expire, get it again
        zookeeper = getZooKeeperIfTableShutDown();

        auto lost_part_count_path = fs::path(zookeeper_path) / "lost_part_count";
        Coordination::Stat lost_part_count_stat;
        String lost_part_count_str;
        if (zookeeper->tryGet(lost_part_count_path, lost_part_count_str, &lost_part_count_stat))
        {
            UInt64 lost_part_count = lost_part_count_str.empty() ? 0 : parse<UInt64>(lost_part_count_str);
            if (lost_part_count > 0)
                LOG_INFO(log, "Dropping table with non-zero lost_part_count equal to {}", lost_part_count);
        }

        bool last_replica_dropped = dropReplica(zookeeper, zookeeper_path, replica_name, log.load(), getSettings(), &has_metadata_in_zookeeper);
        if (last_replica_dropped)
        {
            dropZookeeperZeroCopyLockPaths(zookeeper, zero_copy_locks_paths, log.load());
        }
    }
}


bool StorageReplicatedMergeTree::dropReplica(zkutil::ZooKeeperPtr zookeeper, const String & zookeeper_path, const String & replica,
                                                 LoggerPtr logger, MergeTreeSettingsPtr table_settings, std::optional<bool> * has_metadata_out)
{
    if (zookeeper->expired())
        throw Exception(ErrorCodes::TABLE_WAS_NOT_DROPPED, "Table was not dropped because ZooKeeper session has expired.");

    auto remote_replica_path = zookeeper_path + "/replicas/" + replica;

    LOG_INFO(logger, "Removing replica {}, marking it as lost", remote_replica_path);
    /// Mark itself lost before removing, because the following recursive removal may fail
    /// and partially dropped replica may be considered as alive one (until someone will mark it lost)
    zookeeper->trySet(remote_replica_path + "/is_lost", "1");

    /// NOTE: we should check for remote_replica_path existence,
    /// since otherwise DROP REPLICA will fail if the replica had been already removed.
    if (!zookeeper->exists(remote_replica_path))
    {
        LOG_INFO(logger, "Removing replica {} does not exist", remote_replica_path);
        return false;
    }

    {
        /// Remove "host" node first to mark replica as dropped (the choice is arbitrary,
        /// it could be any node without children that exists since ancient server versions and not re-created on startup)
        [[maybe_unused]] auto code = zookeeper->tryRemove(fs::path(remote_replica_path) / "host");
        assert(code == Coordination::Error::ZOK || code == Coordination::Error::ZNONODE);

        /// Then try to remove paths that are known to be flat (all children are leafs)
        Strings flat_nodes = {"flags", "queue"};
        if (table_settings && table_settings->use_minimalistic_part_header_in_zookeeper)
            flat_nodes.emplace_back("parts");
        for (const auto & node : flat_nodes)
        {
            bool removed_quickly = zookeeper->tryRemoveChildrenRecursive(fs::path(remote_replica_path) / node, /* probably flat */ true);
            if (!removed_quickly)
                LOG_WARNING(logger, "Failed to quickly remove node '{}' and its children, fell back to recursive removal (replica: {})",
                            node, remote_replica_path);
        }

        /// Then try to remove nodes that are known to have no children (and should always exist)
        Coordination::Requests ops;
        for (const auto & node : flat_nodes)
            ops.emplace_back(zkutil::makeRemoveRequest(remote_replica_path + "/" + node, -1));

        ops.emplace_back(zkutil::makeRemoveRequest(remote_replica_path + "/columns", -1));
        ops.emplace_back(zkutil::makeRemoveRequest(remote_replica_path + "/is_lost", -1));
        ops.emplace_back(zkutil::makeRemoveRequest(remote_replica_path + "/log_pointer", -1));
        ops.emplace_back(zkutil::makeRemoveRequest(remote_replica_path + "/max_processed_insert_time", -1));
        ops.emplace_back(zkutil::makeRemoveRequest(remote_replica_path + "/min_unprocessed_insert_time", -1));
        ops.emplace_back(zkutil::makeRemoveRequest(remote_replica_path + "/metadata", -1));
        ops.emplace_back(zkutil::makeRemoveRequest(remote_replica_path + "/metadata_version", -1));
        ops.emplace_back(zkutil::makeRemoveRequest(remote_replica_path + "/mutation_pointer", -1));
        Coordination::Responses res;
        code = zookeeper->tryMulti(ops, res);
        if (code != Coordination::Error::ZOK)
            LOG_WARNING(logger, "Cannot quickly remove nodes without children: {} (replica: {}). Will remove recursively.",
                        code, remote_replica_path);

        /// And finally remove everything else recursively
        /// It may left some garbage if replica_path subtree is concurrently modified
        zookeeper->tryRemoveChildrenRecursive(remote_replica_path);

        /// Update has_metadata_in_zookeeper to avoid retries. Otherwise we can accidentally remove metadata of a new table on retries
        if (has_metadata_out)
            *has_metadata_out = false;

        if (zookeeper->tryRemove(remote_replica_path) != Coordination::Error::ZOK)
            LOG_ERROR(logger, "Replica was not completely removed from ZooKeeper, {} still exists and may contain some garbage.", remote_replica_path);
    }

    /// Check that `zookeeper_path` exists: it could have been deleted by another replica after execution of previous line.
    Strings replicas;
    if (Coordination::Error::ZOK != zookeeper->tryGetChildren(zookeeper_path + "/replicas", replicas) || !replicas.empty())
        return false;

    LOG_INFO(logger, "{} is the last replica, will remove table", remote_replica_path);

    /** At this moment, another replica can be created and we cannot remove the table.
      * Try to remove /replicas node first. If we successfully removed it,
      * it guarantees that we are the only replica that proceed to remove the table
      * and no new replicas can be created after that moment (it requires the existence of /replicas node).
      * and table cannot be recreated with new /replicas node on another servers while we are removing data,
      * because table creation is executed in single transaction that will conflict with remaining nodes.
      */

    /// Node /dropped works like a lock that protects from concurrent removal of old table and creation of new table.
    /// But recursive removal may fail in the middle of operation leaving some garbage in zookeeper_path, so
    /// we remove it on table creation if there is /dropped node. Creating thread may remove /dropped node created by
    /// removing thread, and it causes race condition if removing thread is not finished yet.
    /// To avoid this we also create ephemeral child before starting recursive removal.
    /// (The existence of child node does not allow to remove parent node).
    Coordination::Requests ops;
    Coordination::Responses responses;
    String drop_lock_path = zookeeper_path + "/dropped/lock";
    ops.emplace_back(zkutil::makeRemoveRequest(zookeeper_path + "/replicas", -1));
    ops.emplace_back(zkutil::makeCreateRequest(zookeeper_path + "/dropped", "", zkutil::CreateMode::Persistent));
    ops.emplace_back(zkutil::makeCreateRequest(drop_lock_path, "", zkutil::CreateMode::Ephemeral));
    Coordination::Error code = zookeeper->tryMulti(ops, responses);

    if (code == Coordination::Error::ZNONODE || code == Coordination::Error::ZNODEEXISTS)
    {
        LOG_WARNING(logger, "Table {} is already started to be removing by another replica right now", remote_replica_path);
        return false;
    }
    else if (code == Coordination::Error::ZNOTEMPTY)
    {
        LOG_WARNING(logger, "Another replica was suddenly created, will keep the table {}", remote_replica_path);
        return false;
    }
    else if (code != Coordination::Error::ZOK)
    {
        zkutil::KeeperMultiException::check(code, ops, responses);
    }
    else
    {
        auto metadata_drop_lock = zkutil::EphemeralNodeHolder::existing(drop_lock_path, *zookeeper);
        LOG_INFO(logger, "Removing table {} (this might take several minutes)", zookeeper_path);
        removeTableNodesFromZooKeeper(zookeeper, zookeeper_path, metadata_drop_lock, logger);
    }

    return true;
}


bool StorageReplicatedMergeTree::dropReplica(const String & drop_zookeeper_path, const String & drop_replica, LoggerPtr logger)
{
    zkutil::ZooKeeperPtr zookeeper = getZooKeeperIfTableShutDown();

    /// NOTE it's not atomic: replica may become active after this check, but before dropReplica(...)
    /// However, the main use case is to drop dead replica, which cannot become active.
    /// This check prevents only from accidental drop of some other replica.
    if (zookeeper->exists(drop_zookeeper_path + "/replicas/" + drop_replica + "/is_active"))
        throw Exception(ErrorCodes::TABLE_WAS_NOT_DROPPED, "Can't drop replica: {}, because it's active", drop_replica);

    return dropReplica(zookeeper, drop_zookeeper_path, drop_replica, logger);
}


bool StorageReplicatedMergeTree::removeTableNodesFromZooKeeper(zkutil::ZooKeeperPtr zookeeper,
        const String & zookeeper_path, const zkutil::EphemeralNodeHolder::Ptr & metadata_drop_lock, LoggerPtr logger)
{
    bool completely_removed = false;

    /// NOTE /block_numbers/ actually is not flat, because /block_numbers/<partition_id>/ may have ephemeral children,
    /// but we assume that all ephemeral block locks are already removed when table is being dropped.
    static constexpr std::array flat_nodes = {"block_numbers", "blocks", "async_blocks", "leader_election", "log", "mutations", "pinned_part_uuids"};

    /// First try to remove paths that are known to be flat
    for (const auto * node : flat_nodes)
    {
        bool removed_quickly = zookeeper->tryRemoveChildrenRecursive(fs::path(zookeeper_path) / node, /* probably flat */ true);
        if (!removed_quickly)
            LOG_WARNING(logger, "Failed to quickly remove node '{}' and its children, fell back to recursive removal (table: {})",
                        node, zookeeper_path);
    }

    /// Then try to remove nodes that are known to have no children (and should always exist)
    Coordination::Requests ops;
    for (const auto * node : flat_nodes)
        ops.emplace_back(zkutil::makeRemoveRequest(zookeeper_path + "/" + node, -1));

    ops.emplace_back(zkutil::makeRemoveRequest(zookeeper_path + "/alter_partition_version", -1));
    ops.emplace_back(zkutil::makeRemoveRequest(zookeeper_path + "/columns", -1));
    ops.emplace_back(zkutil::makeRemoveRequest(zookeeper_path + "/metadata", -1));
    ops.emplace_back(zkutil::makeRemoveRequest(zookeeper_path + "/table_shared_id", -1));
    Coordination::Responses res;
    auto code = zookeeper->tryMulti(ops, res);
    if (code != Coordination::Error::ZOK)
        LOG_WARNING(logger, "Cannot quickly remove nodes without children: {} (table: {}). Will remove recursively.",
                    code, zookeeper_path);

    Strings children;
    code = zookeeper->tryGetChildren(zookeeper_path, children);
    if (code == Coordination::Error::ZNONODE)
        throw Exception(ErrorCodes::LOGICAL_ERROR, "There is a race condition between creation and removal of replicated table. It's a bug");

    for (const auto & child : children)
    {
        if (child != "dropped")
            zookeeper->tryRemoveRecursive(fs::path(zookeeper_path) / child);
    }

    ops.clear();
    Coordination::Responses responses;
    ops.emplace_back(zkutil::makeRemoveRequest(metadata_drop_lock->getPath(), -1));
    ops.emplace_back(zkutil::makeRemoveRequest(fs::path(zookeeper_path) / "dropped", -1));
    ops.emplace_back(zkutil::makeRemoveRequest(zookeeper_path, -1));
    code = zookeeper->tryMulti(ops, responses, /* check_session_valid */ true);

    if (code == Coordination::Error::ZNONODE)
    {
        throw Exception(ErrorCodes::LOGICAL_ERROR, "There is a race condition between creation and removal of replicated table. It's a bug");
    }
    else if (code == Coordination::Error::ZNOTEMPTY)
    {
        LOG_ERROR(logger, "Table was not completely removed from ZooKeeper, {} still exists and may contain some garbage,"
                          "but someone is removing it right now.", zookeeper_path);
    }
    else if (code != Coordination::Error::ZOK)
    {
        /// It is still possible that ZooKeeper session is expired or server is killed in the middle of the delete operation.
        zkutil::KeeperMultiException::check(code, ops, responses);
    }
    else
    {
        metadata_drop_lock->setAlreadyRemoved();
        completely_removed = true;
        LOG_INFO(logger, "Table {} was successfully removed from ZooKeeper", zookeeper_path);
    }

    return completely_removed;
}


/** Verify that list of columns and table storage_settings_ptr match those specified in ZK (/metadata).
  * If not, throw an exception.
  */
bool StorageReplicatedMergeTree::checkTableStructure(const String & zookeeper_prefix, const StorageMetadataPtr & metadata_snapshot, bool strict_check)
{
    auto zookeeper = getZooKeeper();

    ReplicatedMergeTreeTableMetadata old_metadata(*this, metadata_snapshot);

    Coordination::Stat metadata_stat;
    String metadata_str = zookeeper->get(fs::path(zookeeper_prefix) / "metadata", &metadata_stat);
    auto metadata_from_zk = ReplicatedMergeTreeTableMetadata::parse(metadata_str);
    old_metadata.checkEquals(metadata_from_zk, metadata_snapshot->getColumns(), getContext());

    Coordination::Stat columns_stat;
    auto columns_from_zk = ColumnsDescription::parse(zookeeper->get(fs::path(zookeeper_prefix) / "columns", &columns_stat));

    const ColumnsDescription & old_columns = metadata_snapshot->getColumns();
    if (columns_from_zk == old_columns)
        return true;

    if (!strict_check && metadata_stat.version != 0)
    {
        LOG_WARNING(log, "Table columns structure in ZooKeeper is different from local table structure. "
                    "Assuming it's because the table was altered concurrently. Metadata version: {}. Local columns:\n"
                    "{}\nZookeeper columns:\n{}", metadata_stat.version, old_columns.toString(), columns_from_zk.toString());
        return false;
    }

    throw Exception(ErrorCodes::INCOMPATIBLE_COLUMNS,
        "Table columns structure in ZooKeeper is different from local table structure. Local columns:\n"
        "{}\nZookeeper columns:\n{}", old_columns.toString(), columns_from_zk.toString());
}

void StorageReplicatedMergeTree::setTableStructure(const StorageID & table_id, const ContextPtr & local_context,
    ColumnsDescription new_columns, const ReplicatedMergeTreeTableMetadata::Diff & metadata_diff, int32_t new_metadata_version)
{
    StorageInMemoryMetadata old_metadata = getInMemoryMetadata();

    StorageInMemoryMetadata new_metadata = metadata_diff.getNewMetadata(new_columns, local_context, old_metadata);
    new_metadata.setMetadataVersion(new_metadata_version);

    /// Even if the primary/sorting/partition keys didn't change we must reinitialize it
    /// because primary/partition key column types might have changed.
    checkTTLExpressions(new_metadata, old_metadata);
    setProperties(new_metadata, old_metadata);

    DatabaseCatalog::instance().getDatabase(table_id.database_name)->alterTable(local_context, table_id, new_metadata);
}


/** If necessary, restore a part, replica itself adds a record for its receipt.
  * What time should I put for this entry in the queue? Time is taken into account when calculating lag of replica.
  * For these purposes, it makes sense to use creation time of missing part
  *  (that is, in calculating lag, it will be taken into account how old is the part we need to recover).
  */
static time_t tryGetPartCreateTime(zkutil::ZooKeeperPtr & zookeeper, const String & replica_path, const String & part_name)
{
    time_t res = 0;

    /// We get creation time of part, if it still exists (was not merged, for example).
    Coordination::Stat stat;
    String unused;
    if (zookeeper->tryGet(fs::path(replica_path) / "parts" / part_name, unused, &stat))
        res = stat.ctime / 1000;

    return res;
}

void StorageReplicatedMergeTree::paranoidCheckForCoveredPartsInZooKeeperOnStart(const Strings & parts_in_zk, const Strings & parts_to_fetch) const
{
#ifdef ABORT_ON_LOGICAL_ERROR
    constexpr bool paranoid_check_for_covered_parts_default = true;
#else
    constexpr bool paranoid_check_for_covered_parts_default = false;
#endif

    bool paranoid_check_for_covered_parts = Context::getGlobalContextInstance()->getConfigRef().getBool(
        "replicated_merge_tree_paranoid_check_on_startup", paranoid_check_for_covered_parts_default);
    if (!paranoid_check_for_covered_parts)
        return;

    ActiveDataPartSet active_set(format_version);
    for (const auto & part_name : parts_in_zk)
        active_set.add(part_name);

    const auto disks = getStoragePolicy()->getDisks();
    auto path = getRelativeDataPath();

    for (const auto & part_name : parts_in_zk)
    {
        String covering_part = active_set.getContainingPart(part_name);
        if (part_name == covering_part)
            continue;

        bool found = false;
        for (const DiskPtr & disk : disks)
            if (disk->exists(fs::path(path) / part_name))
                found = true;

        if (!found)
            found = std::find(parts_to_fetch.begin(), parts_to_fetch.end(), part_name) != parts_to_fetch.end();

        if (!found)
        {
            LOG_WARNING(
                log,
                "Part {} of table {} exists in ZooKeeper and covered by another part in ZooKeeper ({}), but doesn't exist on any disk. "
                "It may cause false-positive 'part is lost forever' messages",
                part_name,
                getStorageID().getNameForLogs(),
                covering_part);
            ProfileEvents::increment(ProfileEvents::ReplicatedCoveredPartsInZooKeeperOnStart);
            chassert(false);
        }
    }
}

void StorageReplicatedMergeTree::checkParts(bool skip_sanity_checks)
{
    if (checkPartsImpl(skip_sanity_checks))
        return;

    /// We failed to check parts in an optimistic way, and now we need all the parts including Outdated parts to check them correctly.
    waitForOutdatedPartsToBeLoaded();

    if (checkPartsImpl(skip_sanity_checks))
        return;

    throw Exception(ErrorCodes::LOGICAL_ERROR, "checkPartsImpl returned false after loading Outdated parts");
}

bool StorageReplicatedMergeTree::checkPartsImpl(bool skip_sanity_checks)
{
    auto zookeeper = getZooKeeper();

    Strings expected_parts_vec = zookeeper->getChildren(fs::path(replica_path) / "parts");

    /// Parts in ZK.
    NameSet expected_parts(expected_parts_vec.begin(), expected_parts_vec.end());

    /// There are no PreActive parts at startup.
    bool incomplete_list_of_outdated_parts = !outdated_data_parts_loading_finished;
    auto parts = getDataParts({MergeTreeDataPartState::Active, MergeTreeDataPartState::Outdated});

    /** Local parts that are not in ZK.
      * In very rare cases they may cover missing parts
      * and someone may think that pushing them to zookeeper is good idea.
      * But actually we can't precisely determine that ALL missing parts
      * covered by this unexpected part. So missing parts will be downloaded.
      */
    DataParts unexpected_parts;

    /// Intersection of local parts and expected parts
    ActiveDataPartSet local_expected_parts_set(format_version);

    /// Collect unexpected parts
    for (const auto & part : parts)
    {
        if (expected_parts.contains(part->name))
            local_expected_parts_set.add(part->name);
        else
            unexpected_parts.insert(part); /// this parts we will place to detached with ignored_ prefix
    }

    /// Which parts should be taken from other replicas.
    Strings parts_to_fetch;

    for (const String & missing_name : expected_parts)
        if (!getActiveContainingPart(missing_name))
            parts_to_fetch.push_back(missing_name);

    paranoidCheckForCoveredPartsInZooKeeperOnStart(expected_parts_vec, parts_to_fetch);

    ActiveDataPartSet set_of_empty_unexpected_parts(format_version);
    for (const auto & part : parts)
    {
        if (part->rows_count || part->getState() != MergeTreeDataPartState::Active || expected_parts.contains(part->name))
            continue;

        if (incomplete_list_of_outdated_parts)
        {
            LOG_INFO(log, "Outdated parts are not loaded yet, but we may need them to handle dropped parts. Need retry.");
            return false;
        }
        set_of_empty_unexpected_parts.add(part->name);
    }
    if (auto empty_count = set_of_empty_unexpected_parts.size())
        LOG_WARNING(log, "Found {} empty unexpected parts (probably some dropped parts were not cleaned up before restart): [{}]",
                 empty_count, fmt::join(set_of_empty_unexpected_parts.getParts(), ", "));

    /** To check the adequacy, for the parts that are in the FS, but not in ZK, we will only consider not the most recent parts.
      * Because unexpected new parts usually arise only because they did not have time to enroll in ZK with a rough restart of the server.
      * It also occurs from deduplicated parts that did not have time to retire.
      */
    size_t unexpected_parts_nonnew = 0;
    UInt64 unexpected_parts_nonnew_rows = 0;
    UInt64 unexpected_parts_rows = 0;

    Strings covered_unexpected_parts;
    std::unordered_set<String> uncovered_unexpected_parts;
    std::unordered_set<String> restorable_unexpected_parts;
    UInt64 uncovered_unexpected_parts_rows = 0;

    for (const auto & part : unexpected_parts)
    {
        unexpected_parts_rows += part->rows_count;

        /// This part may be covered by some expected part that is active and present locally
        /// Probably we just did not remove this part from disk before restart (but removed from ZooKeeper)
        String covering_local_part = local_expected_parts_set.getContainingPart(part->name);
        if (!covering_local_part.empty())
        {
            covered_unexpected_parts.push_back(part->name);
            continue;
        }

        String covering_empty_part = set_of_empty_unexpected_parts.getContainingPart(part->name);
        if (!covering_empty_part.empty())
        {
            LOG_INFO(log, "Unexpected part {} is covered by empty part {}, assuming it has been dropped just before restart",
                        part->name, covering_empty_part);
            covered_unexpected_parts.push_back(part->name);
            continue;
        }

        auto covered_parts = local_expected_parts_set.getPartInfosCoveredBy(part->info);

        if (MergeTreePartInfo::areAllBlockNumbersCovered(part->info, covered_parts))
        {
            restorable_unexpected_parts.insert(part->name);
            continue;
        }

        /// We have uncovered unexpected parts, and we are not sure if we can restore them or not.
        /// So we have to exit, load all Outdated parts, and check again.
        if (incomplete_list_of_outdated_parts)
        {
            LOG_INFO(log, "Outdated parts are not loaded yet, but we may need them to check if unexpected parts can be recovered. "
                          "Need retry.");
            return false;
        }

        /// Part is unexpected and we don't have covering part: it's suspicious
        uncovered_unexpected_parts.insert(part->name);
        uncovered_unexpected_parts_rows += part->rows_count;

        if (part->info.level > 0)
        {
            ++unexpected_parts_nonnew;
            unexpected_parts_nonnew_rows += part->rows_count;
        }
    }

    const UInt64 parts_to_fetch_blocks = std::accumulate(parts_to_fetch.cbegin(), parts_to_fetch.cend(), 0,
        [&](UInt64 acc, const String & part_name)
        {
            if (const auto part_info = MergeTreePartInfo::tryParsePartName(part_name, format_version))
                return acc + part_info->getBlocksCount();

            LOG_ERROR(log, "Unexpected part name: {}", part_name);
            return acc;
        });

    /** We can automatically synchronize data,
      *  if the ratio of the total number of errors to the total number of parts (minimum - on the local filesystem or in ZK)
      *  is no more than some threshold (for example 50%).
      *
      * A large ratio of mismatches in the data on the filesystem and the expected data
      *  may indicate a configuration error (the server accidentally connected as a replica not from right shard).
      * In this case, the protection mechanism does not allow the server to start.
      */

    UInt64 total_rows_on_filesystem = 0;
    for (const auto & part : parts)
        total_rows_on_filesystem += part->rows_count;

    const auto storage_settings_ptr = getSettings();
    bool insane = uncovered_unexpected_parts_rows > total_rows_on_filesystem * storage_settings_ptr->replicated_max_ratio_of_wrong_parts;

    constexpr auto sanity_report_fmt = "The local set of parts of table {} doesn't look like the set of parts in ZooKeeper: "
                                               "{} rows of {} total rows in filesystem are suspicious. "
                                               "There are {} uncovered unexpected parts with {} rows ({} of them is not just-written with {} rows), "
                                               "{} missing parts (with {} blocks), {} covered unexpected parts (with {} rows).";

    constexpr auto sanity_report_debug_fmt = "Uncovered unexpected parts: {}. Restorable unexpected parts: {}. Missing parts: {}. Covered unexpected parts: {}. Expected parts: {}.";

    if (insane && !skip_sanity_checks)
    {
        LOG_DEBUG(log, sanity_report_debug_fmt, fmt::join(uncovered_unexpected_parts, ", "), fmt::join(restorable_unexpected_parts, ", "), fmt::join(parts_to_fetch, ", "),
                  fmt::join(covered_unexpected_parts, ", "), fmt::join(expected_parts, ", "));
        throw Exception(ErrorCodes::TOO_MANY_UNEXPECTED_DATA_PARTS, sanity_report_fmt, getStorageID().getNameForLogs(),
                        formatReadableQuantity(uncovered_unexpected_parts_rows),
                        formatReadableQuantity(total_rows_on_filesystem),
                        uncovered_unexpected_parts.size(), uncovered_unexpected_parts_rows, unexpected_parts_nonnew, unexpected_parts_nonnew_rows,
                        parts_to_fetch.size(), parts_to_fetch_blocks, covered_unexpected_parts.size(),
                        unexpected_parts_rows - uncovered_unexpected_parts_rows);
    }

    if (unexpected_parts_nonnew_rows > 0 || uncovered_unexpected_parts_rows > 0 || !restorable_unexpected_parts.empty())
    {
        LOG_DEBUG(log, sanity_report_debug_fmt, fmt::join(uncovered_unexpected_parts, ", "), fmt::join(restorable_unexpected_parts, ", "), fmt::join(parts_to_fetch, ", "),
                  fmt::join(covered_unexpected_parts, ", "), fmt::join(expected_parts, ", "));
        LOG_WARNING(log, sanity_report_fmt, getStorageID().getNameForLogs(),
                    formatReadableQuantity(uncovered_unexpected_parts_rows), formatReadableQuantity(total_rows_on_filesystem),
                    uncovered_unexpected_parts.size(), uncovered_unexpected_parts_rows, unexpected_parts_nonnew, unexpected_parts_nonnew_rows,
                    parts_to_fetch.size(), parts_to_fetch_blocks, covered_unexpected_parts.size(), unexpected_parts_rows - uncovered_unexpected_parts_rows);
    }
    else
    {
        if (!parts_to_fetch.empty())
            LOG_DEBUG(log, "Found parts to fetch (exist in zookeeper, but not locally): [{}]", fmt::join(parts_to_fetch, ", "));
    }

    /// Add to the queue jobs to pick up the missing parts from other replicas and remove from ZK the information that we have them.
    queue.setBrokenPartsToEnqueueFetchesOnLoading(std::move(parts_to_fetch));

    /// Remove extra local parts.
    for (const DataPartPtr & part : unexpected_parts)
    {
        bool restore_covered = restorable_unexpected_parts.contains(part->name) || uncovered_unexpected_parts.contains(part->name);
        LOG_ERROR(log, "Renaming unexpected part {} to ignored_{}{}", part->name, part->name, restore_covered ? ", restoring covered parts" : "");
        forcefullyMovePartToDetachedAndRemoveFromMemory(part, "ignored", restore_covered);
    }

    return true;
}


void StorageReplicatedMergeTree::syncPinnedPartUUIDs()
{
    auto zookeeper = getZooKeeper();

    Coordination::Stat stat;
    String s = zookeeper->get(zookeeper_path + "/pinned_part_uuids", &stat);

    std::lock_guard lock(pinned_part_uuids_mutex);

    /// Unsure whether or not this can be called concurrently.
    if (pinned_part_uuids->stat.version < stat.version)
    {
        auto new_pinned_part_uuids = std::make_shared<PinnedPartUUIDs>();
        new_pinned_part_uuids->fromString(s);
        new_pinned_part_uuids->stat = stat;

        pinned_part_uuids = new_pinned_part_uuids;
    }
}

bool StorageReplicatedMergeTree::checkPartChecksumsAndAddCommitOps(
    const ZooKeeperWithFaultInjectionPtr & zookeeper,
    const DataPartPtr & part,
    Coordination::Requests & ops,
    String part_name,
    NameSet & absent_replicas_paths)
{
    if (part_name.empty())
        part_name = part->name;

    auto local_part_header = ReplicatedMergeTreePartHeader::fromColumnsAndChecksums(part->getColumns(), part->checksums);

    Strings replicas = zookeeper->getChildren(fs::path(zookeeper_path) / "replicas");
    std::shuffle(replicas.begin(), replicas.end(), thread_local_rng);
    bool part_found = false;
    bool part_exists_on_our_replica = false;

    for (const String & replica : replicas)
    {
        String current_part_path = fs::path(zookeeper_path) / "replicas" / replica / "parts" / part_name;
        String part_zk_str;
        if (!zookeeper->tryGet(current_part_path, part_zk_str))
        {
            absent_replicas_paths.emplace(current_part_path);
            continue;
        }
        else
        {
            part_found = true;
            if (replica == replica_name)
                part_exists_on_our_replica = true;
        }

        ReplicatedMergeTreePartHeader replica_part_header;
        if (part_zk_str.empty())
        {
            String columns_str;
            String checksums_str;

            if (zookeeper->tryGet(fs::path(current_part_path) / "columns", columns_str) &&
                zookeeper->tryGet(fs::path(current_part_path) / "checksums", checksums_str))
            {
                replica_part_header = ReplicatedMergeTreePartHeader::fromColumnsAndChecksumsZNodes(columns_str, checksums_str);
            }
            else
            {
                if (zookeeper->exists(current_part_path))
                    throw Exception(ErrorCodes::LOGICAL_ERROR, "Part {} has empty header and does not have columns and checksums. "
                                                               "Looks like a bug.", current_part_path);
                LOG_INFO(log, "Not checking checksums of part {} with replica {} because part was removed from ZooKeeper", part_name, replica);
                continue;
            }
        }
        else
        {
            replica_part_header = ReplicatedMergeTreePartHeader::fromString(part_zk_str);
        }

        if (replica_part_header.getColumnsHash() != local_part_header.getColumnsHash())
        {
            /// Currently there are only one (known) cases when it may happen:
            ///  - KILL MUTATION query had removed mutation before all replicas have executed assigned MUTATE_PART entries.
            ///    Some replicas may skip this mutation and update part version without actually applying any changes.
            ///    It leads to mismatching checksum if changes were applied on other replicas.
            throw Exception(ErrorCodes::CHECKSUM_DOESNT_MATCH, "Part {} from {} has different columns hash "
                            "(it may rarely happen on race condition with KILL MUTATION).", part_name, replica);
        }

        replica_part_header.getChecksums().checkEqual(local_part_header.getChecksums(), true, part_name);
        break;
    }

    if (part_found)
        absent_replicas_paths.clear();

    if (!part_exists_on_our_replica)
    {
        const auto storage_settings_ptr = getSettings();
        String part_path = fs::path(replica_path) / "parts" / part_name;

        if (storage_settings_ptr->use_minimalistic_part_header_in_zookeeper)
        {
            ops.emplace_back(zkutil::makeCreateRequest(
                part_path, local_part_header.toString(), zkutil::CreateMode::Persistent));
        }
        else
        {
            ops.emplace_back(zkutil::makeCreateRequest(
                part_path, "", zkutil::CreateMode::Persistent));
            ops.emplace_back(zkutil::makeCreateRequest(
                fs::path(part_path) / "columns", part->getColumns().toString(), zkutil::CreateMode::Persistent));
            ops.emplace_back(zkutil::makeCreateRequest(
                fs::path(part_path) / "checksums", getChecksumsForZooKeeper(part->checksums), zkutil::CreateMode::Persistent));
        }
    }
    else
    {
        LOG_WARNING(log, "checkPartAndAddToZooKeeper: node {} already exists. Will not commit any nodes.",
                    (fs::path(replica_path) / "parts" / part_name).string());
    }
    return part_found;
}

bool StorageReplicatedMergeTree::getOpsToCheckPartChecksumsAndCommit(const ZooKeeperWithFaultInjectionPtr & zookeeper,
    const MutableDataPartPtr & part, std::optional<HardlinkedFiles> hardlinked_files, bool replace_zero_copy_lock,
    Coordination::Requests & ops, size_t & num_check_ops)
{
    LOG_DEBUG(log, "Committing part {} to zookeeper", part->name);

    NameSet absent_part_paths_on_replicas;

    size_t prev_ops_size = ops.size();
    getLockSharedDataOps(*part, zookeeper, replace_zero_copy_lock, hardlinked_files, ops);

    /// Checksums are checked here and `ops` is filled. In fact, the part is added to ZK just below, when executing `multi`.
    bool part_found = checkPartChecksumsAndAddCommitOps(zookeeper, part, ops, part->name, absent_part_paths_on_replicas);

    num_check_ops = 2 * absent_part_paths_on_replicas.size() + (ops.size() - prev_ops_size);

    /// Will check that the part did not suddenly appear on skipped replicas
    if (part_found)
    {
        chassert(absent_part_paths_on_replicas.empty());
        return true;
    }

    Coordination::Requests new_ops;
    for (const String & part_path : absent_part_paths_on_replicas)
    {
        /// NOTE Create request may fail with ZNONODE if replica is being dropped, we will throw an exception
        new_ops.emplace_back(zkutil::makeCreateRequest(part_path, "", zkutil::CreateMode::Persistent));
        new_ops.emplace_back(zkutil::makeRemoveRequest(part_path, -1));
    }

    /// Add check ops at the beginning
    new_ops.insert(new_ops.end(), ops.begin(), ops.end());
    ops = std::move(new_ops);

    return false;
}


MergeTreeData::DataPartsVector StorageReplicatedMergeTree::checkPartChecksumsAndCommit(Transaction & transaction,
    const MutableDataPartPtr & part, std::optional<HardlinkedFiles> hardlinked_files, bool replace_zero_copy_lock)
{
    auto zookeeper = std::make_shared<ZooKeeperWithFaultInjection>(getZooKeeper());

    if (transaction.isEmpty())
    {
        /// Do not commit if the part is obsolete, but check it's checksums just in case. It may throw if checksums mismatch
        Coordination::Requests ops;
        size_t num_check_ops;
        getOpsToCheckPartChecksumsAndCommit(zookeeper, part, hardlinked_files, replace_zero_copy_lock, ops, num_check_ops);
        return {};
    }

    size_t retries_count = 0;
    constexpr size_t MAX_RETRIES_ON_SHUTDOWN = 3;
    while (true)
    {
        /// It still makes sense to make a few attempts on shutdown because we already did some job to create a part
        /// and also we want to reduce the probability of issues with unexpected parts on restart
        if (++retries_count > MAX_RETRIES_ON_SHUTDOWN && (shutdown_called || partial_shutdown_called))
            throw Exception(ErrorCodes::ABORTED, "Cannot commit part because shutdown called");

        Coordination::Requests ops;
        size_t num_check_ops;
        getOpsToCheckPartChecksumsAndCommit(zookeeper, part, hardlinked_files, replace_zero_copy_lock, ops, num_check_ops);

        Coordination::Responses responses;
        Coordination::Error e;
        {

            Coordination::SimpleFaultInjection fault(getSettings()->fault_probability_before_part_commit,
                                                     getSettings()->fault_probability_after_part_commit, "part commit");
            ThreadFuzzer::maybeInjectSleep();
            e = zookeeper->tryMulti(ops, responses, /* check_session_valid */ true);
        }
        if (e == Coordination::Error::ZOK)
        {
            LOG_DEBUG(log, "Part {} committed to zookeeper", part->name);
            return transaction.commit();
        }

        if (e == Coordination::Error::ZNODEEXISTS)
        {
            size_t failed_op_index = zkutil::getFailedOpIndex(e, responses);
            if (failed_op_index < num_check_ops)
            {
                LOG_INFO(log, "The part {} on a replica suddenly appeared, will recheck checksums", ops[failed_op_index]->getPath());
                continue;
            }
        }

        throw zkutil::KeeperMultiException(e, ops, responses);
    }
}

String StorageReplicatedMergeTree::getChecksumsForZooKeeper(const MergeTreeDataPartChecksums & checksums) const
{
    return MinimalisticDataPartChecksums::getSerializedString(checksums,
        getSettings()->use_minimalistic_checksums_in_zookeeper);
}

MergeTreeData::MutableDataPartPtr StorageReplicatedMergeTree::attachPartHelperFoundValidPart(const LogEntry & entry) const
{
    if (format_version != MERGE_TREE_DATA_MIN_FORMAT_VERSION_WITH_CUSTOM_PARTITIONING)
        return {};

    const MergeTreePartInfo actual_part_info = MergeTreePartInfo::fromPartName(entry.new_part_name, format_version);
    const String part_new_name = actual_part_info.getPartNameV1();

    for (const DiskPtr & disk : getStoragePolicy()->getDisks())
    {
        for (const auto it = disk->iterateDirectory(fs::path(relative_data_path) / DETACHED_DIR_NAME); it->isValid(); it->next())
        {
            const auto part_info = MergeTreePartInfo::tryParsePartName(it->name(), format_version);

            if (!part_info || part_info->partition_id != actual_part_info.partition_id)
                continue;

            const auto part_old_name = part_info->getPartNameV1();
            const auto volume = std::make_shared<SingleDiskVolume>("volume_" + part_old_name, disk);

            auto part = getDataPartBuilder(entry.new_part_name, volume, fs::path(DETACHED_DIR_NAME) / part_old_name)
                .withPartFormatFromDisk()
                .build();

            try
            {
                part->loadColumnsChecksumsIndexes(true, true);
            }
            catch (const Exception&)
            {
                /// This method throws if the part data is corrupted or partly missing. In this case, we simply don't
                /// process the part.
                continue;
            }

            if (entry.part_checksum == part->checksums.getTotalChecksumHex())
            {
                part->modification_time = part->getDataPartStorage().getLastModified().epochTime();
                return part;
            }
        }
    }

    return {};
}

bool StorageReplicatedMergeTree::executeLogEntry(LogEntry & entry)
{
    fiu_do_on(FailPoints::replicated_queue_fail_next_entry,
    {
        entry.fault_injected = true;
    });
    fiu_do_on(FailPoints::replicated_queue_unfail_entries,
    {
        entry.fault_injected = false;
    });
    if (entry.fault_injected)
        throw Exception(ErrorCodes::FAULT_INJECTED, "Injecting fault for log entry {}", entry.getDescriptionForLogs(format_version));

    if (entry.type == LogEntry::DROP_RANGE || entry.type == LogEntry::DROP_PART)
    {
        executeDropRange(entry);
        return true;
    }

    if (entry.type == LogEntry::REPLACE_RANGE)
    {
        executeReplaceRange(entry);
        return true;
    }

    const bool is_get_or_attach = entry.type == LogEntry::GET_PART || entry.type == LogEntry::ATTACH_PART;

    if (is_get_or_attach || entry.type == LogEntry::MERGE_PARTS || entry.type == LogEntry::MUTATE_PART)
    {
        /// If we already have this part or a part covering it, we do not need to do anything.
        /// The part may be still in the PreActive -> Active transition so we first search
        /// among PreActive parts to definitely find the desired part if it exists.
        DataPartPtr existing_part = getPartIfExists(entry.new_part_name, {MergeTreeDataPartState::PreActive});

        if (!existing_part)
            existing_part = getActiveContainingPart(entry.new_part_name);

        /// Even if the part is local, it (in exceptional cases) may not be in ZooKeeper. Let's check that it is there.
        if (existing_part && getZooKeeper()->exists(fs::path(replica_path) / "parts" / existing_part->name))
        {
            if (!is_get_or_attach || entry.source_replica != replica_name)
                LOG_DEBUG(log, "Skipping action for part {} because part {} already exists.",
                    entry.new_part_name, existing_part->name);

            return true;
        }
    }

    if (entry.type == LogEntry::ATTACH_PART)
    {
        ProfileEventsScope profile_events_scope;

        if (MutableDataPartPtr part = attachPartHelperFoundValidPart(entry))
        {
            LOG_TRACE(log, "Found valid local part for {}, preparing the transaction", part->name);

            Transaction transaction(*this, NO_TRANSACTION_RAW);

            part->version.setCreationTID(Tx::PrehistoricTID, nullptr);
            renameTempPartAndReplace(part, transaction);
            checkPartChecksumsAndCommit(transaction, part);

            writePartLog(PartLogElement::Type::NEW_PART, {}, 0 /** log entry is fake so we don't measure the time */,
                part->name, part, {} /** log entry is fake so there are no initial parts */, nullptr,
                profile_events_scope.getSnapshot());

            return true;
        }

        LOG_TRACE(log, "Didn't find valid local part for {} ({}), will fetch it from other replica",
            entry.new_part_name,
            entry.actual_new_part_name);
    }

    if (is_get_or_attach && entry.source_replica == replica_name)
        LOG_WARNING(log, "Part {} from own log doesn't exist.", entry.new_part_name);

    /// Perhaps we don't need this part, because during write with quorum, the quorum has failed
    /// (see below about `/quorum/failed_parts`).
    if (entry.quorum && getZooKeeper()->exists(fs::path(zookeeper_path) / "quorum" / "failed_parts" / entry.new_part_name))
    {
        LOG_DEBUG(log, "Skipping action for part {} because quorum for that part was failed.", entry.new_part_name);
        return true;    /// NOTE Deletion from `virtual_parts` is not done, but it is only necessary for merge.
    }

    switch (entry.type)
    {
        case LogEntry::ATTACH_PART:
            /// We surely don't have this part locally as we've checked it before, so download it.
            [[fallthrough]];
        case LogEntry::GET_PART:
            return executeFetch(entry);
        case LogEntry::MERGE_PARTS:
            throw Exception(ErrorCodes::LOGICAL_ERROR, "Merge has to be executed by another function");
        case LogEntry::MUTATE_PART:
            throw Exception(ErrorCodes::LOGICAL_ERROR, "Mutation has to be executed by another function");
        case LogEntry::ALTER_METADATA:
            return executeMetadataAlter(entry);
        case LogEntry::SYNC_PINNED_PART_UUIDS:
            syncPinnedPartUUIDs();
            return true;
        case LogEntry::CLONE_PART_FROM_SHARD:
            executeClonePartFromShard(entry);
            return true;
        default:
            throw Exception(ErrorCodes::LOGICAL_ERROR, "Unexpected log entry type: {}", static_cast<int>(entry.type));
    }
}


bool StorageReplicatedMergeTree::executeFetch(LogEntry & entry, bool need_to_check_missing_part)
{
    /// Looking for covering part. After that entry.actual_new_part_name may be filled.
    String replica = findReplicaHavingCoveringPart(entry, true);
    const auto storage_settings_ptr = getSettings();
    auto metadata_snapshot = getInMemoryMetadataPtr();

    try
    {
        if (replica.empty())
        {
            /** If a part is to be written with a quorum and the quorum is not reached yet,
              *  then (due to the fact that a part is impossible to download right now),
              *  the quorum entry should be considered unsuccessful.
              * TODO Complex code, extract separately.
              */
            if (entry.quorum)
            {
                if (entry.type != LogEntry::GET_PART)
                    throw Exception(ErrorCodes::LOGICAL_ERROR, "Log entry with quorum but type is not GET_PART");

                LOG_DEBUG(log, "No active replica has part {} which needs to be written with quorum. Will try to mark that quorum as failed.", entry.new_part_name);

                /** Atomically:
                  * - if replicas do not become active;
                  * - if there is a `quorum` node with this part;
                  * - delete `quorum` node;
                  * - add a part to the list `quorum/failed_parts`;
                  * - if the part is not already removed from the list for deduplication `blocks/block_num`, then delete it;
                  *
                  * If something changes, then we will nothing - we'll get here again next time.
                  */

                /** We collect the `host` node versions from the replicas.
                  * When the replica becomes active, it changes the value of host in the same transaction (with the creation of `is_active`).
                  * This will ensure that the replicas do not become active.
                  */

                auto zookeeper = getZooKeeper();

                Strings replicas = zookeeper->getChildren(fs::path(zookeeper_path) / "replicas");

                Coordination::Requests ops;

                for (const auto & path_part : replicas)
                {
                    Coordination::Stat stat;
                    String path = fs::path(zookeeper_path) / "replicas" / path_part / "host";
                    zookeeper->get(path, &stat);
                    ops.emplace_back(zkutil::makeCheckRequest(path, stat.version));
                }

                /// We verify that while we were collecting versions, the replica with the necessary part did not come alive.
                replica = findReplicaHavingPart(entry.new_part_name, true);

                /// Also during this time a completely new replica could be created.
                /// But if a part does not appear on the old, then it can not be on the new one either.

                if (replica.empty())
                {
                    Coordination::Stat quorum_stat;
                    const String quorum_unparallel_path = fs::path(zookeeper_path) / "quorum" / "status";
                    const String quorum_parallel_path = fs::path(zookeeper_path) / "quorum" / "parallel" / entry.new_part_name;
                    String quorum_str, quorum_path;
                    ReplicatedMergeTreeQuorumEntry quorum_entry;

                    if (zookeeper->tryGet(quorum_unparallel_path, quorum_str, &quorum_stat))
                        quorum_path = quorum_unparallel_path;
                    else
                    {
                        quorum_str = zookeeper->get(quorum_parallel_path, &quorum_stat);
                        quorum_path = quorum_parallel_path;
                    }

                    quorum_entry.fromString(quorum_str);

                    if (quorum_entry.part_name == entry.new_part_name)
                    {
                        ops.emplace_back(zkutil::makeRemoveRequest(quorum_path, quorum_stat.version));
                        auto part_info = MergeTreePartInfo::fromPartName(entry.new_part_name, format_version);

                        if (part_info.min_block != part_info.max_block)
                            throw Exception(ErrorCodes::LOGICAL_ERROR, "Log entry with quorum for part covering more than one block number");

                        ops.emplace_back(zkutil::makeCreateRequest(
                            fs::path(zookeeper_path) / "quorum" / "failed_parts" / entry.new_part_name,
                            "",
                            zkutil::CreateMode::Persistent));

                        /// Deleting from `blocks`.
                        if (!entry.block_id.empty() && zookeeper->exists(fs::path(zookeeper_path) / "blocks" / entry.block_id))
                            ops.emplace_back(zkutil::makeRemoveRequest(fs::path(zookeeper_path) / "blocks" / entry.block_id, -1));

                        Coordination::Responses responses;
                        auto code = zookeeper->tryMulti(ops, responses);

                        if (code == Coordination::Error::ZOK)
                        {
                            LOG_DEBUG(log, "Marked quorum for part {} as failed.", entry.new_part_name);
                            FailPointInjection::disableFailPoint(FailPoints::finish_set_quorum_failed_parts);
                            queue.removeFailedQuorumPart(part_info);
                            return true;
                        }
                        else if (code == Coordination::Error::ZBADVERSION || code == Coordination::Error::ZNONODE || code == Coordination::Error::ZNODEEXISTS)
                        {
                            LOG_DEBUG(log, "State was changed or isn't expected when trying to mark quorum for part {} as failed. Code: {}",
                                      entry.new_part_name, code);
                        }
                        else
                            throw Coordination::Exception(code);
                    }
                    else
                    {
                        LOG_WARNING(log, "No active replica has part {}, "
                                         "but that part needs quorum and /quorum/status contains entry about another part {}. "
                                         "It means that part was successfully written to {} replicas, but then all of them goes offline. "
                                         "Or it is a bug.", entry.new_part_name, quorum_entry.part_name, entry.quorum);
                    }
                }
            }

            if (replica.empty())
            {
                ProfileEvents::increment(ProfileEvents::ReplicatedPartFailedFetches);

                if (!need_to_check_missing_part)
                    return false;

                throw Exception(ErrorCodes::NO_REPLICA_HAS_PART, "No active replica has part {} or covering part (cannot execute {}: {})",
                                entry.new_part_name, entry.znode_name, entry.getDescriptionForLogs(format_version));
            }
        }

        try
        {
            String part_name = entry.actual_new_part_name.empty() ? entry.new_part_name : entry.actual_new_part_name;

            if (!entry.actual_new_part_name.empty())
                LOG_DEBUG(log, "Will fetch part {} instead of {}", entry.actual_new_part_name, entry.new_part_name);

            String source_replica_path = fs::path(zookeeper_path) / "replicas" / replica;
            if (!fetchPart(part_name,
                metadata_snapshot,
                zookeeper_name,
                source_replica_path,
                /* to_detached= */ false,
                entry.quorum,
                /* zookeeper_ */ nullptr,
                /* try_fetch_shared= */ true))
            {
                return false;
            }
        }
        catch (Exception & e)
        {
            /// No stacktrace, just log message
            if (e.code() == ErrorCodes::RECEIVED_ERROR_TOO_MANY_REQUESTS)
                e.addMessage("Too busy replica. Will try later.");
            throw;
        }

        if (entry.type == LogEntry::MERGE_PARTS)
            ProfileEvents::increment(ProfileEvents::ReplicatedPartFetchesOfMerged);
    }
    catch (...)
    {
        /** If we can not download the part we need for some merge, it's better not to try to get other parts for this merge,
          * but try to get already merged part. To do this, move the action to get the remaining parts
          * for this merge at the end of the queue.
          */
        try
        {
            auto parts_for_merge = queue.moveSiblingPartsForMergeToEndOfQueue(entry.new_part_name);

            if (!parts_for_merge.empty() && replica.empty())
            {
                LOG_INFO(log, "No active replica has part {}. Will fetch merged part instead.", entry.new_part_name);
                /// We should enqueue it for check, because merged part may never appear if source part is lost
                enqueuePartForCheck(entry.new_part_name);
                return false;
            }

            /** If no active replica has a part, and there is no merge in the queue with its participation,
              * check to see if any (active or inactive) replica has such a part or covering it.
              */
            if (replica.empty())
                enqueuePartForCheck(entry.new_part_name);
        }
        catch (...)
        {
            tryLogCurrentException(log, __PRETTY_FUNCTION__);
        }

        throw;
    }

    return true;
}


MergeTreeData::MutableDataPartPtr StorageReplicatedMergeTree::executeFetchShared(
    const String & source_replica,
    const String & new_part_name,
    const DiskPtr & disk,
    const String & path)
{
    if (source_replica.empty())
    {
        LOG_INFO(log, "No active replica has part {} on shared storage.", new_part_name);
        return nullptr;
    }

    const auto storage_settings_ptr = getSettings();
    auto metadata_snapshot = getInMemoryMetadataPtr();

    try
    {
        return fetchExistsPart(new_part_name, metadata_snapshot, fs::path(zookeeper_path) / "replicas" / source_replica, disk, path);
    }
    catch (Exception & e)
    {
        if (e.code() == ErrorCodes::RECEIVED_ERROR_TOO_MANY_REQUESTS)
            e.addMessage("Too busy replica. Will try later.");
        tryLogCurrentException(log, __PRETTY_FUNCTION__);
        throw;
    }
}

static void paranoidCheckForCoveredPartsInZooKeeper(
    const ZooKeeperPtr & zookeeper,
    const String & replica_path,
    MergeTreeDataFormatVersion format_version,
    const String & covering_part_name,
    const StorageReplicatedMergeTree & storage)
{
#ifdef ABORT_ON_LOGICAL_ERROR
    constexpr bool paranoid_check_for_covered_parts_default = true;
#else
    constexpr bool paranoid_check_for_covered_parts_default = false;
#endif

    bool paranoid_check_for_covered_parts = Context::getGlobalContextInstance()->getConfigRef().getBool(
        "replicated_merge_tree_paranoid_check_on_drop_range", paranoid_check_for_covered_parts_default);
    if (!paranoid_check_for_covered_parts)
        return;

    auto drop_range_info = MergeTreePartInfo::fromPartName(covering_part_name, format_version);
    Strings parts_remain = zookeeper->getChildren(replica_path + "/parts");
    for (const auto & part_name : parts_remain)
    {
        auto part_info = MergeTreePartInfo::fromPartName(part_name, format_version);
        if (drop_range_info.contains(part_info))
            throw Exception(
                ErrorCodes::LOGICAL_ERROR,
                "Part {} from table {} remains in ZooKeeper after DROP_RANGE {}",
                part_name,
                storage.getStorageID().getNameForLogs(),
                covering_part_name);
    }
}

void StorageReplicatedMergeTree::executeDropRange(const LogEntry & entry)
{
    LOG_TRACE(log, "Executing DROP_RANGE {}", entry.new_part_name);

    auto drop_range_info = MergeTreePartInfo::fromPartName(entry.new_part_name, format_version);

    /// Wait for loading of outdated parts because DROP_RANGE
    /// command must be applied to all parts on disk.
    waitForOutdatedPartsToBeLoaded();

    getContext()->getMergeList().cancelInPartition(getStorageID(), drop_range_info.partition_id, drop_range_info.max_block);
    {
        auto pause_checking_parts = part_check_thread.pausePartsCheck();
        queue.removePartProducingOpsInRange(getZooKeeper(), drop_range_info, entry);
        part_check_thread.cancelRemovedPartsCheck(drop_range_info);
    }

    /// Delete the parts contained in the range to be deleted.
    /// It's important that no old parts remain (after the merge), because otherwise,
    ///  after adding a new replica, this new replica downloads them, but does not delete them.
    /// And, if you do not, the parts will come to life after the server is restarted.
    /// Therefore, we use all data parts.

    auto metadata_snapshot = getInMemoryMetadataPtr();
    PartsToRemoveFromZooKeeper parts_to_remove;
    {
        auto data_parts_lock = lockParts();
        parts_to_remove = removePartsInRangeFromWorkingSetAndGetPartsToRemoveFromZooKeeper(NO_TRANSACTION_RAW, drop_range_info, data_parts_lock);
        if (parts_to_remove.empty())
        {
            if (!drop_range_info.isFakeDropRangePart())
                LOG_INFO(log, "Log entry {} tried to drop single part {}, but part does not exist", entry.znode_name, entry.new_part_name);
            return;
        }
    }

    if (entry.detach)
        LOG_DEBUG(log, "Detaching parts.");
    else
        LOG_DEBUG(log, "Removing parts.");

    if (entry.detach)
    {
        /// If DETACH clone parts to detached/ directory
        for (const auto & part : parts_to_remove)
        {
            if (auto part_to_detach = part.getPartIfItWasActive())
            {
                String part_dir = part_to_detach->getDataPartStorage().getPartDirectory();
                LOG_INFO(log, "Detaching {}", part_dir);
                auto holder = getTemporaryPartDirectoryHolder(fs::path(DETACHED_DIR_NAME) / part_dir);
                part_to_detach->makeCloneInDetached("", metadata_snapshot, /*disk_transaction*/ {});
            }
        }
    }

    /// Forcibly remove parts from ZooKeeper
    removePartsFromZooKeeperWithRetries(parts_to_remove);
    paranoidCheckForCoveredPartsInZooKeeper(getZooKeeper(), replica_path, format_version, entry.new_part_name, *this);

    if (entry.detach)
        LOG_DEBUG(log, "Detached {} parts inside {}.", parts_to_remove.size(), entry.new_part_name);
    else
        LOG_DEBUG(log, "Removed {} parts inside {}.", parts_to_remove.size(), entry.new_part_name);

    /// We want to remove dropped parts from disk as soon as possible
    /// To be removed a partition should have zero refcount, therefore call the cleanup thread at exit
    parts_to_remove.clear();
    cleanup_thread.wakeup();
}


bool StorageReplicatedMergeTree::executeReplaceRange(LogEntry & entry)
{
    Stopwatch watch;
    ProfileEventsScope profile_events_scope;

    auto & entry_replace = *entry.replace_range_entry;
    LOG_DEBUG(log, "Executing log entry {} to replace parts range {} with {} parts from {}.{}",
              entry.znode_name, entry_replace.drop_range_part_name, entry_replace.new_part_names.size(),
              entry_replace.from_database, entry_replace.from_table);

    MergeTreePartInfo drop_range = MergeTreePartInfo::fromPartName(entry_replace.drop_range_part_name, format_version);

    /// Wait for loading of outdated parts because REPLACE_RANGE
    /// command must be applied to all parts on disk.
    waitForOutdatedPartsToBeLoaded();

    auto metadata_snapshot = getInMemoryMetadataPtr();
    auto storage_settings_ptr = getSettings();

    /// Range with only one block has special meaning: it's ATTACH PARTITION or MOVE PARTITION, so there is no drop range
    bool replace = !LogEntry::ReplaceRangeEntry::isMovePartitionOrAttachFrom(drop_range);

    if (replace)
    {
        getContext()->getMergeList().cancelInPartition(getStorageID(), drop_range.partition_id, drop_range.max_block);
        auto pause_checking_parts = part_check_thread.pausePartsCheck();
        queue.removePartProducingOpsInRange(getZooKeeper(), drop_range, entry);
        part_check_thread.cancelRemovedPartsCheck(drop_range);
    }
    else
    {
        drop_range = {};
    }

    struct PartDescription
    {
        PartDescription(
            size_t index_,
            const String & src_part_name_,
            const String & new_part_name_,
            const String & checksum_hex_,
            MergeTreeDataFormatVersion format_version)
            : index(index_)
            , src_part_name(src_part_name_)
            , src_part_info(MergeTreePartInfo::fromPartName(src_part_name_, format_version))
            , new_part_name(new_part_name_)
            , new_part_info(MergeTreePartInfo::fromPartName(new_part_name_, format_version))
            , checksum_hex(checksum_hex_)
        {
        }

        size_t index; // in log entry arrays
        String src_part_name;
        MergeTreePartInfo src_part_info;
        String new_part_name;
        MergeTreePartInfo new_part_info;
        String checksum_hex;

        /// Part which will be committed
        MutableDataPartPtr res_part;

        /// We could find a covering part
        MergeTreePartInfo found_new_part_info;
        String found_new_part_name;

        /// Hold pointer to part in source table if will clone it from local table
        DataPartPtr src_table_part;

        /// A replica that will be used to fetch part
        String replica;

        HardlinkedFiles hardlinked_files;

        scope_guard temporary_part_lock;
    };

    using PartDescriptionPtr = std::shared_ptr<PartDescription>;
    using PartDescriptions = std::vector<PartDescriptionPtr>;

    PartDescriptions all_parts;
    PartDescriptions parts_to_add;
    PartsToRemoveFromZooKeeper parts_to_remove;

    auto table_lock_holder_dst_table = lockForShare(
            RWLockImpl::NO_QUERY, getSettings()->lock_acquire_timeout_for_background_operations);
    auto dst_metadata_snapshot = getInMemoryMetadataPtr();

    for (size_t i = 0; i < entry_replace.new_part_names.size(); ++i)
    {
        all_parts.emplace_back(std::make_shared<PartDescription>(i,
            entry_replace.src_part_names.at(i),
            entry_replace.new_part_names.at(i),
            entry_replace.part_names_checksums.at(i),
            format_version));
    }

    /// What parts we should add? Or we have already added all required parts (we an replica-initializer)
    {
        auto data_parts_lock = lockParts();

        for (const PartDescriptionPtr & part_desc : all_parts)
        {
            if (!getActiveContainingPart(part_desc->new_part_info, MergeTreeDataPartState::Active, data_parts_lock))
                parts_to_add.emplace_back(part_desc);
        }

        if (parts_to_add.empty() && replace)
        {
            parts_to_remove = removePartsInRangeFromWorkingSetAndGetPartsToRemoveFromZooKeeper(NO_TRANSACTION_RAW, drop_range, data_parts_lock);
            String parts_to_remove_str;
            for (const auto & part : parts_to_remove)
            {
                parts_to_remove_str += part.getPartName();
                parts_to_remove_str += " ";
            }
            LOG_TRACE(log, "Replacing {} parts {}with empty set", parts_to_remove.size(), parts_to_remove_str);
        }
    }

    if (parts_to_add.empty())
    {
        LOG_INFO(log, "All parts from REPLACE PARTITION command have been already attached");
        removePartsFromZooKeeperWithRetries(parts_to_remove);
        if (replace)
            paranoidCheckForCoveredPartsInZooKeeper(
                getZooKeeper(), replica_path, format_version, entry_replace.drop_range_part_name, *this);
        return true;
    }

    if (parts_to_add.size() < all_parts.size())
    {
        LOG_WARNING(log, "Some (but not all) parts from REPLACE PARTITION command already exist. REPLACE PARTITION will not be atomic.");
    }

    StoragePtr source_table;
    TableLockHolder table_lock_holder_src_table;
    StorageID source_table_id{entry_replace.from_database, entry_replace.from_table};

    auto clone_data_parts_from_source_table = [&] () -> size_t
    {
        source_table = DatabaseCatalog::instance().tryGetTable(source_table_id, getContext());
        if (!source_table)
        {
            LOG_DEBUG(log, "Can't use {} as source table for REPLACE PARTITION command. It does not exist.", source_table_id.getNameForLogs());
            return 0;
        }

        auto src_metadata_snapshot = source_table->getInMemoryMetadataPtr();
        MergeTreeData * src_data = nullptr;
        try
        {
            src_data = &checkStructureAndGetMergeTreeData(source_table, src_metadata_snapshot, dst_metadata_snapshot);
        }
        catch (Exception &)
        {
            LOG_INFO(log, "Can't use {} as source table for REPLACE PARTITION command. Will fetch all parts. Reason: {}", source_table_id.getNameForLogs(), getCurrentExceptionMessage(false));
            return 0;
        }

        table_lock_holder_src_table = source_table->lockForShare(
                RWLockImpl::NO_QUERY, getSettings()->lock_acquire_timeout_for_background_operations);

        DataPartStates valid_states{
            MergeTreeDataPartState::PreActive, MergeTreeDataPartState::Active, MergeTreeDataPartState::Outdated};

        size_t num_clonable_parts = 0;
        for (PartDescriptionPtr & part_desc : parts_to_add)
        {
            auto src_part = src_data->getPartIfExists(part_desc->src_part_info, valid_states);
            if (!src_part)
            {
                LOG_DEBUG(log, "There is no part {} in {}", part_desc->src_part_name, source_table_id.getNameForLogs());
                continue;
            }

            bool avoid_copy_local_part = storage_settings_ptr->allow_remote_fs_zero_copy_replication && src_part->isStoredOnRemoteDiskWithZeroCopySupport();

            if (avoid_copy_local_part)
            {
                LOG_DEBUG(log, "Avoid copy local part {} from table {} because of zero-copy replication", part_desc->src_part_name, source_table_id.getNameForLogs());
                continue;
            }

            String checksum_hex  = src_part->checksums.getTotalChecksumHex();

            if (checksum_hex != part_desc->checksum_hex)
            {
                LOG_DEBUG(log, "Part {} of {} has inappropriate checksum", part_desc->src_part_name, source_table_id.getNameForLogs());
                /// TODO: check version
                continue;
            }

            part_desc->found_new_part_name = part_desc->new_part_name;
            part_desc->found_new_part_info = part_desc->new_part_info;
            part_desc->src_table_part = src_part;

            ++num_clonable_parts;
        }

        return num_clonable_parts;
    };

    size_t num_clonable_parts = clone_data_parts_from_source_table();
    LOG_DEBUG(log, "Found {} parts that could be cloned (of {} required parts)", num_clonable_parts, parts_to_add.size());

    ActiveDataPartSet adding_parts_active_set(format_version);
    std::unordered_map<String, PartDescriptionPtr> part_name_to_desc;

    for (PartDescriptionPtr & part_desc : parts_to_add)
    {
        if (part_desc->src_table_part)
        {
            /// It is clonable part
            adding_parts_active_set.add(part_desc->new_part_name);
            part_name_to_desc.emplace(part_desc->new_part_name, part_desc);
            continue;
        }

        /// Firstly, try find exact part to produce more accurate part set
        String replica = findReplicaHavingPart(part_desc->new_part_name, true);
        String found_part_name;
        /// TODO: check version

        if (replica.empty())
        {
            LOG_DEBUG(log, "Part {} is not found on remote replicas", part_desc->new_part_name);

            /// Fallback to covering part
            replica = findReplicaHavingCoveringPartImplLowLevel(&entry, part_desc->new_part_name, found_part_name, true);

            if (replica.empty())
            {
                /// It is not fail, since adjacent parts could cover current part
                LOG_DEBUG(log, "Parts covering {} are not found on remote replicas", part_desc->new_part_name);
                continue;
            }

            LOG_TRACE(log, "Found part {} covering {} on replica {}", found_part_name, part_desc->new_part_name, replica);
        }
        else
        {
            found_part_name = part_desc->new_part_name;
        }

        part_desc->found_new_part_name = found_part_name;
        part_desc->found_new_part_info = MergeTreePartInfo::fromPartName(found_part_name, format_version);
        part_desc->replica = replica;

        adding_parts_active_set.add(part_desc->found_new_part_name);
        part_name_to_desc.emplace(part_desc->found_new_part_name, part_desc);
    }

    /// Check that we could cover whole range
    for (PartDescriptionPtr & part_desc : parts_to_add)
    {
        if (!adding_parts_active_set.getContainingPart(part_desc->new_part_info).empty())
            continue;

        MergeTreePartInfo covering_drop_range;
        if (queue.isGoingToBeDropped(part_desc->new_part_info, &covering_drop_range))
        {
            LOG_WARNING(log, "Will not add part {} (while replacing {}) because it's going to be dropped (DROP_RANGE: {})",
                        part_desc->new_part_name, entry_replace.drop_range_part_name, covering_drop_range.getPartNameForLogs());
            continue;
        }

        /// We should enqueue missing part for check, so it will be replaced with empty one (if needed)
        /// and we will be able to execute this REPLACE_RANGE.
        /// However, it's quite dangerous, because part may appear in source table.
        /// So we enqueue it for check only if no replicas of source table have part either.
        bool need_check = true;
        if (auto * replicated_src_table = typeid_cast<StorageReplicatedMergeTree *>(source_table.get()))
        {
            String src_replica = replicated_src_table->findReplicaHavingPart(part_desc->src_part_name, false);
            if (!src_replica.empty())
            {
                LOG_DEBUG(log, "Found part {} on replica {} of source table, will not check part {} required for {}",
                          part_desc->src_part_name, src_replica, part_desc->new_part_name, entry.znode_name);
                need_check = false;
            }
        }

        if (need_check)
        {
            LOG_DEBUG(log, "Will check part {} required for {}, because no replicas have it (including replicas of source table)",
                      part_desc->new_part_name, entry.znode_name);
            enqueuePartForCheck(part_desc->new_part_name);
        }

        throw Exception(ErrorCodes::NO_REPLICA_HAS_PART,
                        "Not found part {} (or part covering it) neither source table neither remote replicas",
                        part_desc->new_part_name);
    }

    /// Filter covered parts
    PartDescriptions final_parts;
    Strings final_part_names;
    {
        final_part_names = adding_parts_active_set.getParts();

        for (const String & final_part_name : final_part_names)
        {
            auto part_desc = part_name_to_desc[final_part_name];
            if (!part_desc)
                throw Exception(ErrorCodes::LOGICAL_ERROR, "There is no final part {}. This is a bug", final_part_name);

            final_parts.emplace_back(part_desc);

            if (final_parts.size() > 1)
            {
                auto & prev = *final_parts[final_parts.size() - 2];
                auto & curr = *final_parts[final_parts.size() - 1];

                if (!prev.found_new_part_info.isDisjoint(curr.found_new_part_info))
                {
                    throw Exception(ErrorCodes::LOGICAL_ERROR, "Intersected final parts detected: {} and {}. It should be investigated.",
                        prev.found_new_part_name, curr.found_new_part_name);
                }
            }
        }
    }

    static const String TMP_PREFIX = "tmp_replace_from_";

    auto obtain_part = [&] (PartDescriptionPtr & part_desc)
    {
        /// Fetches with zero-copy-replication are cheap, but cloneAndLoadDataPartOnSameDisk will do full copy.
        /// It's okay to check the setting for current table and disk for the source table, because src and dst part are on the same disk.
        bool prefer_fetch_from_other_replica = !part_desc->replica.empty() && storage_settings_ptr->allow_remote_fs_zero_copy_replication
            && part_desc->src_table_part && part_desc->src_table_part->isStoredOnRemoteDiskWithZeroCopySupport();

        if (part_desc->src_table_part && !prefer_fetch_from_other_replica)
        {
            if (part_desc->checksum_hex != part_desc->src_table_part->checksums.getTotalChecksumHex())
                throw Exception(ErrorCodes::UNFINISHED, "Checksums of {} is suddenly changed", part_desc->src_table_part->name);

            /// Don't do hardlinks in case of zero-copy at any side (defensive programming)
            bool source_zero_copy_enabled = dynamic_cast<const MergeTreeData *>(source_table.get())->getSettings()->allow_remote_fs_zero_copy_replication;
            bool our_zero_copy_enabled = storage_settings_ptr->allow_remote_fs_zero_copy_replication;

            IDataPartStorage::ClonePartParams clone_params
            {
                .copy_instead_of_hardlink = storage_settings_ptr->always_use_copy_instead_of_hardlinks || ((our_zero_copy_enabled || source_zero_copy_enabled) && part_desc->src_table_part->isStoredOnRemoteDiskWithZeroCopySupport()),
                .metadata_version_to_write = metadata_snapshot->getMetadataVersion()
            };
            auto [res_part, temporary_part_lock] = cloneAndLoadDataPartOnSameDisk(
                part_desc->src_table_part,
                TMP_PREFIX + "clone_",
                part_desc->new_part_info,
                metadata_snapshot,
                clone_params,
                getContext()->getReadSettings(),
                getContext()->getWriteSettings());
            part_desc->res_part = std::move(res_part);
            part_desc->temporary_part_lock = std::move(temporary_part_lock);
        }
        else if (!part_desc->replica.empty())
        {
            String source_replica_path = fs::path(zookeeper_path) / "replicas" / part_desc->replica;
            ReplicatedMergeTreeAddress address(getZooKeeper()->get(fs::path(source_replica_path) / "host"));
            auto timeouts = ConnectionTimeouts::getFetchPartHTTPTimeouts(getContext()->getServerSettings(), getContext()->getSettingsRef());

            auto credentials = getContext()->getInterserverCredentials();
            String interserver_scheme = getContext()->getInterserverScheme();
            scope_guard part_temp_directory_lock;

            if (interserver_scheme != address.scheme)
                throw Exception(ErrorCodes::LOGICAL_ERROR,
                                "Interserver schemas are different '{}' != '{}', can't fetch part from {}",
                                interserver_scheme, address.scheme, address.host);

            auto [fetched_part, lock] = fetcher.fetchSelectedPart(
                metadata_snapshot, getContext(), part_desc->found_new_part_name, zookeeper_name, source_replica_path,
                address.host, address.replication_port, timeouts, credentials->getUser(), credentials->getPassword(),
                interserver_scheme, replicated_fetches_throttler, false, TMP_PREFIX + "fetch_");
            part_desc->res_part = fetched_part;
            part_temp_directory_lock = std::move(lock);

            /// TODO: check columns_version of fetched part

            ProfileEvents::increment(ProfileEvents::ReplicatedPartFetches);
        }
        else
            throw Exception(ErrorCodes::LOGICAL_ERROR, "There is no receipt to produce part {}. This is bug", part_desc->new_part_name);
    };

    /// Download or clone parts
    /// TODO: make it in parallel
    for (PartDescriptionPtr & part_desc : final_parts)
        obtain_part(part_desc);

    MutableDataPartsVector res_parts;
    for (PartDescriptionPtr & part_desc : final_parts)
        res_parts.emplace_back(part_desc->res_part);

    try
    {
        /// Commit parts
        auto zookeeper = getZooKeeper();
        Transaction transaction(*this, NO_TRANSACTION_RAW);

        Coordination::Requests ops;
        for (PartDescriptionPtr & part_desc : final_parts)
        {
            renameTempPartAndReplace(part_desc->res_part, transaction);
            getCommitPartOps(ops, part_desc->res_part);

            lockSharedData(*part_desc->res_part, /* replace_existing_lock */ true, part_desc->hardlinked_files);
        }


        if (!ops.empty())
            zookeeper->multi(ops);

        {
            auto data_parts_lock = lockParts();

            transaction.commit(&data_parts_lock);
            if (replace)
            {
                parts_to_remove = removePartsInRangeFromWorkingSetAndGetPartsToRemoveFromZooKeeper(NO_TRANSACTION_RAW, drop_range, data_parts_lock);
                String parts_to_remove_str;
                for (const auto & part : parts_to_remove)
                {
                    parts_to_remove_str += part.getPartName();
                    parts_to_remove_str += " ";
                }
                LOG_TRACE(log, "Replacing {} parts {}with {} parts {}", parts_to_remove.size(), parts_to_remove_str,
                          final_parts.size(), boost::algorithm::join(final_part_names, ", "));
            }
        }

        PartLog::addNewParts(getContext(), PartLog::createPartLogEntries(res_parts, watch.elapsed(), profile_events_scope.getSnapshot()));
    }
    catch (...)
    {
        PartLog::addNewParts(getContext(), PartLog::createPartLogEntries(res_parts, watch.elapsed()), ExecutionStatus::fromCurrentException("", true));

        for (const auto & res_part : res_parts)
            unlockSharedData(*res_part);

        throw;
    }

    removePartsFromZooKeeperWithRetries(parts_to_remove);
    if (replace)
        paranoidCheckForCoveredPartsInZooKeeper(getZooKeeper(), replica_path, format_version, entry_replace.drop_range_part_name, *this);
    res_parts.clear();
    parts_to_remove.clear();
    cleanup_thread.wakeup();

    return true;
}

void StorageReplicatedMergeTree::executeClonePartFromShard(const LogEntry & entry)
{
    auto zookeeper = getZooKeeper();

    Strings replicas = zookeeper->getChildren(entry.source_shard + "/replicas");
    std::shuffle(replicas.begin(), replicas.end(), thread_local_rng);
    String replica;
    for (const String & candidate : replicas)
    {
        if (zookeeper->exists(entry.source_shard + "/replicas/" + candidate + "/is_active"))
        {
            replica = candidate;
            break;
        }
    }

    if (replica.empty())
        throw Exception(ErrorCodes::NO_REPLICA_HAS_PART, "Not found active replica on shard {} to clone part {}",
                        entry.source_shard, entry.new_part_name);

    LOG_INFO(log, "Will clone part from shard {} and replica {}", entry.source_shard, replica);

    MutableDataPartPtr part;

    {
        auto metadata_snapshot = getInMemoryMetadataPtr();
        String source_replica_path = entry.source_shard + "/replicas/" + replica;
        ReplicatedMergeTreeAddress address(getZooKeeper()->get(source_replica_path + "/host"));
        auto timeouts = getHTTPTimeouts(getContext());
        auto credentials = getContext()->getInterserverCredentials();
        String interserver_scheme = getContext()->getInterserverScheme();
        scope_guard part_temp_directory_lock;

        auto get_part = [&, address, timeouts, credentials, interserver_scheme]()
        {
            if (interserver_scheme != address.scheme)
                throw Exception(ErrorCodes::LOGICAL_ERROR, "Interserver schemes are different: '{}' != '{}', can't fetch part from {}",
                                interserver_scheme, address.scheme, address.host);

            auto [fetched_part, lock]  = fetcher.fetchSelectedPart(
                metadata_snapshot, getContext(), entry.new_part_name, zookeeper_name, source_replica_path,
                address.host, address.replication_port,
                timeouts, credentials->getUser(), credentials->getPassword(), interserver_scheme,
                replicated_fetches_throttler, true);
            part_temp_directory_lock = std::move(lock);
            return fetched_part;
        };

        part = get_part();
        // The fetched part is valuable and should not be cleaned like a temp part.
        part->is_temp = false;
        part->renameTo(fs::path(DETACHED_DIR_NAME) / entry.new_part_name, true);

        LOG_INFO(log, "Cloned part {} to detached directory", part->name);
    }
}


void StorageReplicatedMergeTree::cloneReplica(const String & source_replica, Coordination::Stat source_is_lost_stat, zkutil::ZooKeeperPtr & zookeeper)
{
    String source_path = fs::path(zookeeper_path) / "replicas" / source_replica;

    /// The order of the following three actions is important.

    Strings source_queue_names;
    /// We are trying to get consistent /log_pointer and /queue state. Otherwise
    /// we can possibly duplicate entries in queue of cloned replica.
    while (true)
    {
        if (shutdown_called)
            throw Exception(ErrorCodes::ABORTED, "Cannot clone replica because shutdown called");

        Coordination::Stat log_pointer_stat;
        String raw_log_pointer = zookeeper->get(fs::path(source_path) / "log_pointer", &log_pointer_stat);

        Coordination::Requests ops;
        ops.push_back(zkutil::makeSetRequest(fs::path(replica_path) / "log_pointer", raw_log_pointer, -1));

        /// For support old versions CH.
        if (source_is_lost_stat.version == -1)
        {
            /// We check that it was not suddenly upgraded to new version.
            /// Otherwise it can be upgraded and instantly become lost, but we cannot notice that.
            zkutil::addCheckNotExistsRequest(ops, *zookeeper, fs::path(source_path) / "is_lost");
        }
        else /// The replica we clone should not suddenly become lost.
            ops.push_back(zkutil::makeCheckRequest(fs::path(source_path) / "is_lost", source_is_lost_stat.version));

        Coordination::Responses responses;

        /// Let's remember the queue of the reference/master replica.
        source_queue_names = zookeeper->getChildren(fs::path(source_path) / "queue");

        /// Check that log pointer of source replica didn't changed while we read queue entries
        ops.push_back(zkutil::makeCheckRequest(fs::path(source_path) / "log_pointer", log_pointer_stat.version));

        auto rc = zookeeper->tryMulti(ops, responses, /* check_session_valid */ true);

        if (rc == Coordination::Error::ZOK)
        {
            break;
        }
        else if (rc == Coordination::Error::ZNODEEXISTS)
        {
            throw Exception(ErrorCodes::REPLICA_STATUS_CHANGED,
                            "Can not clone replica, because the {} updated to new ClickHouse version", source_replica);
        }
        else if (responses[1]->error == Coordination::Error::ZBADVERSION)
        {
            /// If is_lost node version changed than source replica also lost,
            /// so we cannot clone from it.
            throw Exception(ErrorCodes::REPLICA_STATUS_CHANGED, "Can not clone replica, because the {} became lost",
                source_replica);
        }
        else if (responses.back()->error == Coordination::Error::ZBADVERSION)
        {
            /// If source replica's log_pointer changed than we probably read
            /// stale state of /queue and have to try one more time.
            LOG_WARNING(log, "Log pointer of source replica {} changed while we loading queue nodes. Will retry.", source_replica);
            continue;
        }
        else
        {
            zkutil::KeeperMultiException::check(rc, ops, responses);
        }
    }

    ::sort(source_queue_names.begin(), source_queue_names.end());

    struct QueueEntryInfo
    {
        String data = {};
        Coordination::Stat stat = {};
        LogEntryPtr parsed_entry = {};
    };

    /// We got log pointer and list of queue entries of source replica.
    /// At first we will get queue entries and then we will get list of active parts of source replica
    /// to enqueue fetches for missing parts. If source replica executes and removes some entry concurrently
    /// we will see produced part (or covering part) in replicas/source/parts and will enqueue fetch.
    /// We will try to parse queue entries before copying them
    /// to avoid creation of excessive and duplicating entries in our queue.
    /// See also removePartAndEnqueueFetch(...)
    std::vector<QueueEntryInfo> source_queue;
    ActiveDataPartSet get_part_set{format_version};
    ActiveDataPartSet drop_range_set{format_version};
    std::unordered_set<String> exact_part_names;

    {
        std::vector<zkutil::ZooKeeper::FutureGet> queue_get_futures;
        queue_get_futures.reserve(source_queue_names.size());

        for (const String & entry_name : source_queue_names)
            queue_get_futures.push_back(zookeeper->asyncTryGet(fs::path(source_path) / "queue" / entry_name));

        source_queue.reserve(source_queue_names.size());
        for (size_t i = 0; i < source_queue_names.size(); ++i)
        {
            auto res = queue_get_futures[i].get();
            /// It's ok if entry is already executed and removed: we also will get source parts set.
            if (res.error == Coordination::Error::ZNONODE)
                continue;

            assert(res.error == Coordination::Error::ZOK);
            source_queue.emplace_back();
            auto & info = source_queue.back();
            info.data = std::move(res.data);
            info.stat = std::move(res.stat);
            try
            {
                info.parsed_entry = LogEntry::parse(info.data, info.stat, format_version);
            }
            catch (...)
            {
                tryLogCurrentException(log, "Cannot parse source queue entry " + source_queue_names[i]);
            }

            /// It may be ok if source replica has newer version. We will copy entry as is.
            if (!info.parsed_entry)
                continue;

            info.parsed_entry->znode_name = source_queue_names[i];

            if (info.parsed_entry->type == LogEntry::DROP_RANGE || info.parsed_entry->type == LogEntry::DROP_PART)
            {
                drop_range_set.add(info.parsed_entry->new_part_name);
            }
            else if (info.parsed_entry->type == LogEntry::GET_PART)
            {
                String maybe_covering_drop_range = drop_range_set.getContainingPart(info.parsed_entry->new_part_name);
                if (maybe_covering_drop_range.empty())
                    get_part_set.add(info.parsed_entry->new_part_name);
            }
            else
            {
                /// We should keep local parts if they present in the queue of source replica.
                /// There's a chance that we are the only replica that has these parts.
                Strings entry_virtual_parts = info.parsed_entry->getVirtualPartNames(format_version);
                std::move(entry_virtual_parts.begin(), entry_virtual_parts.end(), std::inserter(exact_part_names, exact_part_names.end()));
            }
        }
    }

    /// We should do it after copying queue, because some ALTER_METADATA entries can be lost otherwise.
    cloneMetadataIfNeeded(source_replica, source_path, zookeeper);

    /// Add to the queue jobs to receive all the active parts that the reference/master replica has.
    Strings source_replica_parts = zookeeper->getChildren(fs::path(source_path) / "parts");
    for (const auto & active_part : source_replica_parts)
        get_part_set.add(active_part);

    Strings active_parts = get_part_set.getParts();

    /// Remove local parts if source replica does not have them, because such parts will never be fetched by other replicas.
    static const auto test_delay = getContext()->getConfigRef().getUInt64("test.clone_replica.delay_before_removing_local_parts_ms", 0);
    if (test_delay)
        randomDelayForMaxMilliseconds(test_delay, log.load(), "cloneReplica: Before removing local parts");

    Strings local_parts_in_zk = zookeeper->getChildren(fs::path(replica_path) / "parts");
    Strings parts_to_remove_from_zk;

    for (const auto & part : local_parts_in_zk)
    {
        /// We look for exact match (and not for any covering part)
        /// because our part might be dropped and covering part might be merged though gap.
        /// (avoid resurrection of data that was removed a long time ago)
        if (get_part_set.getContainingPart(part) == part)
            continue;

        if (exact_part_names.contains(part))
            continue;

        parts_to_remove_from_zk.emplace_back(part);
        LOG_WARNING(log, "Source replica does not have part {}. Removing it from ZooKeeper.", part);
    }

    {
        /// Check "is_lost" version after retrieving queue and parts.
        /// If version has changed, then replica most likely has been dropped and parts set is inconsistent,
        /// so throw exception and retry cloning.
        Coordination::Stat is_lost_stat_new;
        zookeeper->get(fs::path(source_path) / "is_lost", &is_lost_stat_new);
        if (is_lost_stat_new.version != source_is_lost_stat.version)
            throw Exception(ErrorCodes::REPLICA_STATUS_CHANGED, "Cannot clone {}, because it suddenly become lost "
                                                                "or removed broken part from ZooKeeper", source_replica);
    }

    removePartsFromZooKeeperWithRetries(parts_to_remove_from_zk);

    auto local_active_parts = getDataPartsForInternalUsage();

    DataPartsVector parts_to_remove_from_working_set;

    for (const auto & part : local_active_parts)
    {
        if (get_part_set.getContainingPart(part->name) == part->name)
            continue;

        if (exact_part_names.contains(part->name))
            continue;

        parts_to_remove_from_working_set.emplace_back(part);
        LOG_WARNING(log, "Source replica does not have part {}. Removing it from working set.", part->name);
    }

    if (getSettings()->detach_old_local_parts_when_cloning_replica)
    {
        auto metadata_snapshot = getInMemoryMetadataPtr();

        for (const auto & part : parts_to_remove_from_working_set)
        {
            LOG_INFO(log, "Detaching {}", part->getDataPartStorage().getPartDirectory());
            part->makeCloneInDetached("clone", metadata_snapshot, /*disk_transaction*/ {});
        }
    }

    removePartsFromWorkingSet(NO_TRANSACTION_RAW, parts_to_remove_from_working_set, true);

    std::unordered_set<String> created_get_parts;

    /// Avoid creation of GET_PART entries which covered by another GET_PART or DROP_RANGE
    /// and creation of multiple entries with the same new_part_name.
    auto should_ignore_log_entry = [&drop_range_set, &get_part_set, this] (std::unordered_set<String> & created_gets,
                                                                    const String & part_name, const String & log_msg_context) -> bool
    {
        /// We should not create entries covered by DROP_RANGE, because we will remove them anyway (kind of optimization).
        String covering_drop_range = drop_range_set.getContainingPart(part_name);
        if (!covering_drop_range.empty())
        {
            LOG_TRACE(log, "{} {}: it's covered by drop range {}", log_msg_context, part_name, covering_drop_range);
            return true;
        }

        /// We should not create entries covered by GET_PART,
        /// because GET_PART entry has no source parts and we can execute it only by fetching.
        /// Parts covered by GET_PART are useless and may cause replication to stuck if covered part is lost.
        String covering_get_part_entry = get_part_set.getContainingPart(part_name);

        if (covering_get_part_entry.empty())
            return false;

        if (covering_get_part_entry != part_name)
        {
            LOG_TRACE(log, "{} {}: it's covered by GET_PART {}", log_msg_context, part_name, covering_get_part_entry);
            return true;
        }

        /// NOTE: It does not completely avoids duplication of GET_PART entries,
        /// because it's possible that source replica has executed some GET_PART after we copied it's queue,
        /// but before we copied its active parts set. In this case we will GET_PART entry in our queue
        /// and later will pull the original GET_PART from replication log.
        /// It should not cause any issues, but it does not allow to get rid of duplicated entries and add an assertion.
        if (created_gets.contains(part_name))
        {
            /// NOTE It would be better to copy log entry instead of creating GET_PART
            /// if there are GET_PART and log entry of other type with the same new_part_name.
            /// But it's a bit harder to implement, because it requires full-fledged virtual_parts set.
            LOG_TRACE(log, "{} {}: GET_PART for it is already created", log_msg_context, part_name);
            return true;
        }

        return false;
    };

    for (const String & name : active_parts)
    {
        if (should_ignore_log_entry(created_get_parts, name, "Not fetching"))
            continue;

        LogEntry log_entry;

        if (are_restoring_replica)
        {
            LOG_DEBUG(log, "Obtaining checksum for path {}", name);

            // The part we want to fetch is probably present in detached/ folder.
            // However, we need to get part's checksum to check if it's not corrupt.
            log_entry.type = LogEntry::ATTACH_PART;

            MinimalisticDataPartChecksums desired_checksums;

            const fs::path part_path = fs::path(source_path) / "parts" / name;

            const String part_znode = zookeeper->get(part_path);

            if (!part_znode.empty())
                desired_checksums = ReplicatedMergeTreePartHeader::fromString(part_znode).getChecksums();
            else
            {
                String desired_checksums_str = zookeeper->get(part_path / "checksums");
                desired_checksums = MinimalisticDataPartChecksums::deserializeFrom(desired_checksums_str);
            }

            log_entry.part_checksum = getHexUIntUppercase(desired_checksums.hash_of_all_files);
        }
        else
        {
            log_entry.type = LogEntry::GET_PART;
        }

        log_entry.source_replica = "";
        log_entry.new_part_name = name;
        log_entry.create_time = tryGetPartCreateTime(zookeeper, source_path, name);

        LOG_TEST(log, "Enqueueing {} for fetch", name);
        zookeeper->create(fs::path(replica_path) / "queue/queue-", log_entry.toString(), zkutil::CreateMode::PersistentSequential);
        created_get_parts.insert(name);
    }

    size_t total_parts_to_fetch = created_get_parts.size();
    LOG_DEBUG(log, "Queued {} parts to be fetched, {} parts ignored", total_parts_to_fetch, active_parts.size() - total_parts_to_fetch);

    /// Add content of the reference/master replica queue to the queue.
    size_t total_entries_to_copy = 0;
    for (const auto & entry_info : source_queue)
    {
        assert(!entry_info.data.empty());
        if (entry_info.parsed_entry && !entry_info.parsed_entry->new_part_name.empty())
        {
            const String & part_name = entry_info.parsed_entry->new_part_name;
            const String & entry_name = entry_info.parsed_entry->znode_name;
            const auto & entry_type = entry_info.parsed_entry->type;

            if (should_ignore_log_entry(created_get_parts, part_name, fmt::format("Not copying {} {}", entry_name, entry_type)))
                continue;

            if (entry_info.parsed_entry->type == LogEntry::GET_PART)
                created_get_parts.insert(part_name);
        }

        LOG_TEST(log, "Copying entry {}", entry_info.data);
        zookeeper->create(fs::path(replica_path) / "queue/queue-", entry_info.data, zkutil::CreateMode::PersistentSequential);
        ++total_entries_to_copy;
    }

    LOG_DEBUG(log, "Copied {} queue entries, {} entries ignored", total_entries_to_copy, source_queue.size() - total_entries_to_copy);
    LOG_TRACE(log, "Parts in ZooKeeper after mimic: {}", fmt::join(zookeeper->getChildren(replica_path + "/parts"), ", "));
    LOG_TRACE(log, "Enqueued fetches after mimic: {}", fmt::join(created_get_parts, ", "));
}


void StorageReplicatedMergeTree::cloneMetadataIfNeeded(const String & source_replica, const String & source_path, zkutil::ZooKeeperPtr & zookeeper)
{
    String source_metadata_version_str;
    bool metadata_version_exists = zookeeper->tryGet(source_path + "/metadata_version", source_metadata_version_str);
    if (!metadata_version_exists)
    {
        /// For compatibility with version older than 20.3
        /// TODO fix tests and delete it
        LOG_WARNING(log, "Node {} does not exist. "
                         "Most likely it's because too old version of ClickHouse is running on replica {}. "
                         "Will not check metadata consistency",
                         source_path + "/metadata_version", source_replica);
        return;
    }

    auto metadata_snapshot = getInMemoryMetadataPtr();
    Int32 source_metadata_version = parse<Int32>(source_metadata_version_str);
    if (metadata_snapshot->getMetadataVersion() == source_metadata_version)
        return;

    /// Our metadata it not up to date with source replica metadata.
    /// Metadata is updated by ALTER_METADATA entries, but some entries are probably cleaned up from the log.
    /// It's also possible that some newer ALTER_METADATA entries are present in source_queue list,
    /// and source replica are executing such entry right now (or had executed recently).
    /// More than that, /metadata_version update is not atomic with /columns and /metadata update...

    /// Fortunately, ALTER_METADATA seems to be idempotent,
    /// and older entries of such type can be replaced with newer entries.
    /// Let's try to get consistent values of source replica's /columns and /metadata
    /// and prepend dummy ALTER_METADATA to our replication queue.
    /// It should not break anything if source_queue already contains ALTER_METADATA entry
    /// with greater or equal metadata_version, but it will update our metadata
    /// if all such entries were cleaned up from the log and source_queue.

    LOG_WARNING(log, "Metadata version ({}) on replica is not up to date with metadata ({}) on source replica {}",
                metadata_snapshot->getMetadataVersion(), source_metadata_version, source_replica);

    String source_metadata;
    String source_columns;
    while (true)
    {
        if (shutdown_called)
            throw Exception(ErrorCodes::ABORTED, "Cannot clone metadata because shutdown called");

        Coordination::Stat metadata_stat;
        Coordination::Stat columns_stat;
        source_metadata = zookeeper->get(source_path + "/metadata", &metadata_stat);
        source_columns = zookeeper->get(source_path + "/columns", &columns_stat);

        Coordination::Requests ops;
        Coordination::Responses responses;
        ops.emplace_back(zkutil::makeCheckRequest(source_path + "/metadata", metadata_stat.version));
        ops.emplace_back(zkutil::makeCheckRequest(source_path + "/columns", columns_stat.version));

        Coordination::Error code = zookeeper->tryMulti(ops, responses, /* check_session_valid */ true);
        if (code == Coordination::Error::ZOK)
            break;
        else if (code == Coordination::Error::ZBADVERSION)
            LOG_WARNING(log, "Metadata of replica {} was changed", source_path);
        else
            zkutil::KeeperMultiException::check(code, ops, responses);
    }

    ReplicatedMergeTreeLogEntryData dummy_alter;
    dummy_alter.type = LogEntry::ALTER_METADATA;
    dummy_alter.source_replica = source_replica;
    dummy_alter.metadata_str = source_metadata;
    dummy_alter.columns_str = source_columns;
    dummy_alter.alter_version = source_metadata_version;
    dummy_alter.create_time = time(nullptr);

    String path_created = zookeeper->create(replica_path + "/queue/queue-", dummy_alter.toString(), zkutil::CreateMode::PersistentSequential);
    LOG_INFO(log, "Created an ALTER_METADATA entry {} to force metadata update after cloning replica from {}. Entry: {}",
             path_created, source_replica, dummy_alter.toString());

    /// We don't need to do anything with mutation_pointer, because mutation log cleanup process is different from
    /// replication log cleanup. A mutation is removed from ZooKeeper only if all replicas had executed the mutation,
    /// so all mutations which are greater or equal to our mutation pointer are still present in ZooKeeper.
}


void StorageReplicatedMergeTree::cloneReplicaIfNeeded(zkutil::ZooKeeperPtr zookeeper)
{
    Coordination::Stat is_lost_stat;
    bool is_new_replica = true;
    String res;

    if (zookeeper->tryGet(fs::path(replica_path) / "is_lost", res, &is_lost_stat))
    {
        if (res == "0")
            return;
        if (is_lost_stat.version)
            is_new_replica = false;
    }
    else
    {
        /// Replica was created by old version of CH, so me must create "/is_lost".
        /// Note that in old version of CH there was no "lost" replicas possible.
        /// TODO is_lost node should always exist since v18.12, maybe we can replace `tryGet` with `get` and remove old code?
        zookeeper->create(fs::path(replica_path) / "is_lost", "0", zkutil::CreateMode::Persistent);
        return;
    }

    /// is_lost is "1": it means that we are in repair mode.
    /// Try choose source replica to clone.
    /// Source replica must not be lost and should have minimal queue size and maximal log pointer.
    Strings replicas = zookeeper->getChildren(fs::path(zookeeper_path) / "replicas");
    std::vector<zkutil::ZooKeeper::FutureGet> futures;
    for (const String & source_replica_name : replicas)
    {
        /// Do not clone from myself.
        if (source_replica_name == replica_name)
            continue;

        String source_replica_path = fs::path(zookeeper_path) / "replicas" / source_replica_name;

        /// Obviously the following get operations are not atomic, but it's ok to choose good enough replica, not the best one.
        /// NOTE: We may count some entries twice if log_pointer is moved.
        futures.emplace_back(zookeeper->asyncTryGet(fs::path(source_replica_path) / "is_lost"));
        futures.emplace_back(zookeeper->asyncTryGet(fs::path(source_replica_path) / "log_pointer"));
        futures.emplace_back(zookeeper->asyncTryGet(fs::path(source_replica_path) / "queue"));
    }

    /// Wait for results before getting log entries
    for (auto & future : futures)
        future.wait();

    Strings log_entries = zookeeper->getChildren(fs::path(zookeeper_path) / "log");
    size_t max_log_entry = 0;
    if (!log_entries.empty())
    {
        String last_entry = *std::max_element(log_entries.begin(), log_entries.end());
        max_log_entry = parse<UInt64>(last_entry.substr(strlen("log-")));
    }
    /// log_pointer can point to future entry, which was not created yet
    ++max_log_entry;

    size_t min_replication_lag = std::numeric_limits<size_t>::max();
    String source_replica;
    Coordination::Stat source_is_lost_stat;
    size_t future_num = 0;

    for (const String & source_replica_name : replicas)
    {
        if (source_replica_name == replica_name)
            continue;

        auto get_is_lost     = futures[future_num++].get();
        auto get_log_pointer = futures[future_num++].get();
        auto get_queue       = futures[future_num++].get();

        if (get_is_lost.error != Coordination::Error::ZOK)
        {
            LOG_INFO(log, "Not cloning {}, cannot get '/is_lost': {}", source_replica_name, get_is_lost.error);
            continue;
        }
        else if (get_is_lost.data != "0")
        {
            LOG_INFO(log, "Not cloning {}, it's lost", source_replica_name);
            continue;
        }

        if (get_log_pointer.error != Coordination::Error::ZOK)
        {
            LOG_INFO(log, "Not cloning {}, cannot get '/log_pointer': {}", source_replica_name, get_log_pointer.error);
            continue;
        }
        if (get_queue.error != Coordination::Error::ZOK)
        {
            LOG_INFO(log, "Not cloning {}, cannot get '/queue': {}", source_replica_name, get_queue.error);
            continue;
        }

        /// Replica is not lost and we can clone it. Let's calculate approx replication lag.
        size_t source_log_pointer = get_log_pointer.data.empty() ? 0 : parse<UInt64>(get_log_pointer.data);
        assert(source_log_pointer <= max_log_entry);
        size_t replica_queue_lag = max_log_entry - source_log_pointer;
        size_t replica_queue_size = get_queue.stat.numChildren;
        size_t replication_lag = replica_queue_lag + replica_queue_size;
        LOG_INFO(log, "Replica {} has log pointer '{}', approximate {} queue lag and {} queue size",
                 source_replica_name, get_log_pointer.data, replica_queue_lag, replica_queue_size);
        if (replication_lag < min_replication_lag)
        {
            source_replica = source_replica_name;
            source_is_lost_stat = get_is_lost.stat;
            min_replication_lag = replication_lag;
        }
    }

    if (source_replica.empty())
        throw Exception(ErrorCodes::ALL_REPLICAS_LOST, "All replicas are lost. "
                        "See SYSTEM DROP REPLICA and SYSTEM RESTORE REPLICA queries, they may help");

    if (is_new_replica)
        LOG_INFO(log, "Will mimic {}", source_replica);
    else
        LOG_WARNING(log, "Will mimic {}", source_replica);

    /// Clear obsolete queue that we no longer need.
    zookeeper->removeChildren(fs::path(replica_path) / "queue");
    queue.clear();

    /// Will do repair from the selected replica.
    cloneReplica(source_replica, source_is_lost_stat, zookeeper);
    /// If repair fails to whatever reason, the exception is thrown, is_lost will remain "1" and the replica will be repaired later.

    /// If replica is repaired successfully, we remove is_lost flag.
    zookeeper->set(fs::path(replica_path) / "is_lost", "0");
}

String StorageReplicatedMergeTree::getLastQueueUpdateException() const
{
    std::lock_guard lock(last_queue_update_exception_lock);
    return last_queue_update_exception;
}


void StorageReplicatedMergeTree::queueUpdatingTask()
{
    if (!queue_update_in_progress)
    {
        last_queue_update_start_time.store(time(nullptr));
        queue_update_in_progress = true;
    }
    try
    {
        queue.pullLogsToQueue(getZooKeeperAndAssertNotReadonly(), queue_updating_task->getWatchCallback(), ReplicatedMergeTreeQueue::UPDATE);
        last_queue_update_finish_time.store(time(nullptr));
        queue_update_in_progress = false;
    }
    catch (const Coordination::Exception & e)
    {
        tryLogCurrentException(log, __PRETTY_FUNCTION__);

        std::lock_guard lock(last_queue_update_exception_lock);
        last_queue_update_exception = getCurrentExceptionMessage(false);

        if (e.code == Coordination::Error::ZSESSIONEXPIRED)
        {
            restarting_thread.wakeup();
            return;
        }

        queue_updating_task->scheduleAfter(QUEUE_UPDATE_ERROR_SLEEP_MS);
    }
    catch (...)
    {
        tryLogCurrentException(log, __PRETTY_FUNCTION__);

        std::lock_guard lock(last_queue_update_exception_lock);
        last_queue_update_exception = getCurrentExceptionMessage(false);

        queue_updating_task->scheduleAfter(QUEUE_UPDATE_ERROR_SLEEP_MS);
    }
}


void StorageReplicatedMergeTree::mutationsUpdatingTask()
{
    try
    {
        queue.updateMutations(getZooKeeper(), mutations_watch_callback);
    }
    catch (const Coordination::Exception & e)
    {
        tryLogCurrentException(log, __PRETTY_FUNCTION__);

        if (e.code == Coordination::Error::ZSESSIONEXPIRED)
            return;

        mutations_updating_task->scheduleAfter(QUEUE_UPDATE_ERROR_SLEEP_MS);
    }
    catch (...)
    {
        tryLogCurrentException(log, __PRETTY_FUNCTION__);
        mutations_updating_task->scheduleAfter(QUEUE_UPDATE_ERROR_SLEEP_MS);
    }
}

ReplicatedMergeTreeQueue::SelectedEntryPtr StorageReplicatedMergeTree::selectQueueEntry()
{
    /// This object will mark the element of the queue as running.
    ReplicatedMergeTreeQueue::SelectedEntryPtr selected;

    try
    {
        selected = queue.selectEntryToProcess(merger_mutator, *this);
    }
    catch (...)
    {
        tryLogCurrentException(log, __PRETTY_FUNCTION__);
    }

    return selected;
}


bool StorageReplicatedMergeTree::processQueueEntry(ReplicatedMergeTreeQueue::SelectedEntryPtr selected_entry)
{
    LogEntryPtr & entry = selected_entry->log_entry;
    return queue.processEntry([this]{ return getZooKeeper(); }, entry, [&](LogEntryPtr & entry_to_process)
    {
        try
        {
            return executeLogEntry(*entry_to_process);
        }
        catch (const Exception & e)
        {
            if (e.code() == ErrorCodes::NO_REPLICA_HAS_PART)
            {
                /// If no one has the right part, probably not all replicas work; We will not write to log with Error level.
                LOG_INFO(log, getExceptionMessageAndPattern(e, /* with_stacktrace */ false));
            }
            else if (e.code() == ErrorCodes::ABORTED)
            {
                /// Interrupted merge or downloading a part is not an error.
                LOG_INFO(log, getExceptionMessageAndPattern(e, /* with_stacktrace */ false));
            }
            else if (e.code() == ErrorCodes::PART_IS_TEMPORARILY_LOCKED)
            {
                /// Part cannot be added temporarily
                LOG_INFO(log, getExceptionMessageAndPattern(e, /* with_stacktrace */ false));
                cleanup_thread.wakeup();
            }
            else
                tryLogCurrentException(log, __PRETTY_FUNCTION__);

            /** This exception will be written to the queue element, and it can be looked up using `system.replication_queue` table.
              * The thread that performs this action will sleep a few seconds after the exception.
              * See `queue.processEntry` function.
              */
            throw;
        }
        catch (...)
        {
            tryLogCurrentException(log, __PRETTY_FUNCTION__);
            throw;
        }
    });
}

bool StorageReplicatedMergeTree::scheduleDataProcessingJob(BackgroundJobsAssignee & assignee)
{
    cleanup_thread.wakeupEarlierIfNeeded();

    /// If replication queue is stopped exit immediately as we successfully executed the task
    if (queue.actions_blocker.isCancelled())
        return false;

    /// This object will mark the element of the queue as running.
    ReplicatedMergeTreeQueue::SelectedEntryPtr selected_entry = selectQueueEntry();

    if (!selected_entry)
        return false;

    auto job_type = selected_entry->log_entry->type;

    /// Depending on entry type execute in fetches (small) pool or big merge_mutate pool
    if (job_type == LogEntry::GET_PART || job_type == LogEntry::ATTACH_PART)
    {
        assignee.scheduleFetchTask(std::make_shared<ExecutableLambdaAdapter>(
            [this, selected_entry] () mutable
            {
                return processQueueEntry(selected_entry);
            }, common_assignee_trigger, getStorageID()));
        return true;
    }
    else if (job_type == LogEntry::MERGE_PARTS)
    {
        auto task = std::make_shared<MergeFromLogEntryTask>(selected_entry, *this, common_assignee_trigger);
        assignee.scheduleMergeMutateTask(task);
        return true;
    }
    else if (job_type == LogEntry::MUTATE_PART)
    {
        auto task = std::make_shared<MutateFromLogEntryTask>(selected_entry, *this, common_assignee_trigger);
        assignee.scheduleMergeMutateTask(task);
        return true;
    }
    else
    {
        assignee.scheduleCommonTask(std::make_shared<ExecutableLambdaAdapter>(
            [this, selected_entry] () mutable
            {
                return processQueueEntry(selected_entry);
            }, common_assignee_trigger, getStorageID()), /* need_trigger */ true);
        return true;
    }
}


bool StorageReplicatedMergeTree::canExecuteFetch(const ReplicatedMergeTreeLogEntry & entry, String & disable_reason) const
{
    if (fetcher.blocker.isCancelled())
    {
        disable_reason = fmt::format("Not executing fetch of part {} because replicated fetches are cancelled now.", entry.new_part_name);
        return false;
    }

    auto replicated_fetches_pool_size = getContext()->getFetchesExecutor()->getMaxTasksCount();
    size_t busy_threads_in_pool = CurrentMetrics::values[CurrentMetrics::BackgroundFetchesPoolTask].load(std::memory_order_relaxed);
    if (busy_threads_in_pool >= replicated_fetches_pool_size)
    {
        disable_reason = fmt::format("Not executing fetch of part {} because {} fetches already executing, max {}.", entry.new_part_name, busy_threads_in_pool, replicated_fetches_pool_size);
        return false;
    }

    if (replicated_fetches_throttler->isThrottling())
    {
        disable_reason = fmt::format("Not executing fetch of part {} because fetches have already throttled by network settings "
                                     "<max_replicated_fetches_network_bandwidth> or <max_replicated_fetches_network_bandwidth_for_server>.", entry.new_part_name);
        return false;
    }

    if (entry.source_replica.empty())
    {
        auto part = getPartIfExists(entry.new_part_name, {MergeTreeDataPartState::Active, MergeTreeDataPartState::Outdated, MergeTreeDataPartState::Deleting});
        if (part && part->was_removed_as_broken)
        {
            disable_reason = fmt::format("Not executing fetch of part {} because we still have broken part with that name. "
                                         "Waiting for the broken part to be removed first.", entry.new_part_name);

            constexpr time_t min_interval_to_wakeup_cleanup_s = 30;
            if (entry.last_postpone_time + min_interval_to_wakeup_cleanup_s < time(nullptr))
                const_cast<StorageReplicatedMergeTree *>(this)->cleanup_thread.wakeup();
            return false;
        }
    }

    return true;
}

bool StorageReplicatedMergeTree::partIsAssignedToBackgroundOperation(const DataPartPtr & part) const
{
    return queue.isVirtualPart(part);
}

void StorageReplicatedMergeTree::mergeSelectingTask()
{
    if (!is_leader)
        return;

    const auto storage_settings_ptr = getSettings();
    const bool deduplicate = false; /// TODO: read deduplicate option from table config
    const Names deduplicate_by_columns = {};
    CreateMergeEntryResult create_result = CreateMergeEntryResult::Other;

    enum class AttemptStatus
    {
        EntryCreated,
        NeedRetry,
        Limited,
        CannotSelect,
    };

    auto try_assign_merge = [&]() -> AttemptStatus
    {
        /// We must select parts for merge under merge_selecting_mutex because other threads
        /// (OPTIMIZE queries) can assign new merges.
        std::lock_guard merge_selecting_lock(merge_selecting_mutex);

        auto zookeeper = getZooKeeperAndAssertNotReadonly();

        std::optional<ReplicatedMergeTreeMergePredicate> merge_pred;

        /// If many merges is already queued, then will queue only small enough merges.
        /// Otherwise merge queue could be filled with only large merges,
        /// and in the same time, many small parts could be created and won't be merged.

        auto merges_and_mutations_queued = queue.countMergesAndPartMutations();
        size_t merges_and_mutations_sum = merges_and_mutations_queued.merges + merges_and_mutations_queued.mutations;
        if (!canEnqueueBackgroundTask())
        {
            LOG_TRACE(log, "Reached memory limit for the background tasks ({}), so won't select new parts to merge or mutate."
                "Current background tasks memory usage: {}.",
                formatReadableSizeWithBinarySuffix(background_memory_tracker.getSoftLimit()),
                formatReadableSizeWithBinarySuffix(background_memory_tracker.get()));
            return AttemptStatus::Limited;
        }

        if (merges_and_mutations_sum >= storage_settings_ptr->max_replicated_merges_in_queue)
        {
            LOG_TRACE(log, "Number of queued merges ({}) and part mutations ({})"
                " is greater than max_replicated_merges_in_queue ({}), so won't select new parts to merge or mutate.",
                merges_and_mutations_queued.merges,
                merges_and_mutations_queued.mutations,
                storage_settings_ptr->max_replicated_merges_in_queue);
            return AttemptStatus::Limited;
        }

        UInt64 max_source_parts_size_for_merge = merger_mutator.getMaxSourcePartsSizeForMerge(
            storage_settings_ptr->max_replicated_merges_in_queue, merges_and_mutations_sum);

        UInt64 max_source_part_size_for_mutation = merger_mutator.getMaxSourcePartSizeForMutation();

        bool merge_with_ttl_allowed = merges_and_mutations_queued.merges_with_ttl < storage_settings_ptr->max_replicated_merges_with_ttl_in_queue &&
            getTotalMergesWithTTLInMergeList() < storage_settings_ptr->max_number_of_merges_with_ttl_in_pool;

        auto future_merged_part = std::make_shared<FutureMergedMutatedPart>();
        if (storage_settings.get()->assign_part_uuids)
            future_merged_part->uuid = UUIDHelpers::generateV4();

        bool can_assign_merge = max_source_parts_size_for_merge > 0;
        PartitionIdsHint partitions_to_merge_in;
        if (can_assign_merge)
        {
            auto lightweight_merge_pred = LocalMergePredicate(queue);
            partitions_to_merge_in = merger_mutator.getPartitionsThatMayBeMerged(
                max_source_parts_size_for_merge, lightweight_merge_pred, merge_with_ttl_allowed, NO_TRANSACTION_PTR);
            if (partitions_to_merge_in.empty())
                can_assign_merge = false;
            else
                merge_pred.emplace(queue.getMergePredicate(zookeeper, partitions_to_merge_in));
        }

        PreformattedMessage out_reason;
        if (can_assign_merge &&
            merger_mutator.selectPartsToMerge(future_merged_part, false, max_source_parts_size_for_merge, *merge_pred,
                merge_with_ttl_allowed, NO_TRANSACTION_PTR, out_reason, &partitions_to_merge_in) == SelectPartsDecision::SELECTED)
        {
            create_result = createLogEntryToMergeParts(
                zookeeper,
                future_merged_part->parts,
                future_merged_part->name,
                future_merged_part->uuid,
                future_merged_part->part_format,
                deduplicate,
                deduplicate_by_columns,
                /*cleanup*/ false,
                nullptr,
                merge_pred->getVersion(),
                future_merged_part->merge_type);


            if (create_result == CreateMergeEntryResult::Ok)
                return AttemptStatus::EntryCreated;
            if (create_result == CreateMergeEntryResult::LogUpdated)
                return AttemptStatus::NeedRetry;
        }

        /// If there are many mutations in queue, it may happen, that we cannot enqueue enough merges to merge all new parts
        if (max_source_part_size_for_mutation == 0 || merges_and_mutations_queued.mutations >= storage_settings_ptr->max_replicated_mutations_in_queue)
            return AttemptStatus::Limited;

        if (queue.countMutations() > 0)
        {
            /// We don't need the list of committing blocks to choose a part to mutate
            if (!merge_pred)
                merge_pred.emplace(queue.getMergePredicate(zookeeper, PartitionIdsHint{}));

            /// Choose a part to mutate.
            DataPartsVector data_parts = getDataPartsVectorForInternalUsage();
            for (const auto & part : data_parts)
            {
                if (part->getBytesOnDisk() > max_source_part_size_for_mutation)
                    continue;

                std::optional<std::pair<Int64, int>> desired_mutation_version = merge_pred->getDesiredMutationVersion(part);
                if (!desired_mutation_version)
                    continue;

                create_result = createLogEntryToMutatePart(
                    *part,
                    future_merged_part->uuid,
                    desired_mutation_version->first,
                    desired_mutation_version->second,
                    merge_pred->getVersion());

                if (create_result == CreateMergeEntryResult::Ok)
                    return AttemptStatus::EntryCreated;
                if (create_result == CreateMergeEntryResult::LogUpdated)
                    return AttemptStatus::NeedRetry;
            }
        }

        return AttemptStatus::CannotSelect;
    };

    AttemptStatus result = AttemptStatus::CannotSelect;
    try
    {
        result = try_assign_merge();
    }
    catch (...)
    {
        tryLogCurrentException(log, __PRETTY_FUNCTION__);
    }


    Float32 new_sleep_ms = merge_selecting_sleep_ms;
    if (result == AttemptStatus::EntryCreated || result == AttemptStatus::NeedRetry)
        new_sleep_ms /= storage_settings_ptr->merge_selecting_sleep_slowdown_factor;
    else if (result == AttemptStatus::CannotSelect)
        new_sleep_ms *= storage_settings_ptr->merge_selecting_sleep_slowdown_factor;
    new_sleep_ms *= std::uniform_real_distribution<Float32>(1.f, 1.1f)(thread_local_rng);
    merge_selecting_sleep_ms = static_cast<UInt64>(new_sleep_ms);

    if (merge_selecting_sleep_ms < storage_settings_ptr->merge_selecting_sleep_ms)
        merge_selecting_sleep_ms = storage_settings_ptr->merge_selecting_sleep_ms;
    if (merge_selecting_sleep_ms > storage_settings_ptr->max_merge_selecting_sleep_ms)
        merge_selecting_sleep_ms = storage_settings_ptr->max_merge_selecting_sleep_ms;

    if (result == AttemptStatus::EntryCreated)
        merge_selecting_task->schedule();
    else
    {
        LOG_TRACE(log, "Scheduling next merge selecting task after {}ms", merge_selecting_sleep_ms);
        merge_selecting_task->scheduleAfter(merge_selecting_sleep_ms);
    }
}


void StorageReplicatedMergeTree::mutationsFinalizingTask()
{
    bool needs_reschedule = false;

    try
    {
        needs_reschedule = queue.tryFinalizeMutations(getZooKeeperAndAssertNotReadonly());
    }
    catch (...)
    {
        tryLogCurrentException(log, __PRETTY_FUNCTION__);
        needs_reschedule = true;
    }

    if (needs_reschedule)
    {
        mutations_finalizing_task->scheduleAfter(MUTATIONS_FINALIZING_SLEEP_MS);
    }
    else
    {
        /// Even if no mutations seems to be done or appeared we are trying to
        /// finalize them in background because manual control the launch of
        /// this function is error prone. This can lead to mutations that
        /// processed all the parts but have is_done=0 state for a long time. Or
        /// killed mutations, which are also considered as undone.
        mutations_finalizing_task->scheduleAfter(MUTATIONS_FINALIZING_IDLE_SLEEP_MS);
    }
}


StorageReplicatedMergeTree::CreateMergeEntryResult StorageReplicatedMergeTree::createLogEntryToMergeParts(
    zkutil::ZooKeeperPtr & zookeeper,
    const DataPartsVector & parts,
    const String & merged_name,
    const UUID & merged_part_uuid,
    const MergeTreeDataPartFormat & merged_part_format,
    bool deduplicate,
    const Names & deduplicate_by_columns,
    bool cleanup,
    ReplicatedMergeTreeLogEntryData * out_log_entry,
    int32_t log_version,
    MergeType merge_type)
{
    Strings exists_paths;
    exists_paths.reserve(parts.size());
    for (const auto & part : parts)
        exists_paths.emplace_back(fs::path(replica_path) / "parts" / part->name);

    auto exists_results = zookeeper->exists(exists_paths);
    bool all_in_zk = true;
    for (size_t i = 0; i < parts.size(); ++i)
    {
        /// If there is no information about part in ZK, we will not merge it.
        if (exists_results[i].error == Coordination::Error::ZNONODE)
        {
            all_in_zk = false;

            const auto & part = parts[i];
            if (part->modification_time + MAX_AGE_OF_LOCAL_PART_THAT_WASNT_ADDED_TO_ZOOKEEPER < time(nullptr))
            {
                LOG_WARNING(log, "Part {} (that was selected for merge) with age {} seconds exists locally but not in ZooKeeper. Won't do merge with that part and will check it.", part->name, (time(nullptr) - part->modification_time));
                enqueuePartForCheck(part->name);
            }
        }
    }

    if (!all_in_zk)
        return CreateMergeEntryResult::MissingPart;

    ReplicatedMergeTreeLogEntryData entry;
    entry.type = LogEntry::MERGE_PARTS;
    entry.source_replica = replica_name;
    entry.new_part_name = merged_name;
    entry.new_part_uuid = merged_part_uuid;
    entry.new_part_format = merged_part_format;
    entry.merge_type = merge_type;
    entry.deduplicate = deduplicate;
    entry.deduplicate_by_columns = deduplicate_by_columns;
    entry.cleanup = cleanup;
    entry.create_time = time(nullptr);

    for (const auto & part : parts)
        entry.source_parts.push_back(part->name);

    Coordination::Requests ops;
    Coordination::Responses responses;

    ops.emplace_back(zkutil::makeCreateRequest(
        fs::path(zookeeper_path) / "log/log-", entry.toString(),
        zkutil::CreateMode::PersistentSequential));

    ops.emplace_back(zkutil::makeSetRequest(
        fs::path(zookeeper_path) / "log", "", log_version)); /// Check and update version.

    Coordination::Error code = zookeeper->tryMulti(ops, responses);

    if (code == Coordination::Error::ZOK)
    {
        String path_created = dynamic_cast<const Coordination::CreateResponse &>(*responses.front()).path_created;
        entry.znode_name = path_created.substr(path_created.find_last_of('/') + 1);

        ProfileEvents::increment(ProfileEvents::CreatedLogEntryForMerge);
        LOG_TRACE(log, "Created log entry {} for merge {}", path_created, merged_name);
    }
    else if (code == Coordination::Error::ZBADVERSION)
    {
        ProfileEvents::increment(ProfileEvents::NotCreatedLogEntryForMerge);
        LOG_TRACE(log, "Log entry is not created for merge {} because log was updated", merged_name);
        return CreateMergeEntryResult::LogUpdated;
    }
    else
    {
        zkutil::KeeperMultiException::check(code, ops, responses);
    }

    if (out_log_entry)
        *out_log_entry = entry;

    return CreateMergeEntryResult::Ok;
}


StorageReplicatedMergeTree::CreateMergeEntryResult StorageReplicatedMergeTree::createLogEntryToMutatePart(
    const IMergeTreeDataPart & part, const UUID & new_part_uuid, Int64 mutation_version, int32_t alter_version, int32_t log_version)
{
    auto zookeeper = getZooKeeper();

    /// If there is no information about part in ZK, we will not mutate it.
    if (!zookeeper->exists(fs::path(replica_path) / "parts" / part.name))
    {
        if (part.modification_time + MAX_AGE_OF_LOCAL_PART_THAT_WASNT_ADDED_TO_ZOOKEEPER < time(nullptr))
        {
            LOG_WARNING(log, "Part {} (that was selected for mutation) with age {} seconds exists locally but not in ZooKeeper."
                " Won't mutate that part and will check it.", part.name, (time(nullptr) - part.modification_time));
            enqueuePartForCheck(part.name);
        }

        return CreateMergeEntryResult::MissingPart;
    }

    MergeTreePartInfo new_part_info = part.info;
    new_part_info.mutation = mutation_version;

    String new_part_name = part.getNewName(new_part_info);

    ReplicatedMergeTreeLogEntryData entry;
    entry.type = LogEntry::MUTATE_PART;
    entry.source_replica = replica_name;
    entry.source_parts.push_back(part.name);
    entry.new_part_name = new_part_name;
    entry.new_part_uuid = new_part_uuid;
    entry.create_time = time(nullptr);
    entry.alter_version = alter_version;

    Coordination::Requests ops;
    Coordination::Responses responses;

    ops.emplace_back(zkutil::makeCreateRequest(
        fs::path(zookeeper_path) / "log/log-", entry.toString(),
        zkutil::CreateMode::PersistentSequential));

    ops.emplace_back(zkutil::makeSetRequest(
        fs::path(zookeeper_path) / "log", "", log_version)); /// Check and update version.

    Coordination::Error code = zookeeper->tryMulti(ops, responses);

    if (code == Coordination::Error::ZBADVERSION)
    {
        ProfileEvents::increment(ProfileEvents::NotCreatedLogEntryForMutation);
        LOG_TRACE(log, "Log entry is not created for mutation {} because log was updated", new_part_name);
        return CreateMergeEntryResult::LogUpdated;
    }

    zkutil::KeeperMultiException::check(code, ops, responses);

    ProfileEvents::increment(ProfileEvents::CreatedLogEntryForMutation);
    LOG_TRACE(log, "Created log entry for mutation {}", new_part_name);
    return CreateMergeEntryResult::Ok;
}


void StorageReplicatedMergeTree::getRemovePartFromZooKeeperOps(const String & part_name, Coordination::Requests & ops, bool has_children)
{
    String part_path = fs::path(replica_path) / "parts" / part_name;

    if (has_children)
    {
        ops.emplace_back(zkutil::makeRemoveRequest(fs::path(part_path) / "checksums", -1));
        ops.emplace_back(zkutil::makeRemoveRequest(fs::path(part_path) / "columns", -1));
    }
    ops.emplace_back(zkutil::makeRemoveRequest(part_path, -1));
}

void StorageReplicatedMergeTree::removePartAndEnqueueFetch(const String & part_name, bool storage_init)
{
    auto zookeeper = getZooKeeper();

    DataPartPtr broken_part;
    auto outdate_broken_part = [this, &broken_part]()
    {
        if (!broken_part)
            return;
        DataPartsLock lock = lockParts();
        if (broken_part->getState() == DataPartState::Active)
            removePartsFromWorkingSet(NO_TRANSACTION_RAW, {broken_part}, true, &lock);
        broken_part.reset();
        cleanup_thread.wakeup();
    };

    /// We don't know exactly what happened to broken part
    /// and we are going to remove all covered log entries.
    /// It's quite dangerous, so clone covered parts to detached.
    auto broken_part_info = MergeTreePartInfo::fromPartName(part_name, format_version);

    auto partition_range = getDataPartsVectorInPartitionForInternalUsage({MergeTreeDataPartState::Active, MergeTreeDataPartState::Outdated},
                                                                         broken_part_info.partition_id);
    Strings detached_parts;
    for (const auto & part : partition_range)
    {
        if (!broken_part_info.contains(part->info))
            continue;

        if (broken_part_info == part->info)
        {
            chassert(!broken_part);
            chassert(!storage_init);
            part->was_removed_as_broken = true;
            part->makeCloneInDetached("broken", getInMemoryMetadataPtr(), /*disk_transaction*/ {});
            broken_part = part;
        }
        else
        {
            part->makeCloneInDetached("covered-by-broken", getInMemoryMetadataPtr(), /*disk_transaction*/ {});
        }
        detached_parts.push_back(part->name);
    }
    LOG_WARNING(log, "Detached {} parts covered by broken part {}: {}", detached_parts.size(), part_name, fmt::join(detached_parts, ", "));

    ThreadFuzzer::maybeInjectSleep();
    ThreadFuzzer::maybeInjectMemoryLimitException();

    /// It's possible that queue contains entries covered by part_name.
    /// For example, we had GET_PART all_1_42_5 and MUTATE_PART all_1_42_5_63,
    /// then all_1_42_5_63 was executed by fetching, but part was written to disk incorrectly.
    /// In this case we have to remove it as broken and create GET_PART all_1_42_5_63 to fetch it again,
    /// but GET_PART all_1_42_5 may be still in the queue.
    /// We should remove all covered entries before creating GET_PART entry, because:
    ///    1. In the situation described above, we do not know how to merge/mutate all_1_42_5_63 from all_1_42_5,
    ///       so GET_PART all_1_42_5 (and all source parts) is useless. The only thing we can do is to fetch all_1_42_5_63.
    ///    2. If all_1_42_5_63 is lost, then replication may stuck waiting for all_1_42_5_63 to appear,
    ///       because we may have some covered parts (more precisely, parts with the same min and max blocks)
    queue.removePartProducingOpsInRange(zookeeper, broken_part_info, /* covering_entry= */ {});

    ThreadFuzzer::maybeInjectSleep();
    ThreadFuzzer::maybeInjectMemoryLimitException();

    String part_path = fs::path(replica_path) / "parts" / part_name;

    while (true)
    {
        if (shutdown_called || partial_shutdown_called)
            throw Exception(ErrorCodes::ABORTED, "Cannot remove part because shutdown called");

        Coordination::Requests ops;

        time_t part_create_time = 0;
        Coordination::Stat stat;
        bool exists_in_zookeeper = zookeeper->exists(part_path, &stat);
        if (exists_in_zookeeper)
        {
            /// Update version of /is_lost node to avoid race condition with cloneReplica(...).
            /// cloneReplica(...) expects that if some entry was executed, then its new_part_name is added to /parts,
            /// but we are going to remove it from /parts and add to queue again.
            Coordination::Stat is_lost_stat;
            String is_lost_value = zookeeper->get(replica_path + "/is_lost", &is_lost_stat);
            chassert(is_lost_value == "0");
            ops.emplace_back(zkutil::makeSetRequest(replica_path + "/is_lost", is_lost_value, is_lost_stat.version));

            part_create_time = stat.ctime / 1000;
            getRemovePartFromZooKeeperOps(part_name, ops, stat.numChildren > 0);
        }

        if (!storage_init)
        {
            /// We use merge predicate + version check here, because DROP RANGE update log version and we are trying to avoid race with it. We must be sure, that our part
            /// was not dropped, otherwise we will have fetch entry, but no virtual part for it (DROP RANGE will remove it). So bad sequence is the following:
            /// 1) Create DROP PART in log for broken_part (for example because it's not only broken, but also empty)
            /// 1.5) Pull to log and start execution (removePartProducingOpsInRange)
            /// 2) Execute this method (create GET PART for broken part)
            /// 3) Finish DROP PART execution (remove part from virtual parts)
            /// 4) Now we get GET PART for broken part which is absent in virtual parts == bug
            ///
            /// Because of version check this method will never create FETCH if drop part exists

            ReplicatedMergeTreeMergePredicate merge_pred = queue.getMergePredicate(zookeeper, PartitionIdsHint{broken_part_info.partition_id});
            if (merge_pred.isGoingToBeDropped(broken_part_info))
            {
                LOG_INFO(log, "Broken part {} is covered by drop range, don't need to fetch it", part_name);
                outdate_broken_part();
                return;
            }

            /// Check that our version of log (and queue) is the most fresh. Otherwise don't create new entry fetch entry.
            ops.emplace_back(zkutil::makeCheckRequest(fs::path(zookeeper_path) / "log", merge_pred.getVersion()));
        }

        LogEntryPtr log_entry = std::make_shared<LogEntry>();
        log_entry->type = LogEntry::GET_PART;
        log_entry->create_time = part_create_time;
        log_entry->source_replica = "";
        log_entry->new_part_name = part_name;

        ops.emplace_back(zkutil::makeCreateRequest(
            fs::path(replica_path) / "queue/queue-", log_entry->toString(),
            zkutil::CreateMode::PersistentSequential));

        Coordination::Responses results;
        auto rc = zookeeper->tryMulti(ops, results, /* check_session_valid */ true);

        if (rc == Coordination::Error::ZBADVERSION)
        {
            LOG_TRACE(log, "Log updated, cannot create fetch entry for part {}, will retry.", part_name);
            continue;
        }

        zkutil::KeeperMultiException::check(rc, ops, results);

        String path_created = dynamic_cast<const Coordination::CreateResponse &>(*results.back()).path_created;
        log_entry->znode_name = path_created.substr(path_created.find_last_of('/') + 1);
        LOG_DEBUG(log, "Created entry {} to fetch missing part {}", log_entry->znode_name, part_name);
        queue.insert(zookeeper, log_entry);

        /// Make the part outdated after creating the log entry.
        /// Otherwise, if we failed to create the entry, cleanup thread could remove the part from ZooKeeper (leading to diverged replicas)
        outdate_broken_part();
        return;
    }
}


void StorageReplicatedMergeTree::startBeingLeader()
{
    auto zookeeper = getZooKeeper();

    if (!getSettings()->replicated_can_become_leader)
    {
        LOG_INFO(log, "Will not enter leader election because replicated_can_become_leader=0");
        return;
    }

    zkutil::checkNoOldLeaders(log.load(), *zookeeper, fs::path(zookeeper_path) / "leader_election");

    LOG_INFO(log, "Became leader");
    is_leader = true;
}

void StorageReplicatedMergeTree::stopBeingLeader()
{
    if (!is_leader)
    {
        LOG_TRACE(log, "stopBeingLeader called but we are not a leader already");
        return;
    }

    LOG_INFO(log, "Stopped being leader");
    is_leader = false;
}

bool StorageReplicatedMergeTree::checkReplicaHavePart(const String & replica, const String & part_name)
{
    auto zookeeper = getZooKeeper();
    return zookeeper->exists(fs::path(zookeeper_path) / "replicas" / replica / "parts" / part_name);
}

String StorageReplicatedMergeTree::findReplicaHavingPart(const String & part_name, bool active)
{
    auto zookeeper = getZooKeeper();
    Strings replicas = zookeeper->getChildren(fs::path(zookeeper_path) / "replicas");

    /// Select replicas in uniformly random order.
    std::shuffle(replicas.begin(), replicas.end(), thread_local_rng);

    LOG_TRACE(log, "Candidate replicas: {}", replicas.size());

    for (const String & replica : replicas)
    {
        /// We aren't interested in ourself.
        if (replica == replica_name)
            continue;

        LOG_TRACE(log, "Candidate replica: {}", replica);

        if (checkReplicaHavePart(replica, part_name) &&
            (!active || zookeeper->exists(fs::path(zookeeper_path) / "replicas" / replica / "is_active")))
            return replica;

        /// Obviously, replica could become inactive or even vanish after return from this method.
    }

    return {};
}

void StorageReplicatedMergeTree::addLastSentPart(const MergeTreePartInfo & info)
{
    {
        std::lock_guard lock(last_sent_parts_mutex);
        last_sent_parts.emplace_back(info);
        static constexpr size_t LAST_SENT_PARS_WINDOW_SIZE = 1000;
        while (last_sent_parts.size() > LAST_SENT_PARS_WINDOW_SIZE)
            last_sent_parts.pop_front();
    }

    last_sent_parts_cv.notify_all();
}

void StorageReplicatedMergeTree::waitForUniquePartsToBeFetchedByOtherReplicas(StorageReplicatedMergeTree::ShutdownDeadline shutdown_deadline_)
{
    /// Will be true in case in case of query
    if (CurrentThread::isInitialized() && CurrentThread::get().getQueryContext() != nullptr)
    {
        LOG_TRACE(log, "Will not wait for unique parts to be fetched by other replicas because shutdown called from DROP/DETACH query");
        return;
    }

    if (!shutdown_called.load())
        throw Exception(ErrorCodes::LOGICAL_ERROR, "Called waitForUniquePartsToBeFetchedByOtherReplicas before shutdown, it's a bug");

    auto settings_ptr = getSettings();

    auto wait_ms = settings_ptr->wait_for_unique_parts_send_before_shutdown_ms.totalMilliseconds();
    if (wait_ms == 0)
    {
        LOG_INFO(log, "Will not wait for unique parts to be fetched by other replicas because wait time is zero");
        return;
    }

    if (shutdown_deadline_ <= std::chrono::system_clock::now())
    {
        LOG_INFO(log, "Will not wait for unique parts to be fetched by other replicas because shutdown_deadline already passed");
        return;
    }

    auto zookeeper = getZooKeeperIfTableShutDown();

    auto unique_parts_set = findReplicaUniqueParts(replica_name, zookeeper_path, format_version, zookeeper, log.load());
    if (unique_parts_set.empty())
    {
        LOG_INFO(log, "Will not wait for unique parts to be fetched because we don't have any unique parts");
        return;
    }
    else
    {
        LOG_INFO(log, "Will wait for {} unique parts to be fetched", unique_parts_set.size());
    }

    auto wait_predicate = [&] () -> bool
    {
        for (auto it = unique_parts_set.begin(); it != unique_parts_set.end();)
        {
            const auto & part = *it;

            bool found = false;
            for (const auto & sent_part : last_sent_parts | std::views::reverse)
            {
                if (sent_part.contains(part))
                {
                    LOG_TRACE(log, "Part {} was fetched by some replica", part.getPartNameForLogs());
                    found = true;
                    it = unique_parts_set.erase(it);
                    break;
                }
            }
            if (!found)
                break;
        }
        return unique_parts_set.empty();
    };

    std::unique_lock lock(last_sent_parts_mutex);
    if (!last_sent_parts_cv.wait_until(lock, shutdown_deadline_, wait_predicate))
        LOG_INFO(log, "Failed to wait for unique parts to be fetched in {} ms, {} parts can be left on this replica", wait_ms, unique_parts_set.size());
    else
        LOG_INFO(log, "Successfully waited all the parts");
}

std::set<MergeTreePartInfo> StorageReplicatedMergeTree::findReplicaUniqueParts(const String & replica_name_, const String & zookeeper_path_, MergeTreeDataFormatVersion format_version_, zkutil::ZooKeeper::Ptr zookeeper_, LoggerPtr log_)
{
    if (!zookeeper_->exists(fs::path(zookeeper_path_) / "replicas" / replica_name_ / "is_active"))
    {
        LOG_INFO(log_, "Our replica is not active, nobody will try to fetch anything");
        return {};
    }

    Strings replicas = zookeeper_->getChildren(fs::path(zookeeper_path_) / "replicas");
    Strings our_parts;
    std::vector<ActiveDataPartSet> data_parts_on_replicas;
    for (const String & replica : replicas)
    {
        if (!zookeeper_->exists(fs::path(zookeeper_path_) / "replicas" / replica / "is_active"))
        {
            LOG_TRACE(log_, "Replica {} is not active, skipping", replica);
            continue;
        }

        Strings parts = zookeeper_->getChildren(fs::path(zookeeper_path_) / "replicas" / replica / "parts");
        if (replica == replica_name_)
        {
            LOG_TRACE(log_, "Our replica parts collected {}", replica);
            our_parts = parts;
        }
        else
        {
            LOG_TRACE(log_, "Fetching parts for replica {}: [{}]", replica, fmt::join(parts, ", "));
            data_parts_on_replicas.emplace_back(format_version_, parts);
        }
    }

    if (data_parts_on_replicas.empty())
    {
        LOG_TRACE(log_, "Has no active replicas, will no try to wait for fetch");
        return {};
    }

    std::set<MergeTreePartInfo> our_unique_parts;
    for (const auto & part : our_parts)
    {
        bool found = false;
        for (const auto & active_parts_set : data_parts_on_replicas)
        {
            if (!active_parts_set.getContainingPart(part).empty())
            {
                found = true;
                break;
            }
        }

        if (!found)
        {
            LOG_TRACE(log_, "Part not {} found on other replicas", part);
            our_unique_parts.emplace(MergeTreePartInfo::fromPartName(part, format_version_));
        }
    }

    if (!our_parts.empty() && our_unique_parts.empty())
        LOG_TRACE(log_, "All parts found on replicas");

    return our_unique_parts;
}

String StorageReplicatedMergeTree::findReplicaHavingCoveringPart(LogEntry & entry, bool active)
{
    String dummy;
    return findReplicaHavingCoveringPartImplLowLevel(&entry, entry.new_part_name, dummy, active);
}

String StorageReplicatedMergeTree::findReplicaHavingCoveringPartImplLowLevel(LogEntry * entry, const String & part_name, String & found_part_name, bool active)
{
    auto zookeeper = getZooKeeper();
    Strings replicas = zookeeper->getChildren(fs::path(zookeeper_path) / "replicas");

    /// Select replicas in uniformly random order.
    std::shuffle(replicas.begin(), replicas.end(), thread_local_rng);

    for (const String & replica : replicas)
    {
        if (replica == replica_name)
            continue;

        if (active && !zookeeper->exists(fs::path(zookeeper_path) / "replicas" / replica / "is_active"))
            continue;

        String largest_part_found;
        Strings parts = zookeeper->getChildren(fs::path(zookeeper_path) / "replicas" / replica / "parts");
        for (const String & part_on_replica : parts)
        {
            if (part_on_replica == part_name
                || MergeTreePartInfo::contains(part_on_replica, part_name, format_version))
            {
                if (largest_part_found.empty()
                    || MergeTreePartInfo::contains(part_on_replica, largest_part_found, format_version))
                {
                    largest_part_found = part_on_replica;
                }
            }
        }

        if (!largest_part_found.empty())
        {
            found_part_name = largest_part_found;
            bool the_same_part = largest_part_found == part_name;

            /// Make a check in case if selected part differs from source part
            if (!the_same_part && entry)
            {
                String reject_reason;
                if (!queue.addFuturePartIfNotCoveredByThem(largest_part_found, *entry, reject_reason))
                {
                    LOG_INFO(log, "Will not fetch part {} covering {}. {}", largest_part_found, part_name, reject_reason);
                    return {};
                }
            }

            return replica;
        }
    }

    return {};
}


bool StorageReplicatedMergeTree::findReplicaHavingCoveringPart(
    const String & part_name, bool active)
{
    String dummy;
    return !findReplicaHavingCoveringPartImplLowLevel(/* entry */ nullptr, part_name, dummy, active).empty();
}


/** If a quorum is tracked for a part, update information about it in ZK.
  */
void StorageReplicatedMergeTree::updateQuorum(const String & part_name, bool is_parallel)
{
    if (is_parallel && format_version < MERGE_TREE_DATA_MIN_FORMAT_VERSION_WITH_CUSTOM_PARTITIONING)
        throw Exception(ErrorCodes::NOT_IMPLEMENTED, "Parallel quorum inserts are not compatible with the deprecated syntax of *MergeTree engines");

    auto zookeeper = getZooKeeper();

    /// Information on which replicas a part has been added, if the quorum has not yet been reached.
    String quorum_status_path = fs::path(zookeeper_path) / "quorum" / "status";
    if (is_parallel)
        quorum_status_path = fs::path(zookeeper_path) / "quorum" / "parallel" / part_name;
    /// The name of the previous part for which the quorum was reached.
    const String quorum_last_part_path = fs::path(zookeeper_path) / "quorum" / "last_part";

    String value;
    Coordination::Stat stat;

    /// If there is no node, then all quorum INSERTs have already reached the quorum, and nothing is needed.
    while (zookeeper->tryGet(quorum_status_path, value, &stat))
    {
        ReplicatedMergeTreeQuorumEntry quorum_entry(value);
        if (quorum_entry.part_name != part_name)
        {
            LOG_TRACE(log, "Quorum {}, already achieved for part {} current part {}",
                      quorum_status_path, part_name, quorum_entry.part_name);
            /// The quorum has already been achieved. Moreover, another INSERT with a quorum has already started.
            break;
        }

        quorum_entry.replicas.insert(replica_name);

        if (quorum_entry.replicas.size() >= quorum_entry.required_number_of_replicas)
        {
            /// The quorum is reached. Delete the node, and update information about the last part that was successfully written with quorum.
            LOG_TRACE(log, "Got {} (of {} required) replicas confirmed quorum {}, going to remove node",
                      quorum_entry.replicas.size(), quorum_entry.required_number_of_replicas, quorum_status_path);

            Coordination::Requests ops;
            Coordination::Responses responses;

            if (!is_parallel)
            {
                Coordination::Stat added_parts_stat;
                String old_added_parts = zookeeper->get(quorum_last_part_path, &added_parts_stat);

                ReplicatedMergeTreeQuorumAddedParts parts_with_quorum(format_version);

                if (!old_added_parts.empty())
                    parts_with_quorum.fromString(old_added_parts);

                auto part_info = MergeTreePartInfo::fromPartName(part_name, format_version);
                /// We store one last part which reached quorum for each partition.
                parts_with_quorum.added_parts[part_info.partition_id] = part_name;

                String new_added_parts = parts_with_quorum.toString();

                ops.emplace_back(zkutil::makeRemoveRequest(quorum_status_path, stat.version));
                ops.emplace_back(zkutil::makeSetRequest(quorum_last_part_path, new_added_parts, added_parts_stat.version));
            }
            else
                ops.emplace_back(zkutil::makeRemoveRequest(quorum_status_path, stat.version));

            auto code = zookeeper->tryMulti(ops, responses);

            if (code == Coordination::Error::ZOK)
            {
                break;
            }
            else if (code == Coordination::Error::ZNONODE)
            {
                /// The quorum has already been achieved.
                break;
            }
            else if (code == Coordination::Error::ZBADVERSION)
            {
                /// Node was updated meanwhile. We must re-read it and repeat all the actions.
                continue;
            }
            else
                throw Coordination::Exception::fromPath(code, quorum_status_path);
        }
        else
        {
            LOG_TRACE(log, "Quorum {} still not satisfied (have only {} of {} replicas), updating node",
                      quorum_status_path, quorum_entry.replicas.size(), quorum_entry.required_number_of_replicas);
            /// We update the node, registering there one more replica.
            auto code = zookeeper->trySet(quorum_status_path, quorum_entry.toString(), stat.version);

            if (code == Coordination::Error::ZOK)
            {
                break;
            }
            else if (code == Coordination::Error::ZNONODE)
            {
                /// The quorum has already been achieved.
                break;
            }
            else if (code == Coordination::Error::ZBADVERSION)
            {
                /// Node was updated meanwhile. We must re-read it and repeat all the actions.
                continue;
            }
            else
                throw Coordination::Exception::fromPath(code, quorum_status_path);
        }
    }
}


void StorageReplicatedMergeTree::cleanLastPartNode(const String & partition_id)
{
    auto zookeeper = getZooKeeper();

    LOG_DEBUG(log, "Cleaning up last part node for partition {}", partition_id);

    /// The name of the previous part for which the quorum was reached.
    const String quorum_last_part_path = fs::path(zookeeper_path) / "quorum" / "last_part";

    /// Delete information from "last_part" node.

    while (true)
    {
        if (shutdown_called || partial_shutdown_called)
            throw Exception(ErrorCodes::ABORTED, "Cannot clean last part node because shutdown called");

        Coordination::Stat added_parts_stat;
        String old_added_parts = zookeeper->get(quorum_last_part_path, &added_parts_stat);

        ReplicatedMergeTreeQuorumAddedParts parts_with_quorum(format_version);

        if (!old_added_parts.empty())
            parts_with_quorum.fromString(old_added_parts);

        /// Delete information about particular partition.
        if (!parts_with_quorum.added_parts.contains(partition_id))
        {
            /// There is no information about interested part.
            LOG_TEST(log, "There is no information about the partition");
            break;
        }

        parts_with_quorum.added_parts.erase(partition_id);

        String new_added_parts = parts_with_quorum.toString();

        auto code = zookeeper->trySet(quorum_last_part_path, new_added_parts, added_parts_stat.version);

        if (code == Coordination::Error::ZOK)
        {
            LOG_DEBUG(log, "Last parent node for partition {} is cleaned up", partition_id);
            break;
        }
        else if (code == Coordination::Error::ZNONODE)
        {
            /// Node is deleted. It is impossible, but it is Ok.
            LOG_WARNING(log, "The last part node {} was deleted", quorum_last_part_path);
            break;
        }
        else if (code == Coordination::Error::ZBADVERSION)
        {
            /// Node was updated meanwhile. We must re-read it and repeat all the actions.
            continue;
        }
        else
            throw Coordination::Exception::fromPath(code, quorum_last_part_path);
    }
}


bool StorageReplicatedMergeTree::partIsInsertingWithParallelQuorum(const MergeTreePartInfo & part_info) const
{
    auto zookeeper = getZooKeeper();
    return zookeeper->exists(fs::path(zookeeper_path) / "quorum" / "parallel" / part_info.getPartNameV1());
}


bool StorageReplicatedMergeTree::partIsLastQuorumPart(const MergeTreePartInfo & part_info) const
{
    auto zookeeper = getZooKeeper();

    const String parts_with_quorum_path = fs::path(zookeeper_path) / "quorum" / "last_part";

    String parts_with_quorum_str = zookeeper->get(parts_with_quorum_path);

    if (parts_with_quorum_str.empty())
        return false;

    ReplicatedMergeTreeQuorumAddedParts parts_with_quorum(format_version);
    parts_with_quorum.fromString(parts_with_quorum_str);

    auto partition_it = parts_with_quorum.added_parts.find(part_info.partition_id);
    if (partition_it == parts_with_quorum.added_parts.end())
        return false;

    return partition_it->second == part_info.getPartNameAndCheckFormat(format_version);
}


bool StorageReplicatedMergeTree::fetchPart(
    const String & part_name,
    const StorageMetadataPtr & metadata_snapshot,
    const String & source_zookeeper_name,
    const String & source_replica_path,
    bool to_detached,
    size_t quorum,
    zkutil::ZooKeeper::Ptr zookeeper_,
    bool try_fetch_shared)
{
    if (isStaticStorage())
        throw Exception(ErrorCodes::TABLE_IS_READ_ONLY, "Table is in readonly mode due to static storage");

    auto zookeeper = zookeeper_ ? zookeeper_ : getZooKeeper();
    const auto part_info = MergeTreePartInfo::fromPartName(part_name, format_version);

    if (!to_detached)
    {
        if (auto part = getPartIfExists(part_info, {MergeTreeDataPartState::Outdated, MergeTreeDataPartState::Deleting}))
        {
            LOG_DEBUG(log, "Part {} should be deleted after previous attempt before fetch", part->name);
            /// Force immediate parts cleanup to delete the part that was left from the previous fetch attempt.
            cleanup_thread.wakeup();
            return false;
        }
    }

    {
        std::lock_guard lock(currently_fetching_parts_mutex);
        if (!currently_fetching_parts.insert(part_name).second)
        {
            LOG_DEBUG(log, "Part {} is already fetching right now", part_name);
            return false;
        }
    }

    SCOPE_EXIT_MEMORY
    ({
        std::lock_guard lock(currently_fetching_parts_mutex);
        currently_fetching_parts.erase(part_name);
    });

    LOG_DEBUG(log, "Fetching part {} from {}:{}", part_name, source_zookeeper_name, source_replica_path);

    auto settings_ptr = getSettings();
    TableLockHolder table_lock_holder;
    if (!to_detached)
        table_lock_holder = lockForShare(RWLockImpl::NO_QUERY, settings_ptr->lock_acquire_timeout_for_background_operations);

    /// Logging
    Stopwatch stopwatch;
    MutableDataPartPtr part;
    DataPartsVector replaced_parts;
    ProfileEventsScope profile_events_scope;

    auto write_part_log = [&] (const ExecutionStatus & execution_status)
    {
        writePartLog(
            PartLogElement::DOWNLOAD_PART, execution_status, stopwatch.elapsed(),
            part_name, part, replaced_parts, nullptr,
            profile_events_scope.getSnapshot());
    };

    auto is_zero_copy_part = [&settings_ptr](const auto & data_part)
    {
        return settings_ptr->allow_remote_fs_zero_copy_replication && data_part->isStoredOnRemoteDiskWithZeroCopySupport();
    };

    DataPartPtr part_to_clone;
    {
        /// If the desired part is a result of a part mutation, try to find the source part and compare
        /// its checksums to the checksums of the desired part. If they match, we can just clone the local part.

        /// If we have the source part, its part_info will contain covered_part_info.
        auto covered_part_info = part_info;
        covered_part_info.mutation = 0;
        auto source_part = getActiveContainingPart(covered_part_info);

        /// Fetch for zero-copy replication is cheap and straightforward, so we don't use local clone here
        if (source_part && !is_zero_copy_part(source_part))
        {
            auto source_part_header = ReplicatedMergeTreePartHeader::fromColumnsAndChecksums(
                source_part->getColumns(), source_part->checksums);

            String part_path = fs::path(source_replica_path) / "parts" / part_name;
            String part_znode = zookeeper->get(part_path);

            std::optional<ReplicatedMergeTreePartHeader> desired_part_header;
            if (!part_znode.empty())
            {
                desired_part_header = ReplicatedMergeTreePartHeader::fromString(part_znode);
            }
            else
            {
                String columns_str;
                String checksums_str;

                if (zookeeper->tryGet(fs::path(part_path) / "columns", columns_str) &&
                    zookeeper->tryGet(fs::path(part_path) / "checksums", checksums_str))
                {
                    desired_part_header = ReplicatedMergeTreePartHeader::fromColumnsAndChecksumsZNodes(columns_str, checksums_str);
                }
                else
                {
                    LOG_INFO(log, "Not checking checksums of part {} with replica {}:{} because part was removed from ZooKeeper",
                        part_name, source_zookeeper_name, source_replica_path);
                }
            }

            /// Checking both checksums and columns hash. For example we can have empty part
            /// with same checksums but different columns. And we attaching it exception will
            /// be thrown.
            if (desired_part_header
                && source_part_header.getColumnsHash() == desired_part_header->getColumnsHash()
                && source_part_header.getChecksums() == desired_part_header->getChecksums())
            {
                LOG_TRACE(log, "Found local part {} with the same checksums and columns hash as {}", source_part->name, part_name);
                part_to_clone = source_part;
            }
        }
    }

    ReplicatedMergeTreeAddress address;
    ConnectionTimeouts timeouts;
    String interserver_scheme;
    InterserverCredentialsPtr credentials;
    std::optional<CurrentlySubmergingEmergingTagger> tagger_ptr;
    std::function<MutableDataPartPtr()> get_part;
    scope_guard part_directory_lock;

    if (part_to_clone)
    {
        get_part = [&, part_to_clone]()
        {
            chassert(!is_zero_copy_part(part_to_clone));
            IDataPartStorage::ClonePartParams clone_params
            {
                .copy_instead_of_hardlink = getSettings()->always_use_copy_instead_of_hardlinks,
                .keep_metadata_version = true,
            };

            auto [cloned_part, lock] = cloneAndLoadDataPartOnSameDisk(
                part_to_clone,
                "tmp_clone_",
                part_info,
                metadata_snapshot,
                clone_params,
                getContext()->getReadSettings(),
                getContext()->getWriteSettings());

            part_directory_lock = std::move(lock);
            return cloned_part;
        };
    }
    else
    {
        address.fromString(zookeeper->get(fs::path(source_replica_path) / "host"));
        timeouts = ConnectionTimeouts::getFetchPartHTTPTimeouts(getContext()->getServerSettings(), getContext()->getSettingsRef());

        credentials = getContext()->getInterserverCredentials();
        interserver_scheme = getContext()->getInterserverScheme();

        get_part = [&, address, timeouts, credentials, interserver_scheme]()
        {
            if (interserver_scheme != address.scheme)
                throw Exception(ErrorCodes::INTERSERVER_SCHEME_DOESNT_MATCH, "Interserver schemes are different: "
                    "'{}' != '{}', can't fetch part from {}", interserver_scheme, address.scheme, address.host);

            auto [fetched_part, lock] =  fetcher.fetchSelectedPart(
                metadata_snapshot,
                getContext(),
                part_name,
                source_zookeeper_name,
                source_replica_path,
                address.host,
                address.replication_port,
                timeouts,
                credentials->getUser(),
                credentials->getPassword(),
                interserver_scheme,
                replicated_fetches_throttler,
                to_detached,
                "",
                &tagger_ptr,
                try_fetch_shared);
            part_directory_lock = std::move(lock);
            return fetched_part;
        };
    }

    try
    {
        part = get_part();

        if (!to_detached)
        {
            Transaction transaction(*this, NO_TRANSACTION_RAW);
            renameTempPartAndReplace(part, transaction);

            chassert(!part_to_clone || !is_zero_copy_part(part));
            replaced_parts = checkPartChecksumsAndCommit(transaction, part, /*hardlinked_files*/ {}, /*replace_zero_copy_lock*/ true);

            /** If a quorum is tracked for this part, you must update it.
              * If you do not have time, in case of losing the session, when you restart the server - see the `ReplicatedMergeTreeRestartingThread::updateQuorumIfWeHavePart` method.
              */
            if (quorum)
            {
                /// Check if this quorum insert is parallel or not
                if (zookeeper->exists(fs::path(zookeeper_path) / "quorum" / "parallel" / part_name))
                    updateQuorum(part_name, true);
                else if (zookeeper->exists(fs::path(zookeeper_path) / "quorum" / "status"))
                    updateQuorum(part_name, false);
            }

            /// merged parts that are still inserted with quorum. if it only contains one block, it hasn't been merged before
            if (part_info.level != 0 || part_info.mutation != 0)
            {
                Strings quorum_parts = zookeeper->getChildren(fs::path(zookeeper_path) / "quorum" / "parallel");
                for (const String & quorum_part : quorum_parts)
                {
                    auto quorum_part_info = MergeTreePartInfo::fromPartName(quorum_part, format_version);
                    if (part_info.contains(quorum_part_info))
                        updateQuorum(quorum_part, true);
                }
            }

            merge_selecting_task->schedule();

            for (const auto & replaced_part : replaced_parts)
            {
                LOG_DEBUG(log, "Part {} is rendered obsolete by fetching part {}", replaced_part->name, part_name);
                ProfileEvents::increment(ProfileEvents::ObsoleteReplicatedParts);
            }

            write_part_log({});
        }
        else
        {
            // The fetched part is valuable and should not be cleaned like a temp part.
            part->is_temp = false;
            part->renameTo(fs::path(DETACHED_DIR_NAME) / part_name, true);
        }
    }
    catch (const Exception & e)
    {
        /// The same part is being written right now (but probably it's not committed yet).
        /// We will check the need for fetch later.
        if (e.code() == ErrorCodes::DIRECTORY_ALREADY_EXISTS)
        {
            LOG_TRACE(log, "Not fetching part: {}", e.message());
            return false;
        }

        throw;
    }
    catch (...)
    {
        if (!to_detached)
            write_part_log(ExecutionStatus::fromCurrentException("", true));

        throw;
    }

    ProfileEvents::increment(ProfileEvents::ReplicatedPartFetches);

    if (part_to_clone)
        LOG_DEBUG(log, "Cloned part {} from {}{}", part_name, part_to_clone->name, to_detached ? " (to 'detached' directory)" : "");
    else
        LOG_DEBUG(log, "Fetched part {} from {}:{}{}", part_name, source_zookeeper_name, source_replica_path, to_detached ? " (to 'detached' directory)" : "");

    return true;
}


MergeTreeData::MutableDataPartPtr StorageReplicatedMergeTree::fetchExistsPart(
    const String & part_name,
    const StorageMetadataPtr & metadata_snapshot,
    const String & source_replica_path,
    DiskPtr replaced_disk,
    String replaced_part_path)
{
    auto zookeeper = getZooKeeper();
    const auto part_info = MergeTreePartInfo::fromPartName(part_name, format_version);

    if (auto part = getPartIfExists(part_info, {MergeTreeDataPartState::Outdated, MergeTreeDataPartState::Deleting}))
    {
        LOG_DEBUG(log, "Part {} should be deleted after previous attempt before fetch", part->name);
        /// Force immediate parts cleanup to delete the part that was left from the previous fetch attempt.
        cleanup_thread.wakeup();
        return nullptr;
    }

    {
        std::lock_guard lock(currently_fetching_parts_mutex);
        if (!currently_fetching_parts.insert(part_name).second)
        {
            LOG_DEBUG(log, "Part {} is already fetching right now", part_name);
            return nullptr;
        }
    }

    SCOPE_EXIT_MEMORY
    ({
        std::lock_guard lock(currently_fetching_parts_mutex);
        currently_fetching_parts.erase(part_name);
    });

    LOG_DEBUG(log, "Fetching already known part {} from {}:{}", part_name, zookeeper_name, source_replica_path);

    TableLockHolder table_lock_holder = lockForShare(RWLockImpl::NO_QUERY, getSettings()->lock_acquire_timeout_for_background_operations);

    /// Logging
    Stopwatch stopwatch;
    MutableDataPartPtr part;
    DataPartsVector replaced_parts;
    ProfileEventsScope profile_events_scope;

    auto write_part_log = [&] (const ExecutionStatus & execution_status)
    {
        writePartLog(
            PartLogElement::DOWNLOAD_PART, execution_status, stopwatch.elapsed(),
            part_name, part, replaced_parts, nullptr,
            profile_events_scope.getSnapshot());
    };

    std::function<MutableDataPartPtr()> get_part;

    ReplicatedMergeTreeAddress address(zookeeper->get(fs::path(source_replica_path) / "host"));
    auto timeouts = getHTTPTimeouts(getContext());
    auto credentials = getContext()->getInterserverCredentials();
    String interserver_scheme = getContext()->getInterserverScheme();
    scope_guard part_temp_directory_lock;

    get_part = [&, address, timeouts, interserver_scheme, credentials]()
    {
        if (interserver_scheme != address.scheme)
            throw Exception(ErrorCodes::INTERSERVER_SCHEME_DOESNT_MATCH, "Interserver schemes are different: "
                "'{}' != '{}', can't fetch part from {}", interserver_scheme, address.scheme, address.host);

        auto [fetched_part, lock] = fetcher.fetchSelectedPart(
            metadata_snapshot, getContext(), part_name, zookeeper_name, source_replica_path,
            address.host, address.replication_port,
            timeouts, credentials->getUser(), credentials->getPassword(),
            interserver_scheme, replicated_fetches_throttler, false, "", nullptr, true,
            replaced_disk);
        part_temp_directory_lock = std::move(lock);
        return fetched_part;
    };

    try
    {
        part = get_part();

        if (part->getDataPartStorage().getDiskName() != replaced_disk->getName())
            throw Exception(ErrorCodes::LOGICAL_ERROR, "Part {} fetched on wrong disk {}", part->name, part->getDataPartStorage().getDiskName());

        auto replaced_path = fs::path(replaced_part_path);
        part->getDataPartStorage().rename(replaced_path.parent_path(), replaced_path.filename(), nullptr, true, false);
    }
    catch (const Exception & e)
    {
        /// The same part is being written right now (but probably it's not committed yet).
        /// We will check the need for fetch later.
        if (e.code() == ErrorCodes::DIRECTORY_ALREADY_EXISTS)
        {
            LOG_TRACE(log, "Not fetching part: {}", e.message());
            return nullptr;
        }

        throw;
    }
    catch (...)
    {
        write_part_log(ExecutionStatus::fromCurrentException("", true));
        throw;
    }

    ProfileEvents::increment(ProfileEvents::ReplicatedPartFetches);

    LOG_DEBUG(log, "Fetched part {} from {}:{}", part_name, zookeeper_name, source_replica_path);
    return part;
}

void StorageReplicatedMergeTree::startup()
{
    LOG_TRACE(log, "Starting up table");
    startOutdatedDataPartsLoadingTask();
    if (attach_thread)
    {
        attach_thread->start();
        attach_thread->waitFirstTry();
        return;
    }

    startupImpl(/* from_attach_thread */ false);
}

void StorageReplicatedMergeTree::startupImpl(bool from_attach_thread)
{
    /// Do not start replication if ZooKeeper is not configured or there is no metadata in zookeeper
    if (!has_metadata_in_zookeeper.has_value() || !*has_metadata_in_zookeeper)
    {
        if (!std::exchange(is_readonly_metric_set, true))
            CurrentMetrics::add(CurrentMetrics::ReadonlyReplica);

        LOG_TRACE(log, "No connection to ZooKeeper or no metadata in ZooKeeper, will not startup");
        return;
    }

    try
    {
        auto zookeeper = getZooKeeper();
        InterserverIOEndpointPtr data_parts_exchange_ptr = std::make_shared<DataPartsExchange::Service>(*this);
        [[maybe_unused]] auto prev_ptr = std::atomic_exchange(&data_parts_exchange_endpoint, data_parts_exchange_ptr);
        assert(prev_ptr == nullptr);

        /// The endpoint id:
        ///     old format: DataPartsExchange:/clickhouse/tables/default/t1/{shard}/{replica}
        ///     new format: DataPartsExchange:{zookeeper_name}:/clickhouse/tables/default/t1/{shard}/{replica}
        /// Notice:
        ///     They are incompatible and the default is the old format.
        ///     If you want to use the new format, please ensure that 'enable_the_endpoint_id_with_zookeeper_name_prefix' of all nodes is true .
        ///
        getContext()->getInterserverIOHandler().addEndpoint(
            data_parts_exchange_ptr->getId(getEndpointName()), data_parts_exchange_ptr);

        startBeingLeader();

        /// Activate replica in a separate thread if we are not calling from attach thread
        restarting_thread.start(/*schedule=*/!from_attach_thread);

        if (from_attach_thread)
        {
            LOG_TRACE(log, "Trying to startup table from right now");
            /// Try activating replica in current thread.
            restarting_thread.run();
        }
        else
        {
            /// Wait while restarting_thread finishing initialization.
            /// NOTE It does not mean that replication is actually started after receiving this event.
            /// It only means that an attempt to startup replication was made.
            /// Table may be still in readonly mode if this attempt failed for any reason.
            while (!startup_event.tryWait(10 * 1000))
                LOG_TRACE(log, "Waiting for RestartingThread to startup table");
        }

        auto lock = std::unique_lock<std::mutex>(flush_and_shutdown_mutex, std::defer_lock);
        do
        {
            if (shutdown_prepared_called.load() || shutdown_called.load())
                throw Exception(ErrorCodes::TABLE_IS_DROPPED, "Cannot startup table because it is dropped");
        }
        while (!lock.try_lock());

        /// And this is just a callback
        session_expired_callback_handler = EventNotifier::instance().subscribe(Coordination::Error::ZSESSIONEXPIRED, [this]()
        {
            LOG_TEST(log, "Received event for expired session. Waking up restarting thread");
            restarting_thread.start();
        });

        startBackgroundMovesIfNeeded();

        part_moves_between_shards_orchestrator.start();
    }
    catch (...)
    {
        /// Exception safety: failed "startup" does not require a call to "shutdown" from the caller.
        /// And it should be able to safely destroy table after exception in "startup" method.
        /// It means that failed "startup" must not create any background tasks that we will have to wait.
        try
        {
            /// it's important to avoid full shutdown here, because it even tries to shutdown attach thread which was
            /// designed exactly for this: try to start table if no zookeeper connection available.
            if (from_attach_thread)
            {
                restarting_thread.shutdown(/* part_of_full_shutdown */false);

                auto data_parts_exchange_ptr = std::atomic_exchange(&data_parts_exchange_endpoint, InterserverIOEndpointPtr{});
                if (data_parts_exchange_ptr)
                {
                    getContext()->getInterserverIOHandler().removeEndpointIfExists(data_parts_exchange_ptr->getId(getEndpointName()));
                    /// Ask all parts exchange handlers to finish asap. New ones will fail to start
                    data_parts_exchange_ptr->blocker.cancelForever();
                    /// Wait for all of them
                    std::lock_guard lock(data_parts_exchange_ptr->rwlock);
                }
            }
            else
            {
                shutdown(false);
            }
        }
        catch (...)
        {
            std::terminate();
        }

        /// Note: after failed "startup", the table will be in a state that only allows to destroy the object.
        throw;
    }
}


void StorageReplicatedMergeTree::flushAndPrepareForShutdown()
{
    std::lock_guard lock{flush_and_shutdown_mutex};
    if (shutdown_prepared_called.exchange(true))
        return;

    try
    {
        auto settings_ptr = getSettings();
        /// Cancel fetches, merges and mutations to force the queue_task to finish ASAP.
        fetcher.blocker.cancelForever();
        merger_mutator.merges_blocker.cancelForever();
        parts_mover.moves_blocker.cancelForever();
        stopBeingLeader();

        if (attach_thread)
            attach_thread->shutdown();

        restarting_thread.shutdown(/* part_of_full_shutdown */true);
        /// Explicitly set the event, because the restarting thread will not set it again
        startup_event.set();
        shutdown_deadline.emplace(std::chrono::system_clock::now() + std::chrono::milliseconds(settings_ptr->wait_for_unique_parts_send_before_shutdown_ms.totalMilliseconds()));
    }
    catch (...)
    {
        /// Don't wait anything in case of improper prepare for shutdown
        shutdown_deadline.emplace(std::chrono::system_clock::now());
        throw;
    }
}

void StorageReplicatedMergeTree::partialShutdown()
{
    ProfileEvents::increment(ProfileEvents::ReplicaPartialShutdown);

    partial_shutdown_called = true;
    partial_shutdown_event.set();
    queue.notifySubscribersOnPartialShutdown();
    replica_is_active_node = nullptr;

    LOG_TRACE(log, "Waiting for threads to finish");
    merge_selecting_task->deactivate();
    queue_updating_task->deactivate();
    mutations_updating_task->deactivate();
    mutations_finalizing_task->deactivate();

    cleanup_thread.stop();
    async_block_ids_cache.stop();
    part_check_thread.stop();

    /// Stop queue processing
    {
        auto fetch_lock = fetcher.blocker.cancel();
        auto merge_lock = merger_mutator.merges_blocker.cancel();
        auto move_lock = parts_mover.moves_blocker.cancel();
        background_operations_assignee.finish();
    }

    LOG_TRACE(log, "Threads finished");
}

void StorageReplicatedMergeTree::shutdown(bool)
{
    if (shutdown_called.exchange(true))
        return;

    flushAndPrepareForShutdown();

    if (!shutdown_deadline.has_value())
        throw Exception(ErrorCodes::LOGICAL_ERROR, "Shutdown deadline is not set in shutdown");

    try
    {
        waitForUniquePartsToBeFetchedByOtherReplicas(*shutdown_deadline);
    }
    catch (const Exception & ex)
    {
        if (ex.code() == ErrorCodes::LOGICAL_ERROR)
            throw;

        tryLogCurrentException(log, __PRETTY_FUNCTION__);
    }

    session_expired_callback_handler.reset();
    stopOutdatedDataPartsLoadingTask();

    partialShutdown();

    part_moves_between_shards_orchestrator.shutdown();

    {
        auto lock = queue.lockQueue();
        /// Cancel logs pulling after background task were cancelled. It's still
        /// required because we can trigger pullLogsToQueue during manual OPTIMIZE,
        /// MUTATE, etc. query.
        queue.pull_log_blocker.cancelForever();
    }
    background_moves_assignee.finish();

    auto data_parts_exchange_ptr = std::atomic_exchange(&data_parts_exchange_endpoint, InterserverIOEndpointPtr{});
    if (data_parts_exchange_ptr)
    {
        getContext()->getInterserverIOHandler().removeEndpointIfExists(data_parts_exchange_ptr->getId(getEndpointName()));
        /// Ask all parts exchange handlers to finish asap. New ones will fail to start
        data_parts_exchange_ptr->blocker.cancelForever();
        /// Wait for all of them
        std::lock_guard lock(data_parts_exchange_ptr->rwlock);
    }
}


StorageReplicatedMergeTree::~StorageReplicatedMergeTree()
{
    try
    {
        shutdown(false);
    }
    catch (...)
    {
        tryLogCurrentException(__PRETTY_FUNCTION__);
    }
}


ReplicatedMergeTreeQuorumAddedParts::PartitionIdToMaxBlock StorageReplicatedMergeTree::getMaxAddedBlocks() const
{
    ReplicatedMergeTreeQuorumAddedParts::PartitionIdToMaxBlock max_added_blocks;

    for (const auto & data_part : getDataPartsForInternalUsage())
    {
        max_added_blocks[data_part->info.partition_id]
            = std::max(max_added_blocks[data_part->info.partition_id], data_part->info.max_block);
    }

    auto zookeeper = getZooKeeper();

    const String quorum_status_path = fs::path(zookeeper_path) / "quorum" / "status";

    String value;
    Coordination::Stat stat;

    if (zookeeper->tryGet(quorum_status_path, value, &stat))
    {
        ReplicatedMergeTreeQuorumEntry quorum_entry;
        quorum_entry.fromString(value);

        auto part_info = MergeTreePartInfo::fromPartName(quorum_entry.part_name, format_version);

        max_added_blocks[part_info.partition_id] = part_info.max_block - 1;
    }

    String added_parts_str;
    if (zookeeper->tryGet(fs::path(zookeeper_path) / "quorum" / "last_part", added_parts_str))
    {
        if (!added_parts_str.empty())
        {
            ReplicatedMergeTreeQuorumAddedParts part_with_quorum(format_version);
            part_with_quorum.fromString(added_parts_str);

            auto added_parts = part_with_quorum.added_parts;

            for (const auto & added_part : added_parts)
            {
                if (!getActiveContainingPart(added_part.second))
                    throw Exception(ErrorCodes::REPLICA_IS_NOT_IN_QUORUM,
                        "Replica doesn't have part '{}' which was successfully written to quorum of other replicas. "
                        "Send query to another replica or disable 'select_sequential_consistency' setting", added_part.second);
            }

            for (const auto & max_block : part_with_quorum.getMaxInsertedBlocks())
                max_added_blocks[max_block.first] = max_block.second;
        }
    }
    return max_added_blocks;
}


void StorageReplicatedMergeTree::read(
    QueryPlan & query_plan,
    const Names & column_names,
    const StorageSnapshotPtr & storage_snapshot,
    SelectQueryInfo & query_info,
    ContextPtr local_context,
    QueryProcessingStage::Enum processed_stage,
    const size_t max_block_size,
    const size_t num_streams)
{
    const auto & settings = local_context->getSettingsRef();

    /// The `select_sequential_consistency` setting has two meanings:
    /// 1. To throw an exception if on a replica there are not all parts which have been written down on quorum of remaining replicas.
    /// 2. Do not read parts that have not yet been written to the quorum of the replicas.
    /// For this you have to synchronously go to ZooKeeper.
    if (settings.select_sequential_consistency)
        return readLocalSequentialConsistencyImpl(query_plan, column_names, storage_snapshot, query_info, local_context, max_block_size, num_streams);

    if (local_context->canUseParallelReplicasOnInitiator())
        return readParallelReplicasImpl(query_plan, column_names, storage_snapshot, query_info, local_context, processed_stage);

    readLocalImpl(query_plan, column_names, storage_snapshot, query_info, local_context, max_block_size, num_streams);
}

void StorageReplicatedMergeTree::readLocalSequentialConsistencyImpl(
    QueryPlan & query_plan,
    const Names & column_names,
    const StorageSnapshotPtr & storage_snapshot,
    SelectQueryInfo & query_info,
    ContextPtr local_context,
    size_t max_block_size,
    size_t num_streams)
{
    auto max_added_blocks = std::make_shared<ReplicatedMergeTreeQuorumAddedParts::PartitionIdToMaxBlock>(getMaxAddedBlocks());
    auto plan = reader.read(
        column_names, storage_snapshot, query_info, local_context,
        max_block_size, num_streams, std::move(max_added_blocks),
        /* enable_parallel_reading=*/ false);

    if (plan)
        query_plan = std::move(*plan);
}

void StorageReplicatedMergeTree::readParallelReplicasImpl(
    QueryPlan & query_plan,
    const Names & /*column_names*/,
    const StorageSnapshotPtr & storage_snapshot,
    SelectQueryInfo & query_info,
    ContextPtr local_context,
    QueryProcessingStage::Enum processed_stage)
{
    ASTPtr modified_query_ast;
    Block header;

    if (local_context->getSettingsRef().allow_experimental_analyzer)
    {
        QueryTreeNodePtr modified_query_tree = query_info.query_tree->clone();
        rewriteJoinToGlobalJoin(modified_query_tree, local_context);
        modified_query_tree = buildQueryTreeForShard(query_info.planner_context, modified_query_tree);

        header = InterpreterSelectQueryAnalyzer::getSampleBlock(
            modified_query_tree, local_context, SelectQueryOptions(processed_stage).analyze());
        modified_query_ast = queryNodeToDistributedSelectQuery(modified_query_tree);
    }
    else
    {
        const auto table_id = getStorageID();
        modified_query_ast = ClusterProxy::rewriteSelectQuery(local_context, query_info.query,
            table_id.database_name, table_id.table_name, /*remote_table_function_ptr*/nullptr);
        header
            = InterpreterSelectQuery(modified_query_ast, local_context, SelectQueryOptions(processed_stage).analyze()).getSampleBlock();
    }

    ClusterProxy::SelectStreamFactory select_stream_factory = ClusterProxy::SelectStreamFactory(
        header,
        {},
        storage_snapshot,
        processed_stage);

    ClusterProxy::executeQueryWithParallelReplicas(
        query_plan,
        select_stream_factory,
        modified_query_ast,
        local_context,
        query_info.storage_limits);
}

void StorageReplicatedMergeTree::readLocalImpl(
    QueryPlan & query_plan,
    const Names & column_names,
    const StorageSnapshotPtr & storage_snapshot,
    SelectQueryInfo & query_info,
    ContextPtr local_context,
    const size_t max_block_size,
    const size_t num_streams)
{
    const bool enable_parallel_reading = local_context->canUseParallelReplicasOnFollower()
        && (!local_context->getSettingsRef().allow_experimental_analyzer || query_info.analyzer_can_use_parallel_replicas_on_follower);

    auto plan = reader.read(
        column_names, storage_snapshot, query_info,
        local_context, max_block_size, num_streams,
        /* max_block_numbers_to_read= */ nullptr,
        enable_parallel_reading);

    if (plan)
        query_plan = std::move(*plan);
}

template <class Func>
void StorageReplicatedMergeTree::foreachActiveParts(Func && func, bool select_sequential_consistency) const
{
    std::optional<ReplicatedMergeTreeQuorumAddedParts::PartitionIdToMaxBlock> max_added_blocks = {};

    /**
     * Synchronously go to ZooKeeper when select_sequential_consistency enabled
     */
    if (select_sequential_consistency)
        max_added_blocks = getMaxAddedBlocks();

    auto lock = lockParts();
    /// TODO Transactions: should we count visible parts only?
    for (const auto & part : getDataPartsStateRange(DataPartState::Active))
    {
        if (part->isEmpty())
            continue;

        if (max_added_blocks)
        {
            auto blocks_iterator = max_added_blocks->find(part->info.partition_id);
            if (blocks_iterator == max_added_blocks->end() || part->info.max_block > blocks_iterator->second)
                continue;
        }

        func(part);
    }
}

std::optional<UInt64> StorageReplicatedMergeTree::totalRows(const Settings & settings) const
{
    UInt64 res = 0;
    foreachActiveParts([&res](auto & part) { res += part->rows_count; }, settings.select_sequential_consistency);
    return res;
}

std::optional<UInt64> StorageReplicatedMergeTree::totalRowsByPartitionPredicate(const ActionsDAGPtr & filter_actions_dag, ContextPtr local_context) const
{
    DataPartsVector parts;
    foreachActiveParts([&](auto & part) { parts.push_back(part); }, local_context->getSettingsRef().select_sequential_consistency);
    return totalRowsByPartitionPredicateImpl(filter_actions_dag, local_context, parts);
}

std::optional<UInt64> StorageReplicatedMergeTree::totalBytes(const Settings & settings) const
{
    UInt64 res = 0;
    foreachActiveParts([&res](auto & part) { res += part->getBytesOnDisk(); }, settings.select_sequential_consistency);
    return res;
}

std::optional<UInt64> StorageReplicatedMergeTree::totalBytesUncompressed(const Settings & settings) const
{
    UInt64 res = 0;
    foreachActiveParts([&res](auto & part) { res += part->getBytesUncompressedOnDisk(); }, settings.select_sequential_consistency);
    return res;
}

void StorageReplicatedMergeTree::assertNotReadonly() const
{
    if (is_readonly)
        throw Exception(ErrorCodes::TABLE_IS_READ_ONLY, "Table is in readonly mode (replica path: {})", replica_path);
    if (isStaticStorage())
        throw Exception(ErrorCodes::TABLE_IS_READ_ONLY, "Table is in readonly mode due to static storage");
}


SinkToStoragePtr StorageReplicatedMergeTree::write(const ASTPtr & /*query*/, const StorageMetadataPtr & metadata_snapshot, ContextPtr local_context, bool async_insert)
{
    if (!initialization_done)
        throw Exception(ErrorCodes::NOT_INITIALIZED, "Table is not initialized yet");

    if (isStaticStorage())
        throw Exception(ErrorCodes::TABLE_IS_READ_ONLY, "Table is in readonly mode due to static storage");
    /// If table is read-only because it doesn't have metadata in zk yet, then it's not possible to insert into it
    /// Without this check, we'll write data parts on disk, and afterwards will remove them since we'll fail to commit them into zk
    /// In case of remote storage like s3, it'll generate unnecessary PUT requests
    if (is_readonly && (!has_metadata_in_zookeeper.has_value() || false == has_metadata_in_zookeeper.value()))
        throw Exception(
            ErrorCodes::TABLE_IS_READ_ONLY,
            "Table is in readonly mode since table metadata was not found in zookeeper: replica_path={}",
            replica_path);

    const auto storage_settings_ptr = getSettings();
    const Settings & query_settings = local_context->getSettingsRef();
    bool deduplicate = storage_settings_ptr->replicated_deduplication_window != 0 && query_settings.insert_deduplicate;
    bool async_deduplicate = async_insert && query_settings.async_insert_deduplicate && storage_settings_ptr->replicated_deduplication_window_for_async_inserts != 0 && query_settings.insert_deduplicate;
    if (async_deduplicate)
        return std::make_shared<ReplicatedMergeTreeSinkWithAsyncDeduplicate>(
            *this, metadata_snapshot, query_settings.insert_quorum.valueOr(0),
            query_settings.insert_quorum_timeout.totalMilliseconds(),
            query_settings.max_partitions_per_insert_block,
            query_settings.insert_quorum_parallel,
            deduplicate,
            query_settings.insert_quorum.is_auto,
            local_context);

    // TODO: should we also somehow pass list of columns to deduplicate on to the ReplicatedMergeTreeSink?
    return std::make_shared<ReplicatedMergeTreeSink>(
        *this, metadata_snapshot, query_settings.insert_quorum.valueOr(0),
        query_settings.insert_quorum_timeout.totalMilliseconds(),
        query_settings.max_partitions_per_insert_block,
        query_settings.insert_quorum_parallel,
        deduplicate,
        query_settings.insert_quorum.is_auto,
        local_context);
}


std::optional<QueryPipeline> StorageReplicatedMergeTree::distributedWriteFromClusterStorage(const std::shared_ptr<IStorageCluster> & src_storage_cluster, const ASTInsertQuery & query, ContextPtr local_context)
{
    const auto & settings = local_context->getSettingsRef();
    auto extension = src_storage_cluster->getTaskIteratorExtension(nullptr, local_context);

    /// Here we won't check that the cluster formed from table replicas is a subset of a cluster specified in s3Cluster/hdfsCluster table function
    auto src_cluster = src_storage_cluster->getCluster(local_context);

    /// Actually the query doesn't change, we just serialize it to string
    String query_str;
    {
        WriteBufferFromOwnString buf;
        IAST::FormatSettings ast_format_settings(buf, /*one_line*/ true, /*hilite*/ false, /*always_quote_identifiers*/ true);
        query.IAST::format(ast_format_settings);
        query_str = buf.str();
    }

    QueryPipeline pipeline;
    ContextMutablePtr query_context = Context::createCopy(local_context);
    query_context->increaseDistributedDepth();

    for (const auto & replicas : src_cluster->getShardsAddresses())
    {
        /// There will be only one replica, because we consider each replica as a shard
        for (const auto & node : replicas)
        {
            auto connection = std::make_shared<Connection>(
                node.host_name, node.port, query_context->getGlobalContext()->getCurrentDatabase(),
                node.user, node.password, SSHKey(), node.quota_key, node.cluster, node.cluster_secret,
                "ParallelInsertSelectInititiator",
                node.compression,
                node.secure
            );

            auto remote_query_executor = std::make_shared<RemoteQueryExecutor>(
                connection,
                query_str,
                Block{},
                query_context,
                /*throttler=*/nullptr,
                Scalars{},
                Tables{},
                QueryProcessingStage::Complete,
                extension);

            QueryPipeline remote_pipeline(std::make_shared<RemoteSource>(remote_query_executor, false, settings.async_socket_for_remote, settings.async_query_sending_for_remote));
            remote_pipeline.complete(std::make_shared<EmptySink>(remote_query_executor->getHeader()));

            pipeline.addCompletedPipeline(std::move(remote_pipeline));
        }
    }

    return pipeline;
}

std::optional<QueryPipeline> StorageReplicatedMergeTree::distributedWrite(const ASTInsertQuery & query, ContextPtr local_context)
{
    /// Do not enable parallel distributed INSERT SELECT in case when query probably comes from another server
    if (local_context->getClientInfo().query_kind != ClientInfo::QueryKind::INITIAL_QUERY)
        return {};

    const Settings & settings = local_context->getSettingsRef();
    if (settings.max_distributed_depth && local_context->getClientInfo().distributed_depth >= settings.max_distributed_depth)
        throw Exception(ErrorCodes::TOO_LARGE_DISTRIBUTED_DEPTH, "Maximum distributed depth exceeded");

    auto & select = query.select->as<ASTSelectWithUnionQuery &>();

    StoragePtr src_storage;

    if (select.list_of_selects->children.size() == 1)
    {
        if (auto * select_query = select.list_of_selects->children.at(0)->as<ASTSelectQuery>())
        {
            JoinedTables joined_tables(Context::createCopy(local_context), *select_query);

            if (joined_tables.tablesCount() == 1)
            {
                src_storage = joined_tables.getLeftTableStorage();
            }
        }
    }

    if (!src_storage)
        return {};

    if (auto src_distributed = std::dynamic_pointer_cast<IStorageCluster>(src_storage))
    {
        return distributedWriteFromClusterStorage(src_distributed, query, local_context);
    }
    else if (local_context->getClientInfo().distributed_depth == 0)
    {
        throw Exception(ErrorCodes::BAD_ARGUMENTS, "Parallel distributed INSERT SELECT is not possible. Reason: distributed "
            "reading into Replicated table is supported only from *Cluster table functions, but got {} storage", src_storage->getName());
    }

    return {};
}


bool StorageReplicatedMergeTree::optimize(
    const ASTPtr &,
    const StorageMetadataPtr &,
    const ASTPtr & partition,
    bool final,
    bool deduplicate,
    const Names & deduplicate_by_columns,
    bool cleanup,
    ContextPtr query_context)
{
    /// NOTE: exclusive lock cannot be used here, since this may lead to deadlock (see comments below),
    /// but it should be safe to use non-exclusive to avoid dropping parts that may be required for processing queue.
    auto table_lock = lockForShare(query_context->getCurrentQueryId(), query_context->getSettingsRef().lock_acquire_timeout);

    assertNotReadonly();

    if (!is_leader)
        throw Exception(ErrorCodes::NOT_A_LEADER, "OPTIMIZE cannot be done on this replica because it is not a leader");

    if (cleanup)
    {
        if (!getSettings()->allow_experimental_replacing_merge_with_cleanup)
            throw Exception(ErrorCodes::SUPPORT_IS_DISABLED, "Experimental merges with CLEANUP are not allowed");
        LOG_DEBUG(log, "Cleanup the ReplicatedMergeTree.");
    }

    auto handle_noop = [&]<typename... Args>(FormatStringHelper<Args...> fmt_string, Args && ...args)
    {
        PreformattedMessage message = fmt_string.format(std::forward<Args>(args)...);
        LOG_DEBUG(log, message);
        if (query_context->getSettingsRef().optimize_throw_if_noop)
            throw Exception(std::move(message), ErrorCodes::CANNOT_ASSIGN_OPTIMIZE);
        return false;
    };

    auto zookeeper = getZooKeeperAndAssertNotReadonly();
    const auto storage_settings_ptr = getSettings();
    auto metadata_snapshot = getInMemoryMetadataPtr();
    std::vector<ReplicatedMergeTreeLogEntryData> merge_entries;

    auto try_assign_merge = [&](const String & partition_id) -> bool
    {
        constexpr size_t max_retries = 10;
        size_t try_no = 0;
        for (; try_no < max_retries; ++try_no)
        {
            /// We must select parts for merge under merge_selecting_mutex because other threads
            /// (merge_selecting_thread or OPTIMIZE queries) could assign new merges.
            std::lock_guard merge_selecting_lock(merge_selecting_mutex);
            PartitionIdsHint partition_ids_hint;
            if (partition_id.empty())
            {
                partition_ids_hint = getAllPartitionIds();
            }
            else
            {
                auto parts_lock = lockParts();
                if (!getAnyPartInPartition(partition_id, parts_lock))
                    handle_noop("Cannot select parts for optimization: there are no parts in partition {}", partition_id);
                partition_ids_hint.insert(partition_id);
            }
            ReplicatedMergeTreeMergePredicate can_merge = queue.getMergePredicate(zookeeper, std::move(partition_ids_hint));

            auto future_merged_part = std::make_shared<FutureMergedMutatedPart>();
            if (storage_settings.get()->assign_part_uuids)
                future_merged_part->uuid = UUIDHelpers::generateV4();

            constexpr const char * unknown_disable_reason = "unknown reason";
            PreformattedMessage disable_reason = PreformattedMessage::create(unknown_disable_reason);
            SelectPartsDecision select_decision = SelectPartsDecision::CANNOT_SELECT;

            if (partition_id.empty())
            {
                select_decision = merger_mutator.selectPartsToMerge(
                    future_merged_part, /* aggressive */ true, storage_settings_ptr->max_bytes_to_merge_at_max_space_in_pool,
                    can_merge, /* merge_with_ttl_allowed */ false, NO_TRANSACTION_PTR, disable_reason);
            }
            else
            {
                select_decision = merger_mutator.selectAllPartsToMergeWithinPartition(
                    future_merged_part, can_merge, partition_id, final, metadata_snapshot, NO_TRANSACTION_PTR,
                    disable_reason, query_context->getSettingsRef().optimize_skip_merged_partitions);
            }

            /// If there is nothing to merge then we treat this merge as successful (needed for optimize final optimization)
            if (select_decision == SelectPartsDecision::NOTHING_TO_MERGE)
                return false;

            if (select_decision != SelectPartsDecision::SELECTED)
            {
                constexpr const char * message_fmt = "Cannot select parts for optimization: {}";
                assert(disable_reason.text != unknown_disable_reason);
                if (!partition_id.empty())
                    disable_reason.text += fmt::format(" (in partition {})", partition_id);
                return handle_noop(message_fmt, disable_reason.text);
            }

            ReplicatedMergeTreeLogEntryData merge_entry;
            CreateMergeEntryResult create_result = createLogEntryToMergeParts(
                zookeeper, future_merged_part->parts,
                future_merged_part->name,
                future_merged_part->uuid,
                future_merged_part->part_format,
                deduplicate, deduplicate_by_columns,
                cleanup,
                &merge_entry, can_merge.getVersion(),
                future_merged_part->merge_type);

            if (create_result == CreateMergeEntryResult::MissingPart)
            {
                static constexpr const char * message_fmt = "Can't create merge queue node in ZooKeeper, because some parts are missing";
                return handle_noop(message_fmt);
            }

            if (create_result == CreateMergeEntryResult::LogUpdated)
                continue;

            merge_entries.push_back(std::move(merge_entry));
            return true;
        }

        assert(try_no == max_retries);
        static constexpr const char * message_fmt = "Can't create merge queue node in ZooKeeper, because log was updated in every of {} tries";
        return handle_noop(message_fmt, try_no);
    };

    bool assigned = false;
    if (!partition && final)
    {
        if (cleanup && this->merging_params.mode != MergingParams::Mode::Replacing)
        {
            constexpr const char * message = "Cannot OPTIMIZE with CLEANUP table: {}";
            String disable_reason = "only ReplacingMergeTree can be CLEANUP";
            throw Exception(ErrorCodes::CANNOT_ASSIGN_OPTIMIZE, message, disable_reason);
        }

        DataPartsVector data_parts = getVisibleDataPartsVector(query_context);
        std::unordered_set<String> partition_ids;

        for (const DataPartPtr & part : data_parts)
            partition_ids.emplace(part->info.partition_id);

        for (const String & partition_id : partition_ids)
        {
            assigned = try_assign_merge(partition_id);
            if (!assigned)
                break;
        }
    }
    else
    {
        String partition_id;
        if (partition)
            partition_id = getPartitionIDFromQuery(partition, query_context);
        assigned = try_assign_merge(partition_id);
    }

    table_lock.reset();

    for (auto & merge_entry : merge_entries)
        waitForLogEntryToBeProcessedIfNecessary(merge_entry, query_context);

    return assigned;
}

bool StorageReplicatedMergeTree::executeMetadataAlter(const StorageReplicatedMergeTree::LogEntry & entry)
{
    auto current_metadata = getInMemoryMetadataPtr();
    if (entry.alter_version < current_metadata->getMetadataVersion())
    {
        /// TODO Can we replace it with LOGICAL_ERROR?
        /// As for now, it may rarely happen due to reordering of ALTER_METADATA entries in the queue of
        /// non-initial replica and also may happen after stale replica recovery.
        LOG_WARNING(log, "Attempt to update metadata of version {} "
                         "to older version {} when processing log entry {}: {}",
                         current_metadata->getMetadataVersion(), entry.alter_version, entry.znode_name, entry.toString());
        return true;
    }

    auto zookeeper = getZooKeeper();

    auto columns_from_entry = ColumnsDescription::parse(entry.columns_str);
    auto metadata_from_entry = ReplicatedMergeTreeTableMetadata::parse(entry.metadata_str);

    MergeTreeData::DataParts parts;

    /// If metadata nodes have changed, we will update table structure locally.
    Coordination::Requests requests;
    requests.emplace_back(zkutil::makeSetRequest(fs::path(replica_path) / "columns", entry.columns_str, -1));
    requests.emplace_back(zkutil::makeSetRequest(fs::path(replica_path) / "metadata", entry.metadata_str, -1));
    requests.emplace_back(zkutil::makeSetRequest(fs::path(replica_path) / "metadata_version", std::to_string(entry.alter_version), -1));

    auto table_id = getStorageID();
    auto alter_context = getContext();

    auto database = DatabaseCatalog::instance().getDatabase(table_id.database_name);
    bool is_in_replicated_database = database->getEngineName() == "Replicated";

    if (is_in_replicated_database)
    {
        auto mutable_alter_context = Context::createCopy(getContext());
        const auto * replicated = dynamic_cast<const DatabaseReplicated *>(database.get());
        mutable_alter_context->makeQueryContext();
        auto alter_txn = std::make_shared<ZooKeeperMetadataTransaction>(zookeeper, replicated->getZooKeeperPath(),
                                                                       /* is_initial_query */ false, /* task_zk_path */ "");
        mutable_alter_context->initZooKeeperMetadataTransaction(alter_txn);
        alter_context = mutable_alter_context;

        for (auto & op : requests)
            alter_txn->addOp(std::move(op));
        requests.clear();
        /// Requests will be executed by database in setTableStructure
    }
    else
    {
        zookeeper->multi(requests, /* check_session_valid */ true);
    }

    {
        auto table_lock_holder = lockForShare(RWLockImpl::NO_QUERY, getSettings()->lock_acquire_timeout_for_background_operations);
        auto alter_lock_holder = lockForAlter(getSettings()->lock_acquire_timeout_for_background_operations);
        LOG_INFO(log, "Metadata changed in ZooKeeper. Applying changes locally.");

        auto metadata_diff = ReplicatedMergeTreeTableMetadata(*this, getInMemoryMetadataPtr()).checkAndFindDiff(metadata_from_entry, getInMemoryMetadataPtr()->getColumns(), getContext());
        setTableStructure(table_id, alter_context, std::move(columns_from_entry), metadata_diff, entry.alter_version);

        current_metadata = getInMemoryMetadataPtr();
        LOG_INFO(log, "Applied changes to the metadata of the table. Current metadata version: {}", current_metadata->getMetadataVersion());
    }

    {
        /// Reset Object columns, because column of type
        /// Object may be added or dropped by alter.
        auto parts_lock = lockParts();
        resetObjectColumnsFromActiveParts(parts_lock);
    }

    return true;
}


PartitionBlockNumbersHolder StorageReplicatedMergeTree::allocateBlockNumbersInAffectedPartitions(
    const MutationCommands & commands, ContextPtr query_context, const zkutil::ZooKeeperPtr & zookeeper) const
{
    const std::set<String> mutation_affected_partition_ids = getPartitionIdsAffectedByCommands(commands, query_context);

    if (mutation_affected_partition_ids.size() == 1)
    {
        const auto & affected_partition_id = *mutation_affected_partition_ids.cbegin();
        auto block_number_holder = allocateBlockNumber(affected_partition_id, zookeeper);
        if (!block_number_holder.has_value())
            return {};
        auto block_number = block_number_holder->getNumber();  /// Avoid possible UB due to std::move
        return {{{affected_partition_id, block_number}}, std::move(block_number_holder)};
    }
    else
    {
        /// TODO: Implement optimal block number acquisition algorithm in multiple (but not all) partitions
        EphemeralLocksInAllPartitions lock_holder(
            fs::path(zookeeper_path) / "block_numbers", "block-", fs::path(zookeeper_path) / "temp", *zookeeper);

        PartitionBlockNumbersHolder::BlockNumbersType block_numbers;
        for (const auto & lock : lock_holder.getLocks())
        {
            if (mutation_affected_partition_ids.empty() || mutation_affected_partition_ids.contains(lock.partition_id))
                block_numbers[lock.partition_id] = lock.number;
        }

        return {std::move(block_numbers), std::move(lock_holder)};
    }
}


void StorageReplicatedMergeTree::alter(
    const AlterCommands & commands, ContextPtr query_context, AlterLockHolder & table_lock_holder)
{
    assertNotReadonly();

    auto table_id = getStorageID();

    if (commands.isSettingsAlter())
    {
        /// We don't replicate storage_settings_ptr ALTER. It's local operation.
        /// Also we don't upgrade alter lock to table structure lock.
        StorageInMemoryMetadata future_metadata = getInMemoryMetadata();
        commands.apply(future_metadata, query_context);

        merge_strategy_picker.refreshState();

        changeSettings(future_metadata.settings_changes, table_lock_holder);

        DatabaseCatalog::instance().getDatabase(table_id.database_name)->alterTable(query_context, table_id, future_metadata);
        return;
    }

    if (commands.isCommentAlter())
    {
        StorageInMemoryMetadata future_metadata = getInMemoryMetadata();
        commands.apply(future_metadata, query_context);

        setInMemoryMetadata(future_metadata);

        DatabaseCatalog::instance().getDatabase(table_id.database_name)->alterTable(query_context, table_id, future_metadata);
        return;
    }


    auto ast_to_str = [](ASTPtr query) -> String
    {
        if (!query)
            return "";
        return queryToString(query);
    };

    const auto zookeeper = getZooKeeperAndAssertNotReadonly();

    std::optional<ReplicatedMergeTreeLogEntryData> alter_entry;
    std::optional<String> mutation_znode;

    while (true)
    {
        if (shutdown_called || partial_shutdown_called)
            throw Exception(ErrorCodes::ABORTED, "Cannot assign alter because shutdown called");

        bool pulled_queue = false;
        std::optional<int32_t> maybe_mutations_version_after_logs_pull;
        std::map<std::string, MutationCommands> unfinished_mutations;
        for (const auto & command : commands)
        {
            if (command.isDropSomething())
            {
                if (shutdown_called || partial_shutdown_called)
                    throw Exception(ErrorCodes::ABORTED, "Cannot assign alter because shutdown called");

                if (!pulled_queue)
                {
                    auto [_, mutations_version] = queue.pullLogsToQueue(zookeeper, {}, ReplicatedMergeTreeQueue::SYNC);
                    maybe_mutations_version_after_logs_pull.emplace(mutations_version);
                    unfinished_mutations = getUnfinishedMutationCommands();
                    pulled_queue = true;
                }

                checkDropCommandDoesntAffectInProgressMutations(command, unfinished_mutations, query_context);
            }
        }

        /// Clear nodes from previous iteration
        alter_entry.emplace();
        mutation_znode.reset();

        auto current_metadata = getInMemoryMetadataPtr();

        StorageInMemoryMetadata future_metadata = *current_metadata;
        commands.apply(future_metadata, query_context);

        ReplicatedMergeTreeTableMetadata future_metadata_in_zk(*this, current_metadata);
        if (ast_to_str(future_metadata.sorting_key.definition_ast) != ast_to_str(current_metadata->sorting_key.definition_ast))
        {
            /// We serialize definition_ast as list, because code which apply ALTER (setTableStructure) expect serialized non empty expression
            /// list here and we cannot change this representation for compatibility. Also we have preparsed AST `sorting_key.expression_list_ast`
            /// in KeyDescription, but it contain version column for VersionedCollapsingMergeTree, which shouldn't be defined as a part of key definition AST.
            /// So the best compatible way is just to convert definition_ast to list and serialize it. In all other places key.expression_list_ast should be used.
            future_metadata_in_zk.sorting_key = serializeAST(*extractKeyExpressionList(future_metadata.sorting_key.definition_ast));
        }

        if (ast_to_str(future_metadata.sampling_key.definition_ast) != ast_to_str(current_metadata->sampling_key.definition_ast))
            future_metadata_in_zk.sampling_expression = serializeAST(*extractKeyExpressionList(future_metadata.sampling_key.definition_ast));

        if (ast_to_str(future_metadata.partition_key.definition_ast) != ast_to_str(current_metadata->partition_key.definition_ast))
            future_metadata_in_zk.partition_key = serializeAST(*extractKeyExpressionList(future_metadata.partition_key.definition_ast));

        if (ast_to_str(future_metadata.table_ttl.definition_ast) != ast_to_str(current_metadata->table_ttl.definition_ast))
        {
            if (future_metadata.table_ttl.definition_ast)
                future_metadata_in_zk.ttl_table = serializeAST(*future_metadata.table_ttl.definition_ast);
            else /// TTL was removed
                future_metadata_in_zk.ttl_table = "";
        }

        String new_indices_str = future_metadata.secondary_indices.toString();
        if (new_indices_str != current_metadata->secondary_indices.toString())
            future_metadata_in_zk.skip_indices = new_indices_str;

        String new_projections_str = future_metadata.projections.toString();
        if (new_projections_str != current_metadata->projections.toString())
            future_metadata_in_zk.projections = new_projections_str;

        String new_constraints_str = future_metadata.constraints.toString();
        if (new_constraints_str != current_metadata->constraints.toString())
            future_metadata_in_zk.constraints = new_constraints_str;

        Coordination::Requests ops;
        size_t alter_path_idx = std::numeric_limits<size_t>::max();
        size_t mutation_path_idx = std::numeric_limits<size_t>::max();

        String new_metadata_str = future_metadata_in_zk.toString();
        ops.emplace_back(zkutil::makeSetRequest(fs::path(zookeeper_path) / "metadata", new_metadata_str, current_metadata->getMetadataVersion()));

        String new_columns_str = future_metadata.columns.toString();
        ops.emplace_back(zkutil::makeSetRequest(fs::path(zookeeper_path) / "columns", new_columns_str, -1));

        bool settings_are_changed = (ast_to_str(current_metadata->settings_changes) != ast_to_str(future_metadata.settings_changes));
        bool comment_is_changed = (current_metadata->comment != future_metadata.comment);

        if (settings_are_changed || comment_is_changed)
        {
            StorageInMemoryMetadata metadata_copy = *current_metadata;

            if (settings_are_changed)
            {
                /// Just change settings
                metadata_copy.settings_changes = future_metadata.settings_changes;
                changeSettings(metadata_copy.settings_changes, table_lock_holder);
            }

            /// The comment is not replicated as of today, but we can implement it later.
            if (comment_is_changed)
            {
                metadata_copy.setComment(future_metadata.comment);
                setInMemoryMetadata(metadata_copy);
            }

            DatabaseCatalog::instance().getDatabase(table_id.database_name)->alterTable(query_context, table_id, metadata_copy);
        }

        /// We can be sure, that in case of successful commit in zookeeper our
        /// version will increments by 1. Because we update with version check.
        int new_metadata_version = current_metadata->getMetadataVersion() + 1;

        alter_entry->type = LogEntry::ALTER_METADATA;
        alter_entry->source_replica = replica_name;
        alter_entry->metadata_str = new_metadata_str;
        alter_entry->columns_str = new_columns_str;
        alter_entry->alter_version = new_metadata_version;
        alter_entry->create_time = time(nullptr);

        auto maybe_mutation_commands = commands.getMutationCommands(
            *current_metadata,
            query_context->getSettingsRef().materialize_ttl_after_modify,
            query_context);

        bool have_mutation = !maybe_mutation_commands.empty();
        alter_entry->have_mutation = have_mutation;

        alter_path_idx = ops.size();
        ops.emplace_back(zkutil::makeCreateRequest(
            fs::path(zookeeper_path) / "log/log-", alter_entry->toString(), zkutil::CreateMode::PersistentSequential));

        PartitionBlockNumbersHolder partition_block_numbers_holder;
        ReplicatedMergeTreeMutationEntry mutation_entry;
        if (have_mutation)
        {
            delayMutationOrThrowIfNeeded(&partial_shutdown_event, query_context);
            const String mutations_path(fs::path(zookeeper_path) / "mutations");

            mutation_entry.alter_version = new_metadata_version;
            mutation_entry.source_replica = replica_name;
            mutation_entry.commands = std::move(maybe_mutation_commands);

            int32_t mutations_version;
            if (maybe_mutations_version_after_logs_pull.has_value())
            {
                mutations_version = *maybe_mutations_version_after_logs_pull;
            }
            else
            {
                Coordination::Stat mutations_stat;
                zookeeper->get(mutations_path, &mutations_stat);
                mutations_version = mutations_stat.version;
            }


            partition_block_numbers_holder =
                allocateBlockNumbersInAffectedPartitions(mutation_entry.commands, query_context, zookeeper);

            mutation_entry.block_numbers = partition_block_numbers_holder.getBlockNumbers();
            mutation_entry.create_time = time(nullptr);

            ops.emplace_back(zkutil::makeSetRequest(mutations_path, String(), mutations_version));
            mutation_path_idx = ops.size();
            ops.emplace_back(
                zkutil::makeCreateRequest(fs::path(mutations_path) / "", mutation_entry.toString(), zkutil::CreateMode::PersistentSequential));
        }

        if (auto txn = query_context->getZooKeeperMetadataTransaction())
        {
            /// It would be better to clone ops instead of moving, so we could retry on ZBADVERSION,
            /// but clone() is not implemented for Coordination::Request.
            txn->moveOpsTo(ops);
            /// NOTE: IDatabase::alterTable(...) is called when executing ALTER_METADATA queue entry without query context,
            /// so we have to update metadata of DatabaseReplicated here.
            String metadata_zk_path = fs::path(txn->getDatabaseZooKeeperPath()) / "metadata" / escapeForFileName(table_id.table_name);
            auto ast = DatabaseCatalog::instance().getDatabase(table_id.database_name)->getCreateTableQuery(table_id.table_name, query_context);
            applyMetadataChangesToCreateQuery(ast, future_metadata);
            ops.emplace_back(zkutil::makeSetRequest(metadata_zk_path, getObjectDefinitionFromCreateQuery(ast), -1));
        }

        Coordination::Responses results;
        Coordination::Error rc = zookeeper->tryMulti(ops, results);

        /// For the sake of consistency with mechanics of concurrent background process of assigning parts merge tasks
        /// this placeholder must be held up until the moment of committing into ZK of the mutation entry
        /// See ReplicatedMergeTreeMergePredicate::canMergeTwoParts() method
        partition_block_numbers_holder.reset();

        if (rc == Coordination::Error::ZOK)
        {
            if (have_mutation)
            {
                /// ALTER_METADATA record in replication /log
                String alter_path = dynamic_cast<const Coordination::CreateResponse &>(*results[alter_path_idx]).path_created;
                alter_entry->znode_name = alter_path.substr(alter_path.find_last_of('/') + 1);

                /// ReplicatedMergeTreeMutationEntry record in /mutations
                String mutation_path = dynamic_cast<const Coordination::CreateResponse &>(*results[mutation_path_idx]).path_created;
                mutation_znode = mutation_path.substr(mutation_path.find_last_of('/') + 1);
                LOG_DEBUG(log, "Created log entry {} to update table metadata to version {}, created a mutation {} (data versions: {})",
                          alter_entry->znode_name, alter_entry->alter_version, *mutation_znode, mutation_entry.getBlockNumbersForLogs());
            }
            else
            {
                /// ALTER_METADATA record in replication /log
                String alter_path = dynamic_cast<const Coordination::CreateResponse &>(*results[alter_path_idx]).path_created;
                alter_entry->znode_name = alter_path.substr(alter_path.find_last_of('/') + 1);
                LOG_DEBUG(log, "Created log entry {} to update table metadata to version {}",
                          alter_entry->znode_name, alter_entry->alter_version);
            }
            break;
        }
        else if (rc == Coordination::Error::ZBADVERSION)
        {
            if (results[0]->error != Coordination::Error::ZOK)
                throw Exception(ErrorCodes::CANNOT_ASSIGN_ALTER,
                                "Metadata on replica is not up to date with common metadata in Zookeeper. "
                                "It means that this replica still not applied some of previous alters."
                                " Probably too many alters executing concurrently (highly not recommended). "
                                "You can retry this error");

            /// Cannot retry automatically, because some zookeeper ops were lost on the first attempt. Will retry on DDLWorker-level.
            if (query_context->getZooKeeperMetadataTransaction())
                throw Exception(ErrorCodes::CANNOT_ASSIGN_ALTER,
                                "Cannot execute alter, because mutations version was suddenly changed due "
                                "to concurrent alter");

            continue;
        }
        else
        {
            throw Coordination::Exception::fromMessage(rc, "Alter cannot be assigned because of Zookeeper error");
        }
    }

    table_lock_holder.unlock();

    LOG_DEBUG(log, "Updated shared metadata nodes in ZooKeeper. Waiting for replicas to apply changes.");
    waitForLogEntryToBeProcessedIfNecessary(*alter_entry, query_context, "Some replicas doesn't finish metadata alter: ");

    if (mutation_znode)
    {
        LOG_DEBUG(log, "Metadata changes applied. Will wait for data changes.");
        merge_selecting_task->schedule();
        waitMutation(*mutation_znode, query_context->getSettingsRef().alter_sync);
        LOG_DEBUG(log, "Data changes applied.");
    }
}

/// If new version returns ordinary name, else returns part name containing the first and last month of the month
/// NOTE: use it in pair with getFakePartCoveringAllPartsInPartition(...)
String getPartNamePossiblyFake(MergeTreeDataFormatVersion format_version, const MergeTreePartInfo & part_info)
{
    if (format_version < MERGE_TREE_DATA_MIN_FORMAT_VERSION_WITH_CUSTOM_PARTITIONING)
    {
        /// The date range is all month long.
        const auto & lut = DateLUT::serverTimezoneInstance();
        time_t start_time = lut.YYYYMMDDToDate(parse<UInt32>(part_info.partition_id + "01"));
        DayNum left_date = DayNum(lut.toDayNum(start_time).toUnderType());
        DayNum right_date = DayNum(static_cast<size_t>(left_date) + lut.daysInMonth(start_time) - 1);
        return part_info.getPartNameV0(left_date, right_date);
    }

    return part_info.getPartNameV1();
}

bool StorageReplicatedMergeTree::getFakePartCoveringAllPartsInPartition(
    const String & partition_id, MergeTreePartInfo & part_info,
    std::optional<EphemeralLockInZooKeeper> & delimiting_block_lock, bool for_replace_range)
{
    /// Even if there is no data in the partition, you still need to mark the range for deletion.
    /// - Because before executing DETACH, tasks for downloading parts to this partition can be executed.
    Int64 left = 0;

    /** Let's skip one number in `block_numbers` for the partition being deleted, and we will only delete parts until this number.
      * This prohibits merges of deleted parts with the new inserted
      * Invariant: merges of deleted parts with other parts do not appear in the log.
      * NOTE: If you need to similarly support a `DROP PART` request, you will have to think of some new mechanism for it,
      *     to guarantee this invariant.
      */
    Int64 right;
    Int64 mutation_version;

    {
        delimiting_block_lock = allocateBlockNumber(partition_id, getZooKeeper());
        right = delimiting_block_lock->getNumber();
        /// Make sure we cover all parts in drop range.
        /// There might be parts with mutation version greater than current block number
        /// if some part mutation has been assigned after block number allocation, but before creation of DROP_RANGE entry.
        mutation_version = MergeTreePartInfo::MAX_BLOCK_NUMBER;
    }

    if (for_replace_range)
    {
        /// NOTE Do not decrement max block number for REPLACE_RANGE, because there are invariants:
        /// - drop range for REPLACE PARTITION must contain at least 2 blocks (1 skipped block and at least 1 real block)
        /// - drop range for MOVE PARTITION/ATTACH PARTITION FROM always contains 1 block

        /// NOTE UINT_MAX was previously used as max level for REPLACE/MOVE PARTITION (it was incorrect)
        part_info = MergeTreePartInfo(partition_id, left, right, MergeTreePartInfo::MAX_LEVEL, mutation_version);
        return right != 0;
    }

    /// Empty partition.
    if (right == 0)
        return false;

    --right;

    /// Artificial high level is chosen, to make this part "covering" all parts inside.
    part_info = MergeTreePartInfo(partition_id, left, right, MergeTreePartInfo::MAX_LEVEL, mutation_version);
    return true;
}

void StorageReplicatedMergeTree::restoreMetadataInZooKeeper()
{
    LOG_INFO(log, "Restoring replica metadata");

    if (!initialization_done)
        throw Exception(ErrorCodes::NOT_INITIALIZED, "Table is not initialized yet");

    if (!is_readonly)
        throw Exception(ErrorCodes::BAD_ARGUMENTS, "Replica must be readonly");

    if (getZooKeeper()->exists(replica_path))
        throw Exception(ErrorCodes::BAD_ARGUMENTS,
                        "Replica path is present at {} - nothing to restore. "
                        "If you are sure that metadata is lost and that replica path contains some garbage, "
                        "then use SYSTEM DROP REPLICA query first.", replica_path);

    if (has_metadata_in_zookeeper.has_value() && *has_metadata_in_zookeeper)
        throw Exception(ErrorCodes::LOGICAL_ERROR, "Replica has metadata in ZooKeeper: "
                                                   "it's either a bug or it's a result of manual intervention to ZooKeeper");

    if (are_restoring_replica.exchange(true))
        throw Exception(ErrorCodes::CONCURRENT_ACCESS_NOT_SUPPORTED, "Replica restoration in progress");
    SCOPE_EXIT({ are_restoring_replica.store(false); });

    auto metadata_snapshot = getInMemoryMetadataPtr();

    waitForOutdatedPartsToBeLoaded();
    const DataPartsVector all_parts = getAllDataPartsVector();
    Strings active_parts_names;

    /// Why all parts (not only Active) are moved to detached/:
    /// After ZK metadata restoration ZK resets sequential counters (including block number counters), so one may
    /// potentially encounter a situation that a part we want to attach already exists.
    for (const auto & part : all_parts)
    {
        if (part->getState() == DataPartState::Active)
            active_parts_names.push_back(part->name);

        forcefullyMovePartToDetachedAndRemoveFromMemory(part);
    }

    LOG_INFO(log, "Moved all parts to detached/");

    const bool is_first_replica = createTableIfNotExists(metadata_snapshot);

    LOG_INFO(log, "Created initial ZK nodes, replica is first: {}", is_first_replica);

    if (!is_first_replica)
        createReplica(metadata_snapshot);

    createNewZooKeeperNodes();

    LOG_INFO(log, "Created ZK nodes for table");

    has_metadata_in_zookeeper = true;

    if (is_first_replica)
        for (const String& part_name : active_parts_names)
            attachPartition(std::make_shared<ASTLiteral>(part_name), metadata_snapshot, true, getContext());

    LOG_INFO(log, "Attached all partitions, starting table");

    startupImpl(/* from_attach_thread */ false);
}

void StorageReplicatedMergeTree::dropPartNoWaitNoThrow(const String & part_name)
{
    assertNotReadonly();
    if (!is_leader)
        throw Exception(ErrorCodes::NOT_A_LEADER, "DROP PART cannot be done on this replica because it is not a leader");

    zkutil::ZooKeeperPtr zookeeper = getZooKeeperAndAssertNotReadonly();
    LogEntry entry;

    dropPartImpl(zookeeper, part_name, entry, /*detach=*/ false, /*throw_if_noop=*/ false);
}

void StorageReplicatedMergeTree::dropPart(const String & part_name, bool detach, ContextPtr query_context)
{
    assertNotReadonly();
    if (!is_leader)
        throw Exception(ErrorCodes::NOT_A_LEADER, "DROP PART cannot be done on this replica because it is not a leader");

    zkutil::ZooKeeperPtr zookeeper = getZooKeeperAndAssertNotReadonly();
    LogEntry entry;

    dropPartImpl(zookeeper, part_name, entry, detach, /*throw_if_noop=*/ true);

    waitForLogEntryToBeProcessedIfNecessary(entry, query_context);
}

void StorageReplicatedMergeTree::dropAllPartitionsImpl(const zkutil::ZooKeeperPtr & zookeeper, bool detach, ContextPtr query_context)
{
    Strings partitions = zookeeper->getChildren(fs::path(zookeeper_path) / "block_numbers");

    std::vector<LogEntryPtr> entries;
    dropAllPartsInPartitions(*zookeeper, partitions, entries, query_context, detach);

    for (const auto & entry : entries)
    {
        waitForLogEntryToBeProcessedIfNecessary(*entry, query_context);
        auto drop_range_info = MergeTreePartInfo::fromPartName(entry->new_part_name, format_version);
        cleanLastPartNode(drop_range_info.partition_id);
    }
}

void StorageReplicatedMergeTree::dropPartition(const ASTPtr & partition, bool detach, ContextPtr query_context)
{
    assertNotReadonly();
    if (!is_leader)
        throw Exception(ErrorCodes::NOT_A_LEADER, "DROP PARTITION cannot be done on this replica because it is not a leader");

    auto settings = getSettings();

    if (detach && settings->disable_detach_partition_for_zero_copy_replication
        && settings->allow_remote_fs_zero_copy_replication)
    {
        for (const auto & disk : getDisks())
        {
            if (disk->supportZeroCopyReplication())
                throw Exception(ErrorCodes::SUPPORT_IS_DISABLED, "DETACH PARTITION queries are disabled.");
        }
    }

    zkutil::ZooKeeperPtr zookeeper = getZooKeeperAndAssertNotReadonly();

    const auto * partition_ast = partition->as<ASTPartition>();
    if (partition_ast && partition_ast->all)
    {
        dropAllPartitionsImpl(zookeeper, detach, query_context);
    }
    else
    {
        String partition_id = getPartitionIDFromQuery(partition, query_context);
        auto entry = dropAllPartsInPartition(*zookeeper, partition_id, query_context, detach);
        if (entry)
        {
            waitForLogEntryToBeProcessedIfNecessary(*entry, query_context);
            cleanLastPartNode(partition_id);
        }
    }
}


void StorageReplicatedMergeTree::truncate(
    const ASTPtr &, const StorageMetadataPtr &, ContextPtr query_context, TableExclusiveLockHolder & table_lock)
{
    table_lock.release();   /// Truncate is done asynchronously.

    assertNotReadonly();
    if (!is_leader)
        throw Exception(ErrorCodes::NOT_A_LEADER, "TRUNCATE cannot be done on this replica because it is not a leader");

    waitForOutdatedPartsToBeLoaded();
    zkutil::ZooKeeperPtr zookeeper = getZooKeeperAndAssertNotReadonly();
    dropAllPartitionsImpl(zookeeper, /* detach */ false, query_context);
}


PartitionCommandsResultInfo StorageReplicatedMergeTree::attachPartition(
    const ASTPtr & partition,
    const StorageMetadataPtr & metadata_snapshot,
    bool attach_part,
    ContextPtr query_context)
{
    /// Allow ATTACH PARTITION on readonly replica when restoring it.
    if (!are_restoring_replica)
        assertNotReadonly();

    PartitionCommandsResultInfo results;
    PartsTemporaryRename renamed_parts(*this, DETACHED_DIR_NAME);
    MutableDataPartsVector loaded_parts = tryLoadPartsToAttach(partition, attach_part, query_context, renamed_parts);

    /// TODO Allow to use quorum here.
    ReplicatedMergeTreeSink output(*this, metadata_snapshot, /* quorum */ 0, /* quorum_timeout_ms */ 0, /* max_parts_per_block */ 0,
                                   /* quorum_parallel */ false, query_context->getSettingsRef().insert_deduplicate,
                                   /* majority_quorum */ false, query_context, /* is_attach */ true, /* allow_attach_while_readonly */ true);

    for (size_t i = 0; i < loaded_parts.size(); ++i)
    {
        const String old_name = loaded_parts[i]->name;

        output.writeExistingPart(loaded_parts[i]);

        renamed_parts.old_and_new_names[i].old_name.clear();

        LOG_DEBUG(log, "Attached part {} as {}", old_name, loaded_parts[i]->name);

        results.push_back(PartitionCommandResultInfo{
            .command_type = "ATTACH PART",
            .partition_id = loaded_parts[i]->info.partition_id,
            .part_name = loaded_parts[i]->name,
            .old_part_name = old_name,
        });
    }
    return results;
}


void StorageReplicatedMergeTree::checkTableCanBeDropped(ContextPtr query_context) const
{
    auto table_id = getStorageID();

    const auto & query_settings = query_context->getSettingsRef();
    if (query_settings.max_table_size_to_drop.changed)
    {
        getContext()->checkTableCanBeDropped(table_id.database_name, table_id.table_name, getTotalActiveSizeInBytes(), query_settings.max_table_size_to_drop);
        return;
    }

    getContext()->checkTableCanBeDropped(table_id.database_name, table_id.table_name, getTotalActiveSizeInBytes());
}

void StorageReplicatedMergeTree::checkTableCanBeRenamed(const StorageID & new_name) const
{
    if (renaming_restrictions == RenamingRestrictions::ALLOW_ANY)
        return;

    if (renaming_restrictions == RenamingRestrictions::DO_NOT_ALLOW)
    {
        auto old_name = getStorageID();
        bool is_server_startup = Context::getGlobalContextInstance()->getApplicationType() == Context::ApplicationType::SERVER
            && !Context::getGlobalContextInstance()->isServerCompletelyStarted();
        bool move_to_atomic = old_name.uuid == UUIDHelpers::Nil && new_name.uuid != UUIDHelpers::Nil;

        bool likely_converting_ordinary_to_atomic = is_server_startup && move_to_atomic;
        if (likely_converting_ordinary_to_atomic)
        {
            LOG_INFO(log, "Table {} should not be renamed, because zookeeper_path contains implicit 'database' or 'table' macro. "
                          "We cannot rename path in ZooKeeper, so path may become inconsistent with table name. "
                          "However, we allow renaming while converting Ordinary database to Atomic, because all tables will be renamed back",
                          old_name.getNameForLogs());
            return;
        }

        throw Exception(ErrorCodes::NOT_IMPLEMENTED,
                        "Cannot rename Replicated table, because zookeeper_path contains implicit 'database' "
                        "or 'table' macro. We cannot rename path "
                        "in ZooKeeper, so path may become inconsistent with table name. "
                        "If you really want to rename table, you should edit metadata file first and restart server or reattach the table.");
    }

    assert(renaming_restrictions == RenamingRestrictions::ALLOW_PRESERVING_UUID);
    if (!new_name.hasUUID() && getStorageID().hasUUID())
        throw Exception(ErrorCodes::NOT_IMPLEMENTED,
                        "Cannot move Replicated table to Ordinary database, because zookeeper_path contains implicit "
                        "'uuid' macro. If you really want to rename table, you should edit metadata file first "
                        "and restart server or reattach the table.");
}

void StorageReplicatedMergeTree::rename(const String & new_path_to_table_data, const StorageID & new_table_id)
{
    checkTableCanBeRenamed(new_table_id);
    MergeTreeData::rename(new_path_to_table_data, new_table_id);

    /// Update table name in zookeeper
    if (!is_readonly)
    {
        /// We don't do it for readonly tables, because it will be updated on next table startup.
        /// It is also Ok to skip ZK error for the same reason.
        try
        {
            auto zookeeper = getZooKeeper();
            zookeeper->set(fs::path(replica_path) / "host", getReplicatedMergeTreeAddress().toString());
        }
        catch (Coordination::Exception & e)
        {
            LOG_WARNING(log, "Cannot update the value of 'host' node (replica address) in ZooKeeper: {}", e.displayText());
        }
    }

    /// TODO: You can update names of loggers.
}


bool StorageReplicatedMergeTree::existsNodeCached(const ZooKeeperWithFaultInjectionPtr & zookeeper, const std::string & path) const
{
    {
        std::lock_guard lock(existing_nodes_cache_mutex);
        if (existing_nodes_cache.contains(path))
            return true;
    }

    bool res = zookeeper->exists(path);

    if (res)
    {
        std::lock_guard lock(existing_nodes_cache_mutex);
        existing_nodes_cache.insert(path);
    }

    return res;
}

std::optional<EphemeralLockInZooKeeper> StorageReplicatedMergeTree::allocateBlockNumber(
    const String & partition_id,
    const zkutil::ZooKeeperPtr & zookeeper,
    const String & zookeeper_block_id_path,
    const String & zookeeper_path_prefix) const
{
    return allocateBlockNumber(
        partition_id, std::make_shared<ZooKeeperWithFaultInjection>(zookeeper), zookeeper_block_id_path, zookeeper_path_prefix);
}

template<typename T>
std::optional<EphemeralLockInZooKeeper> StorageReplicatedMergeTree::allocateBlockNumber(
    const String & partition_id,
    const ZooKeeperWithFaultInjectionPtr & zookeeper,
    const T & zookeeper_block_id_path,
    const String & zookeeper_path_prefix) const
{
    String zookeeper_table_path;
    if (zookeeper_path_prefix.empty())
        zookeeper_table_path = zookeeper_path;
    else
        zookeeper_table_path = zookeeper_path_prefix;

    String block_numbers_path = fs::path(zookeeper_table_path) / "block_numbers";
    String partition_path = fs::path(block_numbers_path) / partition_id;

    if (!existsNodeCached(zookeeper, partition_path))
    {
        Coordination::Requests ops;
        /// Check that table is not being dropped ("host" is the first node that is removed on replica drop)
        ops.push_back(zkutil::makeCheckRequest(fs::path(replica_path) / "host", -1));
        ops.push_back(zkutil::makeCreateRequest(partition_path, "", zkutil::CreateMode::Persistent));
        /// We increment data version of the block_numbers node so that it becomes possible
        /// to check in a ZK transaction that the set of partitions didn't change
        /// (unfortunately there is no CheckChildren op).
        ops.push_back(zkutil::makeSetRequest(block_numbers_path, "", -1));

        Coordination::Responses responses;
        Coordination::Error code = zookeeper->tryMulti(ops, responses);
        if (code != Coordination::Error::ZOK && code != Coordination::Error::ZNODEEXISTS)
            zkutil::KeeperMultiException::check(code, ops, responses);
    }

    return createEphemeralLockInZooKeeper(
        fs::path(partition_path) / "block-", fs::path(zookeeper_table_path) / "temp", zookeeper, zookeeper_block_id_path);
}

Strings StorageReplicatedMergeTree::tryWaitForAllReplicasToProcessLogEntry(
    const String & table_zookeeper_path, const ReplicatedMergeTreeLogEntryData & entry, Int64 wait_for_inactive_timeout)
{
    LOG_DEBUG(log, "Waiting for all replicas to process {}", entry.znode_name);

    auto zookeeper = getZooKeeper();
    Strings replicas = zookeeper->getChildren(fs::path(table_zookeeper_path) / "replicas");
    Strings unwaited;
    bool wait_for_inactive = wait_for_inactive_timeout != 0;
    for (const String & replica : replicas)
    {
        if (wait_for_inactive || zookeeper->exists(fs::path(table_zookeeper_path) / "replicas" / replica / "is_active"))
        {
            if (!tryWaitForReplicaToProcessLogEntry(table_zookeeper_path, replica, entry, wait_for_inactive_timeout))
                unwaited.push_back(replica);
        }
        else
        {
            unwaited.push_back(replica);
        }
    }

    LOG_DEBUG(log, "Finished waiting for all replicas to process {}", entry.znode_name);
    return unwaited;
}

void StorageReplicatedMergeTree::waitForAllReplicasToProcessLogEntry(
    const String & table_zookeeper_path, const ReplicatedMergeTreeLogEntryData & entry, Int64 wait_for_inactive_timeout, const String & error_context)
{
    Strings unfinished_replicas = tryWaitForAllReplicasToProcessLogEntry(table_zookeeper_path, entry, wait_for_inactive_timeout);
    if (unfinished_replicas.empty())
        return;

    throw Exception(ErrorCodes::UNFINISHED, "{}Timeout exceeded while waiting for replicas {} to process entry {}. "
                    "Probably some replicas are inactive", error_context, fmt::join(unfinished_replicas, ", "), entry.znode_name);
}

void StorageReplicatedMergeTree::waitForLogEntryToBeProcessedIfNecessary(const ReplicatedMergeTreeLogEntryData & entry, ContextPtr query_context, const String & error_context)
{
    /// If necessary, wait until the operation is performed on itself or on all replicas.
    Int64 wait_for_inactive_timeout = query_context->getSettingsRef().replication_wait_for_inactive_replica_timeout;
    if (query_context->getSettingsRef().alter_sync == 1)
    {
        bool finished = tryWaitForReplicaToProcessLogEntry(zookeeper_path, replica_name, entry, wait_for_inactive_timeout);
        if (!finished)
        {
            throw Exception(ErrorCodes::UNFINISHED, "{}Log entry {} is not precessed on local replica, "
                            "most likely because the replica was shut down.", error_context, entry.znode_name);
        }
    }
    else if (query_context->getSettingsRef().alter_sync == 2)
    {
        waitForAllReplicasToProcessLogEntry(zookeeper_path, entry, wait_for_inactive_timeout, error_context);
    }
}

bool StorageReplicatedMergeTree::tryWaitForReplicaToProcessLogEntry(
    const String & table_zookeeper_path, const String & replica, const ReplicatedMergeTreeLogEntryData & entry, Int64 wait_for_inactive_timeout)
{
    String entry_str = entry.toString();
    String log_node_name;

    /** Wait for entries from `log` directory (a common log, from where replicas copy entries to their queue) to be processed.
      *
      * The problem is that the numbers (`sequential` node) of the queue elements in `log` and in `queue` do not match.
      * (And the numbers of the same log element for different replicas do not match in the `queue`.)
      */

    /** First, you need to wait until replica takes `queue` element from the `log` to its queue,
      *  if it has not been done already (see the `pullLogsToQueue` function).
      *
      * To do this, check its node `log_pointer` - the maximum number of the element taken from `log` + 1.
      */

    bool waiting_itself = replica == replica_name;
    /// Do not wait if timeout is zero
    bool wait_for_inactive = wait_for_inactive_timeout != 0;
    /// Wait for unlimited time if timeout is negative
    bool check_timeout = wait_for_inactive_timeout > 0;
    Stopwatch time_waiting;

    const auto & stop_waiting = [&]()
    {
        bool stop_waiting_itself = waiting_itself && (partial_shutdown_called || shutdown_prepared_called || shutdown_called);
        bool timeout_exceeded = check_timeout && wait_for_inactive_timeout < time_waiting.elapsedSeconds();
        bool stop_waiting_inactive = (!wait_for_inactive || timeout_exceeded)
            && !getZooKeeper()->exists(fs::path(table_zookeeper_path) / "replicas" / replica / "is_active");
        return is_dropped || stop_waiting_itself || stop_waiting_inactive;
    };

    /// Don't recheck ZooKeeper too often
    constexpr auto event_wait_timeout_ms = 3000;

    LOG_DEBUG(log, "Waiting for {} to process log entry", replica);

    if (startsWith(entry.znode_name, "log-"))
    {
        /// Take the number from the node name `log-xxxxxxxxxx`.
        UInt64 log_index = parse<UInt64>(entry.znode_name.substr(entry.znode_name.size() - 10));
        log_node_name = entry.znode_name;

        LOG_DEBUG(log, "Waiting for {} to pull {} to queue", replica, log_node_name);

        /// Let's wait until entry gets into the replica queue.
        bool pulled_to_queue = false;
        do
        {
            zkutil::EventPtr event = std::make_shared<Poco::Event>();

            String log_pointer = getZooKeeper()->get(fs::path(table_zookeeper_path) / "replicas" / replica / "log_pointer", nullptr, event);
            if (!log_pointer.empty() && parse<UInt64>(log_pointer) > log_index)
            {
                pulled_to_queue = true;
                break;
            }

            /// Wait with timeout because we can be already shut down, but not dropped.
            /// So log_pointer node will exist, but we will never update it because all background threads already stopped.
            /// It can lead to query hung because table drop query can wait for some query (alter, optimize, etc) which called this method,
            /// but the query will never finish because the drop already shut down the table.
            if (!stop_waiting())
                event->tryWait(event_wait_timeout_ms);
        } while (!stop_waiting());

        if (!pulled_to_queue)
            return false;

        LOG_DEBUG(log, "Looking for node corresponding to {} in {} queue", log_node_name, replica);
    }
    else if (!entry.log_entry_id.empty())
    {
        /// First pass, check the table log.
        /// If found in the log, wait for replica to fetch it to the queue.
        /// If not found in the log, it is already in the queue.
        LOG_DEBUG(log, "Looking for log entry with id `{}` in the log", entry.log_entry_id);

        String log_pointer = getZooKeeper()->get(fs::path(table_zookeeper_path) / "replicas" / replica / "log_pointer");

        Strings log_entries = getZooKeeper()->getChildren(fs::path(table_zookeeper_path) / "log");
        UInt64 log_index = 0;
        bool found = false;

        for (const String & log_entry_name : log_entries)
        {
            log_index = parse<UInt64>(log_entry_name.substr(log_entry_name.size() - 10));

            if (!log_pointer.empty() && log_index < parse<UInt64>(log_pointer))
                continue;

            String log_entry_str;
            Coordination::Stat log_entry_stat;
            bool exists = getZooKeeper()->tryGet(fs::path(table_zookeeper_path) / "log" / log_entry_name, log_entry_str, &log_entry_stat);
            ReplicatedMergeTreeLogEntryData log_entry = *ReplicatedMergeTreeLogEntry::parse(log_entry_str, log_entry_stat, format_version);
            if (exists && entry.log_entry_id == log_entry.log_entry_id)
            {
                LOG_DEBUG(log, "Found log entry with id `{}` in the log", entry.log_entry_id);

                found = true;
                log_node_name = log_entry_name;
                break;
            }
        }

        if (found)
        {
            LOG_DEBUG(log, "Waiting for {} to pull {} to queue", replica, log_node_name);

            /// Let's wait until entry gets into the replica queue.
            bool pulled_to_queue = false;
            do
            {
                zkutil::EventPtr event = std::make_shared<Poco::Event>();

                log_pointer = getZooKeeper()->get(fs::path(table_zookeeper_path) / "replicas" / replica / "log_pointer", nullptr, event);
                if (!log_pointer.empty() && parse<UInt64>(log_pointer) > log_index)
                {
                    pulled_to_queue = true;
                    break;
                }

                /// Wait with timeout because we can be already shut down, but not dropped.
                /// So log_pointer node will exist, but we will never update it because all background threads already stopped.
                /// It can lead to query hung because table drop query can wait for some query (alter, optimize, etc) which called this method,
                /// but the query will never finish because the drop already shut down the table.
                if (!stop_waiting())
                    event->tryWait(event_wait_timeout_ms);
            } while (!stop_waiting());

            if (!pulled_to_queue)
                return false;
        }
    }
    else
    {
        throw Exception(ErrorCodes::LOGICAL_ERROR, "Unexpected name of log node: {}", entry.znode_name);
    }

    /** Second - find the corresponding entry in the queue of the specified replica.
      * Its number may not match the `log` node. Therefore, we search by comparing the content.
      */

    Strings queue_entries = getZooKeeper()->getChildren(fs::path(table_zookeeper_path) / "replicas" / replica / "queue");
    String queue_entry_to_wait_for;

    for (const String & entry_name : queue_entries)
    {
        String queue_entry_str;
        Coordination::Stat queue_entry_stat;
        bool exists = getZooKeeper()->tryGet(fs::path(table_zookeeper_path) / "replicas" / replica / "queue" / entry_name, queue_entry_str, &queue_entry_stat);
        if (exists && queue_entry_str == entry_str)
        {
            queue_entry_to_wait_for = entry_name;
            break;
        }
        else if (!entry.log_entry_id.empty())
        {
            /// Check if the id matches rather than just contents. This entry
            /// might have been written by different ClickHouse versions and
            /// it is hard to guarantee same text representation.
            ReplicatedMergeTreeLogEntryData queue_entry = *ReplicatedMergeTreeLogEntry::parse(queue_entry_str, queue_entry_stat, format_version);
            if (entry.log_entry_id == queue_entry.log_entry_id)
            {
                queue_entry_to_wait_for = entry_name;
                break;
            }
        }
    }

    /// While looking for the record, it has already been executed and deleted.
    if (queue_entry_to_wait_for.empty())
    {
        LOG_DEBUG(log, "No corresponding node found. Assuming it has been already processed. Found {} nodes", queue_entries.size());
        return true;
    }

    LOG_DEBUG(log, "Waiting for {} to disappear from {} queue", queue_entry_to_wait_for, replica);

    /// Third - wait until the entry disappears from the replica queue or replica become inactive.
    String path_to_wait_on = fs::path(table_zookeeper_path) / "replicas" / replica / "queue" / queue_entry_to_wait_for;

    return getZooKeeper()->waitForDisappear(path_to_wait_on, stop_waiting);
}


void StorageReplicatedMergeTree::getStatus(ReplicatedTableStatus & res, bool with_zk_fields)
{
    auto zookeeper = tryGetZooKeeper();
    const auto storage_settings_ptr = getSettings();

    res.is_leader = is_leader;
    res.can_become_leader = storage_settings_ptr->replicated_can_become_leader;
    res.is_readonly = is_readonly;
    res.is_session_expired = !zookeeper || zookeeper->expired();

    res.queue = queue.getStatus();
    res.absolute_delay = getAbsoluteDelay(); /// NOTE: may be slightly inconsistent with queue status.

    /// NOTE: consider convert to UInt64
    res.parts_to_check = static_cast<UInt32>(part_check_thread.size());

    res.zookeeper_name = zookeeper_name;
    res.zookeeper_path = zookeeper_path;
    res.replica_name = replica_name;
    res.replica_path = replica_path;
    res.columns_version = -1;

    res.log_max_index = 0;
    res.log_pointer = 0;
    res.total_replicas = 0;
    res.active_replicas = 0;
    res.lost_part_count = 0;
    res.last_queue_update_exception = getLastQueueUpdateException();

    if (with_zk_fields && !res.is_session_expired)
    {
        try
        {
            std::vector<std::string> paths;
            paths.push_back(fs::path(zookeeper_path) / "log");
            paths.push_back(fs::path(zookeeper_path) / "replicas");

            auto children_result = zookeeper->getChildren(paths);
            const auto & log_entries = children_result[0].names;
            const auto & all_replicas = children_result[1].names;

            paths.clear();
            paths.push_back(fs::path(replica_path) / "log_pointer");
            paths.push_back(fs::path(zookeeper_path) / "lost_part_count");
            for (const String & replica : all_replicas)
                paths.push_back(fs::path(zookeeper_path) / "replicas" / replica / "is_active");

            auto get_result = zookeeper->tryGet(paths);
            const auto & log_pointer_str = get_result[0].data;

            if (get_result[0].error == Coordination::Error::ZNONODE)
                throw zkutil::KeeperException(get_result[0].error);

            if (!log_entries.empty())
            {
                const String & last_log_entry = *std::max_element(log_entries.begin(), log_entries.end());
                res.log_max_index = parse<UInt64>(last_log_entry.substr(strlen("log-")));
            }

            res.log_pointer = log_pointer_str.empty() ? 0 : parse<UInt64>(log_pointer_str);
            res.total_replicas = UInt32(all_replicas.size());
            if (get_result[1].error == Coordination::Error::ZNONODE)
                res.lost_part_count = 0;
            else
                res.lost_part_count = get_result[1].data.empty() ? 0 : parse<UInt64>(get_result[1].data);

            for (size_t i = 0, size = all_replicas.size(); i < size; ++i)
            {
                bool is_replica_active = get_result[i + 2].error != Coordination::Error::ZNONODE;
                res.active_replicas += static_cast<UInt8>(is_replica_active);
                res.replica_is_active.emplace(all_replicas[i], is_replica_active);
            }
        }
        catch (const Coordination::Exception &)
        {
            res.zookeeper_exception = getCurrentExceptionMessage(false);
        }
    }
}


void StorageReplicatedMergeTree::getQueue(LogEntriesData & res, String & replica_name_)
{
    replica_name_ = replica_name;
    queue.getEntries(res);
}

std::vector<PartMovesBetweenShardsOrchestrator::Entry> StorageReplicatedMergeTree::getPartMovesBetweenShardsEntries()
{
    return part_moves_between_shards_orchestrator.getEntries();
}

time_t StorageReplicatedMergeTree::getAbsoluteDelay() const
{
    time_t min_unprocessed_insert_time = 0;
    time_t max_processed_insert_time = 0;
    queue.getInsertTimes(min_unprocessed_insert_time, max_processed_insert_time);

    /// Load start time, then finish time to avoid reporting false delay when start time is updated
    /// between loading of two variables.
    time_t queue_update_start_time = last_queue_update_start_time.load();
    time_t queue_update_finish_time = last_queue_update_finish_time.load();

    time_t current_time = time(nullptr);

    if (!queue_update_finish_time)
    {
        /// We have not updated queue even once yet (perhaps replica is readonly).
        /// As we have no info about the current state of replication log, return effectively infinite delay.
        return current_time;
    }
    else if (min_unprocessed_insert_time)
    {
        /// There are some unprocessed insert entries in queue.
        return (current_time > min_unprocessed_insert_time) ? (current_time - min_unprocessed_insert_time) : 0;
    }
    else if (queue_update_start_time > queue_update_finish_time)
    {
        /// Queue is empty, but there are some in-flight or failed queue update attempts
        /// (likely because of problems with connecting to ZooKeeper).
        /// Return the time passed since last attempt.
        return (current_time > queue_update_start_time) ? (current_time - queue_update_start_time) : 0;
    }
    else
    {
        /// Everything is up-to-date.
        return 0;
    }
}

void StorageReplicatedMergeTree::getReplicaDelays(time_t & out_absolute_delay, time_t & out_relative_delay)
{
    assertNotReadonly();

    time_t current_time = time(nullptr);

    out_absolute_delay = getAbsoluteDelay();
    out_relative_delay = 0;
    const auto storage_settings_ptr = getSettings();

    /** Relative delay is the maximum difference of absolute delay from any other replica,
      *  (if this replica lags behind any other live replica, or zero, otherwise).
      * Calculated only if the absolute delay is large enough.
      */

    if (out_absolute_delay < static_cast<time_t>(storage_settings_ptr->min_relative_delay_to_measure))
        return;

    auto zookeeper = getZooKeeper();

    time_t max_replicas_unprocessed_insert_time = 0;
    bool have_replica_with_nothing_unprocessed = false;

    Strings replicas = zookeeper->getChildren(fs::path(zookeeper_path) / "replicas");

    for (const auto & replica : replicas)
    {
        if (replica == replica_name)
            continue;

        /// Skip dead replicas.
        if (!zookeeper->exists(fs::path(zookeeper_path) / "replicas" / replica / "is_active"))
            continue;

        String value;
        if (!zookeeper->tryGet(fs::path(zookeeper_path) / "replicas" / replica / "min_unprocessed_insert_time", value))
            continue;

        time_t replica_time = value.empty() ? 0 : parse<time_t>(value);

        if (replica_time == 0)
        {
            /** Note
              * The conclusion that the replica does not lag may be incorrect,
              *  because the information about `min_unprocessed_insert_time` is taken
              *  only from that part of the log that has been moved to the queue.
              * If the replica for some reason has stalled `queueUpdatingTask`,
              *  then `min_unprocessed_insert_time` will be incorrect.
              */

            have_replica_with_nothing_unprocessed = true;
            break;
        }

        if (replica_time > max_replicas_unprocessed_insert_time)
            max_replicas_unprocessed_insert_time = replica_time;
    }

    if (have_replica_with_nothing_unprocessed)
        out_relative_delay = out_absolute_delay;
    else
    {
        max_replicas_unprocessed_insert_time = std::min(current_time, max_replicas_unprocessed_insert_time);
        time_t min_replicas_delay = current_time - max_replicas_unprocessed_insert_time;
        if (out_absolute_delay > min_replicas_delay)
            out_relative_delay = out_absolute_delay - min_replicas_delay;
    }
}

void StorageReplicatedMergeTree::fetchPartition(
    const ASTPtr & partition,
    const StorageMetadataPtr & metadata_snapshot,
    const String & from_,
    bool fetch_part,
    ContextPtr query_context)
{
    auto settings = getSettings();

    Macros::MacroExpansionInfo info;
    info.expand_special_macros_only = false;
    info.table_id = getStorageID();
    info.table_id.uuid = UUIDHelpers::Nil;
    auto expand_from = query_context->getMacros()->expand(from_, info);
    String from_zookeeper_name = zkutil::extractZooKeeperName(expand_from);
    String from = zkutil::extractZooKeeperPath(expand_from, /* check_starts_with_slash */ true);
    if (from.empty())
        throw Exception(ErrorCodes::ILLEGAL_TYPE_OF_ARGUMENT, "ZooKeeper path should not be empty");

    if (settings->disable_fetch_partition_for_zero_copy_replication
        && settings->allow_remote_fs_zero_copy_replication)
    {
        for (const auto & disk : getDisks())
        {
            if (disk->supportZeroCopyReplication())
                throw Exception(ErrorCodes::SUPPORT_IS_DISABLED, "FETCH PARTITION queries are disabled.");
        }
    }

    zkutil::ZooKeeperPtr zookeeper;
    if (from_zookeeper_name != default_zookeeper_name)
        zookeeper = getContext()->getAuxiliaryZooKeeper(from_zookeeper_name);
    else
        zookeeper = getZooKeeper();

    if (from.back() == '/')
        from.resize(from.size() - 1);

    if (fetch_part)
    {
        String part_name = partition->as<ASTLiteral &>().value.safeGet<String>();
        auto part_path = findReplicaHavingPart(part_name, from, zookeeper);

        if (part_path.empty())
            throw Exception(ErrorCodes::NO_REPLICA_HAS_PART, "Part {} does not exist on any replica", part_name);
        /** Let's check that there is no such part in the `detached` directory (where we will write the downloaded parts).
          * Unreliable (there is a race condition) - such a part may appear a little later.
          */
        if (checkIfDetachedPartExists(part_name))
            throw Exception(ErrorCodes::DUPLICATE_DATA_PART, "Detached part {} already exists.", part_name);
        LOG_INFO(log, "Will fetch part {} from shard {}", part_name, from_);

        try
        {
            /// part name, metadata, part_path, true, 0, zookeeper
            if (!fetchPart(part_name, metadata_snapshot, from_zookeeper_name, part_path, true, 0, zookeeper, /* try_fetch_shared = */ false))
                throw Exception(ErrorCodes::UNFINISHED, "Failed to fetch part {} from {}", part_name, from_);
        }
        catch (const DB::Exception & e)
        {
            if (e.code() != ErrorCodes::RECEIVED_ERROR_FROM_REMOTE_IO_SERVER && e.code() != ErrorCodes::RECEIVED_ERROR_TOO_MANY_REQUESTS
                && e.code() != ErrorCodes::CANNOT_READ_ALL_DATA)
                throw;

            LOG_INFO(log, getExceptionMessageAndPattern(e, /* with_stacktrace */ false));
        }
        return;
    }

    String partition_id = getPartitionIDFromQuery(partition, query_context);
    LOG_INFO(log, "Will fetch partition {} from shard {}", partition_id, from_);

    /** Let's check that there is no such partition in the `detached` directory (where we will write the downloaded parts).
      * Unreliable (there is a race condition) - such a partition may appear a little later.
      */
    if (checkIfDetachedPartitionExists(partition_id))
        throw Exception(ErrorCodes::PARTITION_ALREADY_EXISTS, "Detached partition {} already exists.", partition_id);

    zkutil::Strings replicas;
    zkutil::Strings active_replicas;
    String best_replica;

    {
        /// List of replicas of source shard.
        replicas = zookeeper->getChildren(fs::path(from) / "replicas");

        /// Leave only active replicas.
        active_replicas.reserve(replicas.size());

        for (const String & replica : replicas)
            if (zookeeper->exists(fs::path(from) / "replicas" / replica / "is_active"))
                active_replicas.push_back(replica);

        if (active_replicas.empty())
            throw Exception(ErrorCodes::NO_ACTIVE_REPLICAS, "No active replicas for shard {}", from_);

        /** You must select the best (most relevant) replica.
        * This is a replica with the maximum `log_pointer`, then with the minimum `queue` size.
        * NOTE This is not exactly the best criteria. It does not make sense to download old partitions,
        *  and it would be nice to be able to choose the replica closest by network.
        * NOTE Of course, there are data races here. You can solve it by retrying.
        */
        Int64 max_log_pointer = -1;
        UInt64 min_queue_size = std::numeric_limits<UInt64>::max();

        for (const String & replica : active_replicas)
        {
            String current_replica_path = fs::path(from) / "replicas" / replica;

            String log_pointer_str = zookeeper->get(fs::path(current_replica_path) / "log_pointer");
            Int64 log_pointer = log_pointer_str.empty() ? 0 : parse<UInt64>(log_pointer_str);

            Coordination::Stat stat;
            zookeeper->get(fs::path(current_replica_path) / "queue", &stat);
            size_t queue_size = stat.numChildren;

            if (log_pointer > max_log_pointer
                || (log_pointer == max_log_pointer && queue_size < min_queue_size))
            {
                max_log_pointer = log_pointer;
                min_queue_size = queue_size;
                best_replica = replica;
            }
        }
    }

    if (best_replica.empty())
        throw Exception(ErrorCodes::LOGICAL_ERROR, "Cannot choose best replica.");

    LOG_INFO(log, "Found {} replicas, {} of them are active. Selected {} to fetch from.", replicas.size(), active_replicas.size(), best_replica);

    String best_replica_path = fs::path(from) / "replicas" / best_replica;

    /// Let's find out which parts are on the best replica.

    /** Trying to download these parts.
      * Some of them could be deleted due to the merge.
      * In this case, update the information about the available parts and try again.
      */

    unsigned try_no = 0;
    Strings missing_parts;
    do
    {
        if (try_no)
            LOG_INFO(log, "Some of parts ({}) are missing. Will try to fetch covering parts.", missing_parts.size());

        if (try_no >= query_context->getSettings().max_fetch_partition_retries_count)
            throw Exception(ErrorCodes::TOO_MANY_RETRIES_TO_FETCH_PARTS,
                "Too many retries to fetch parts from {}:{}", from_zookeeper_name, best_replica_path);

        Strings parts = zookeeper->getChildren(fs::path(best_replica_path) / "parts");
        ActiveDataPartSet active_parts_set(format_version, parts);
        Strings parts_to_fetch;

        if (missing_parts.empty())
        {
            parts_to_fetch = active_parts_set.getParts();

            /// Leaving only the parts of the desired partition.
            Strings parts_to_fetch_partition;
            for (const String & part : parts_to_fetch)
            {
                if (MergeTreePartInfo::fromPartName(part, format_version).partition_id == partition_id)
                    parts_to_fetch_partition.push_back(part);
            }

            parts_to_fetch = std::move(parts_to_fetch_partition);

            if (parts_to_fetch.empty())
                throw Exception(ErrorCodes::PARTITION_DOESNT_EXIST,
                    "Partition {} on {}:{} doesn't exist", partition_id, from_zookeeper_name, best_replica_path);
        }
        else
        {
            for (const String & missing_part : missing_parts)
            {
                String containing_part = active_parts_set.getContainingPart(missing_part);
                if (!containing_part.empty())
                    parts_to_fetch.push_back(containing_part);
                else
                    LOG_WARNING(log, "Part {} on replica {}:{} has been vanished.", missing_part, from_zookeeper_name, best_replica_path);
            }
        }

        LOG_INFO(log, "Parts to fetch: {}", parts_to_fetch.size());

        missing_parts.clear();
        for (const String & part : parts_to_fetch)
        {
            bool fetched = false;

            try
            {
                fetched = fetchPart(part, metadata_snapshot, from_zookeeper_name, best_replica_path, true, 0, zookeeper, /* try_fetch_shared = */ false);
            }
            catch (const DB::Exception & e)
            {
                if (e.code() != ErrorCodes::RECEIVED_ERROR_FROM_REMOTE_IO_SERVER && e.code() != ErrorCodes::RECEIVED_ERROR_TOO_MANY_REQUESTS
                    && e.code() != ErrorCodes::CANNOT_READ_ALL_DATA)
                    throw;

                LOG_INFO(log, getExceptionMessageAndPattern(e, /* with_stacktrace */ false));
            }

            if (!fetched)
                missing_parts.push_back(part);
        }

        ++try_no;
    } while (!missing_parts.empty());
}


void StorageReplicatedMergeTree::forgetPartition(const ASTPtr & partition, ContextPtr query_context)
{
    zkutil::ZooKeeperPtr zookeeper = getZooKeeperAndAssertNotReadonly();

    String partition_id = getPartitionIDFromQuery(partition, query_context);
    String block_numbers_path = fs::path(zookeeper_path) / "block_numbers";
    String partition_path = fs::path(block_numbers_path) / partition_id;

    auto error_code = zookeeper->tryRemove(partition_path);
    if (error_code == Coordination::Error::ZOK)
        LOG_INFO(log, "Forget partition {}", partition_id);
    else if (error_code == Coordination::Error::ZNONODE)
        throw Exception(ErrorCodes::CANNOT_FORGET_PARTITION, "Partition {} is unknown", partition_id);
    else
        throw zkutil::KeeperException::fromPath(error_code, partition_path);
}


void StorageReplicatedMergeTree::mutate(const MutationCommands & commands, ContextPtr query_context)
{
    /// Overview of the mutation algorithm.
    ///
    /// When the client executes a mutation, this method is called. It acquires block numbers in all
    /// partitions, saves them in the mutation entry and writes the mutation entry to a new ZK node in
    /// the /mutations folder. This block numbers are needed to determine which parts should be mutated and
    /// which shouldn't (parts inserted after the mutation will have the block number higher than the
    /// block number acquired by the mutation in that partition and so will not be mutated).
    /// This block number is called "mutation version" in that partition.
    ///
    /// Mutation versions are acquired atomically in all partitions, so the case when an insert in some
    /// partition has the block number higher than the mutation version but the following insert into another
    /// partition acquires the block number lower than the mutation version in that partition is impossible.
    /// Another important invariant: mutation entries appear in /mutations in the order of their mutation
    /// versions (in any partition). This means that mutations form a sequence and we can execute them in
    /// the order of their mutation versions and not worry that some mutation with the smaller version
    /// will suddenly appear.
    ///
    /// During mutations individual parts are immutable - when we want to change the contents of a part
    /// we prepare the new part and add it to MergeTreeData (the original part gets replaced). The fact that
    /// we have mutated the part is recorded in the part->info.mutation field of MergeTreePartInfo.
    /// The relation with the original part is preserved because the new part covers the same block range
    /// as the original one.
    ///
    /// We then can for each part determine its "mutation version": the version of the last mutation in
    /// the mutation sequence that we regard as already applied to that part. All mutations with the greater
    /// version number will still need to be applied to that part.
    ///
    /// Execution of mutations is done asynchronously. All replicas watch the /mutations directory and
    /// load new mutation entries as they appear (see mutationsUpdatingTask()). Next we need to determine
    /// how to mutate individual parts consistently with part merges. This is done by the leader replica
    /// (see mergeSelectingTask() and class ReplicatedMergeTreeMergePredicate for details). Important
    /// invariants here are that a) all source parts for a single merge must have the same mutation version
    /// and b) any part can be mutated only once or merged only once (e.g. once we have decided to mutate
    /// a part then we need to execute that mutation and can assign merges only to the new part and not to the
    /// original part). Multiple consecutive mutations can be executed at once (without writing the
    /// intermediate result to a part).
    ///
    /// Leader replica records its decisions to the replication log (/log directory in ZK) in the form of
    /// MUTATE_PART entries and all replicas then execute them in the background pool
    /// (see MutateTask class). When a replica encounters a MUTATE_PART command, it is
    /// guaranteed that the corresponding mutation entry is already loaded (when we pull entries from
    /// replication log into the replica queue, we also load mutation entries). Note that just as with merges
    /// the replica can decide not to do the mutation locally and fetch the mutated part from another replica
    /// instead.
    ///
    /// Mutations of individual parts are in fact pretty similar to merges, e.g. their assignment and execution
    /// is governed by the same storage_settings. TODO: support a single "merge-mutation" operation when the data
    /// read from the the source parts is first mutated on the fly to some uniform mutation version and then
    /// merged to a resulting part.
    ///
    /// After all needed parts are mutated (i.e. all active parts have the mutation version greater than
    /// the version of this mutation), the mutation is considered done and can be deleted.

    delayMutationOrThrowIfNeeded(&partial_shutdown_event, query_context);

    ReplicatedMergeTreeMutationEntry mutation_entry;
    mutation_entry.source_replica = replica_name;
    mutation_entry.commands = commands;

    const String mutations_path = fs::path(zookeeper_path) / "mutations";
    const auto zookeeper = getZooKeeper();

    /// Update the mutations_path node when creating the mutation and check its version to ensure that
    /// nodes for mutations are created in the same order as the corresponding block numbers.
    /// Should work well if the number of concurrent mutation requests is small.
    while (true)
    {
        if (shutdown_called || partial_shutdown_called)
            throw Exception(ErrorCodes::ABORTED, "Cannot assign mutation because shutdown called");

        Coordination::Stat mutations_stat;
        zookeeper->get(mutations_path, &mutations_stat);

        PartitionBlockNumbersHolder partition_block_numbers_holder =
                allocateBlockNumbersInAffectedPartitions(mutation_entry.commands, query_context, zookeeper);

        mutation_entry.block_numbers = partition_block_numbers_holder.getBlockNumbers();
        mutation_entry.create_time = time(nullptr);

        /// The following version check guarantees the linearizability property for any pair of mutations:
        /// mutation with higher sequence number is guaranteed to have higher block numbers in every partition
        /// (and thus will be applied strictly according to sequence numbers of mutations)
        Coordination::Requests requests;
        requests.emplace_back(zkutil::makeSetRequest(mutations_path, String(), mutations_stat.version));
        requests.emplace_back(zkutil::makeCreateRequest(
            fs::path(mutations_path) / "", mutation_entry.toString(), zkutil::CreateMode::PersistentSequential));

        if (auto txn = query_context->getZooKeeperMetadataTransaction())
            txn->moveOpsTo(requests);

        Coordination::Responses responses;
        Coordination::Error rc = zookeeper->tryMulti(requests, responses);

        partition_block_numbers_holder.reset();

        if (rc == Coordination::Error::ZOK)
        {
            const String & path_created =
                dynamic_cast<const Coordination::CreateResponse *>(responses[1].get())->path_created;
            mutation_entry.znode_name = path_created.substr(path_created.find_last_of('/') + 1);
            LOG_TRACE(log, "Created mutation with ID {} (data versions: {})",
                      mutation_entry.znode_name, mutation_entry.getBlockNumbersForLogs());
            break;
        }
        else if (rc == Coordination::Error::ZBADVERSION)
        {
            /// Cannot retry automatically, because some zookeeper ops were lost on the first attempt. Will retry on DDLWorker-level.
            if (query_context->getZooKeeperMetadataTransaction())
                throw Exception(ErrorCodes::CANNOT_ASSIGN_ALTER,
                                "Cannot execute alter, because mutations version was suddenly changed due "
                                "to concurrent alter");
            LOG_TRACE(log, "Version conflict when trying to create a mutation node, retrying...");
            continue;
        }
        else
            throw Coordination::Exception::fromMessage(rc, "Unable to create a mutation znode");
    }

    merge_selecting_task->schedule();

    waitMutation(mutation_entry.znode_name, query_context->getSettingsRef().mutations_sync);
}

void StorageReplicatedMergeTree::waitMutation(const String & znode_name, size_t mutations_sync) const
{
    if (!mutations_sync)
        return;

    /// we have to wait
    auto zookeeper = getZooKeeper();
    Strings replicas;
    if (mutations_sync == 2) /// wait for all replicas
    {
        replicas = zookeeper->getChildren(fs::path(zookeeper_path) / "replicas");
        /// This replica should be first, to ensure that the mutation will be loaded into memory
        for (auto it = replicas.begin(); it != replicas.end(); ++it)
        {
            if (*it == replica_name)
            {
                std::iter_swap(it, replicas.begin());
                break;
            }
        }
    }
    else if (mutations_sync == 1) /// just wait for ourself
        replicas.push_back(replica_name);

    waitMutationToFinishOnReplicas(replicas, znode_name);
}

std::vector<MergeTreeMutationStatus> StorageReplicatedMergeTree::getMutationsStatus() const
{
    return queue.getMutationsStatus();
}

CancellationCode StorageReplicatedMergeTree::killMutation(const String & mutation_id)
{
    assertNotReadonly();

    zkutil::ZooKeeperPtr zookeeper = getZooKeeperAndAssertNotReadonly();

    LOG_INFO(log, "Killing mutation {}", mutation_id);

    auto mutation_entry = queue.removeMutation(zookeeper, mutation_id);
    if (!mutation_entry)
        return CancellationCode::NotFound;

    /// After this point no new part mutations will start and part mutations that still exist
    /// in the queue will be skipped.

    /// Cancel already running part mutations.
    for (const auto & pair : mutation_entry->block_numbers)
    {
        const String & partition_id = pair.first;
        Int64 block_number = pair.second;
        getContext()->getMergeList().cancelPartMutations(getStorageID(), partition_id, block_number);
    }
    mutation_backoff_policy.resetMutationFailures();
    return CancellationCode::CancelSent;
}

bool StorageReplicatedMergeTree::hasLightweightDeletedMask() const
{
    return has_lightweight_delete_parts.load(std::memory_order_relaxed);
}

size_t StorageReplicatedMergeTree::clearOldPartsAndRemoveFromZK()
{
    auto table_lock = lockForShare(RWLockImpl::NO_QUERY, getSettings()->lock_acquire_timeout_for_background_operations);
    auto zookeeper = getZooKeeper();

    /// Now these parts are in Deleting state. If we fail to remove some of them we must roll them back to Outdated state.
    /// Otherwise they will not be deleted.
    DataPartsVector parts = grabOldParts();
    size_t total_parts_to_remove = parts.size();
    if (parts.empty())
        return total_parts_to_remove;

    NOEXCEPT_SCOPE({ clearOldPartsAndRemoveFromZKImpl(zookeeper, std::move(parts)); });
    return total_parts_to_remove;
}

void StorageReplicatedMergeTree::clearOldPartsAndRemoveFromZKImpl(zkutil::ZooKeeperPtr zookeeper, DataPartsVector && parts)
{
    DataPartsVector parts_to_delete_only_from_filesystem;    // Only duplicates
    DataPartsVector parts_to_delete_completely;              // All parts except duplicates
    DataPartsVector parts_to_retry_deletion;                 // Parts that should be retried due to network problems
    DataPartsVector parts_to_remove_from_filesystem;         // Parts removed from ZK

    for (const auto & part : parts)
    {
        /// Broken part can be removed from zk by removePartAndEnqueueFetch(...) only.
        /// Removal without enqueueing a fetch leads to intersecting parts.
        if (part->is_duplicate || part->is_unexpected_local_part)
        {
            LOG_WARNING(log, "Will not remove part {} from ZooKeeper (is_duplicate: {}, is_unexpected_local_part: {})",
                        part->name, part->is_duplicate, part->is_unexpected_local_part);
            parts_to_delete_only_from_filesystem.emplace_back(part);
        }
        else
            parts_to_delete_completely.emplace_back(part);
    }
    parts.clear();

    auto delete_parts_from_fs_and_rollback_in_case_of_error = [this] (const DataPartsVector & parts_to_delete, const String & parts_type)
    {
        NameSet parts_failed_to_delete;
        clearPartsFromFilesystem(parts_to_delete, false, &parts_failed_to_delete);

        DataPartsVector finally_remove_parts;
        if (!parts_failed_to_delete.empty())
        {
            DataPartsVector rollback_parts;
            for (const auto & part : parts_to_delete)
            {
                if (!parts_failed_to_delete.contains(part->name))
                    finally_remove_parts.push_back(part);
                else
                    rollback_parts.push_back(part);
            }

            if (!rollback_parts.empty())
                rollbackDeletingParts(rollback_parts);
        }
        else  /// all parts were successfully removed
        {
            finally_remove_parts = parts_to_delete;
        }

        try
        {
            removePartsFinally(finally_remove_parts);
            LOG_DEBUG(log, "Removed {} {} parts", finally_remove_parts.size(), parts_type);
        }
        catch (...)
        {
            tryLogCurrentException(log, "Failed to remove some parts from memory, or write info about them into part log");
        }
    };

    /// Delete duplicate parts from filesystem
    if (!parts_to_delete_only_from_filesystem.empty())
    {
        /// It can happen that some error appear during part removal from FS.
        /// In case of such exception we have to change state of failed parts from Deleting to Outdated.
        /// Otherwise nobody will try to remove them again (see grabOldParts).
        delete_parts_from_fs_and_rollback_in_case_of_error(parts_to_delete_only_from_filesystem, "old duplicate");
    }

    /// Delete normal parts from ZooKeeper
    NameSet part_names_to_retry_deletion;
    try
    {
        Strings part_names_to_delete_completely;
        for (const auto & part : parts_to_delete_completely)
            part_names_to_delete_completely.emplace_back(part->name);

        LOG_DEBUG(log, "Removing {} old parts from ZooKeeper", parts_to_delete_completely.size());
        removePartsFromZooKeeper(zookeeper, part_names_to_delete_completely, &part_names_to_retry_deletion);
    }
    catch (...)
    {
        LOG_ERROR(log, "There is a problem with deleting parts from ZooKeeper: {}", getCurrentExceptionMessage(true));
    }

    /// Part names that were reliably deleted from ZooKeeper should be deleted from filesystem
    auto num_reliably_deleted_parts = parts_to_delete_completely.size() - part_names_to_retry_deletion.size();
    LOG_DEBUG(log, "Removed {} old parts from ZooKeeper. Removing them from filesystem.", num_reliably_deleted_parts);

    /// Delete normal parts on two sets
    for (auto & part : parts_to_delete_completely)
    {
        if (!part_names_to_retry_deletion.contains(part->name))
            parts_to_remove_from_filesystem.emplace_back(part);
        else
            parts_to_retry_deletion.emplace_back(part);
    }

    /// Will retry deletion
    if (!parts_to_retry_deletion.empty())
    {
        rollbackDeletingParts(parts_to_retry_deletion);
        LOG_DEBUG(log, "Will retry deletion of {} parts in the next time", parts_to_retry_deletion.size());
    }


    /// Remove parts from filesystem and finally from data_parts
    if (!parts_to_remove_from_filesystem.empty())
    {
        /// It can happen that some error appear during part removal from FS.
        /// In case of such exception we have to change state of failed parts from Deleting to Outdated.
        /// Otherwise nobody will try to remove them again (see grabOldParts).
        delete_parts_from_fs_and_rollback_in_case_of_error(parts_to_remove_from_filesystem, "old");
    }
}


void StorageReplicatedMergeTree::forcefullyRemoveBrokenOutdatedPartFromZooKeeperBeforeDetaching(const String & part_name)
{
    /// An outdated part is broken and we are going to move it do detached/
    /// But we need to remove it from ZooKeeper as well. Otherwise it will be considered as "lost forever".

    /// Since the part is Outdated, it should be safe to remove it, but it's still dangerous.
    /// It could became Outdated because it was merged/mutated (so we have a covering part) or because it was dropped.
    /// But DROP [PART]ITION waits for all Outdated parts to be loaded, so it's not the case.

    bool exists = false;
    String part_path = replica_path + "/parts/" + part_name;
    const auto & settings = getContext()->getSettingsRef();
    ZooKeeperRetriesInfo retries_info{settings.keeper_max_retries, settings.keeper_retry_initial_backoff_ms, settings.keeper_retry_max_backoff_ms};
    ZooKeeperRetriesControl retries_ctl("outdatedPartExists", log.load(), retries_info, nullptr);

    retries_ctl.retryLoop([&]() { exists = getZooKeeper()->exists(part_path); });
    if (!exists)
        return;

    auto part = getActiveContainingPart(part_name);
    if (!part)
        throw Exception(ErrorCodes::LOGICAL_ERROR, "Outdated part {} is broken and going to be detached, "
                        "but there's no active covering part, so we are not sure that it can be safely removed from ZooKeeper "
                        "(path: {})", part_name, part_path);

    LOG_WARNING(log, "Outdated part {} is broken and going to be detached, removing it from ZooKeeper. The part is covered by {}",
                part_name, part->name);
    removePartsFromZooKeeperWithRetries({part_name}, /* infinite retries */ 0);
}

void StorageReplicatedMergeTree::removePartsFromZooKeeperWithRetries(PartsToRemoveFromZooKeeper & parts, size_t max_retries)
{
    Strings part_names_to_remove;
    for (const auto & part : parts)
        part_names_to_remove.emplace_back(part.getPartName());

    return removePartsFromZooKeeperWithRetries(part_names_to_remove, max_retries);
}

void StorageReplicatedMergeTree::removePartsFromZooKeeperWithRetries(const Strings & part_names, size_t max_retries)
{
    auto zookeeper = getZooKeeper();
    NameSet parts_to_retry_set;
    removePartsFromZooKeeper(zookeeper, part_names, &parts_to_retry_set);

    size_t num_tries = 0;
    while (!parts_to_retry_set.empty() && (max_retries == 0 || num_tries < max_retries))
    {
        zookeeper = getZooKeeper();
        Strings parts_to_retry;
        std::move(parts_to_retry_set.begin(), parts_to_retry_set.end(), std::back_inserter(parts_to_retry));
        parts_to_retry_set.clear();
        removePartsFromZooKeeper(zookeeper, parts_to_retry, &parts_to_retry_set);
        ++num_tries;
    }

    if (!parts_to_retry_set.empty())
        throw Exception(ErrorCodes::UNFINISHED, "Failed to remove {} parts from ZooKeeper after {} retries", parts_to_retry_set.size(), num_tries);
}

void StorageReplicatedMergeTree::removePartsFromZooKeeper(
    zkutil::ZooKeeperPtr & zookeeper, const Strings & part_names, NameSet * parts_should_be_retried)
try
{
    Strings exists_paths;
    std::vector<std::future<Coordination::MultiResponse>> remove_futures;
    exists_paths.reserve(part_names.size());
    remove_futures.reserve(part_names.size());
    /// Exception can be thrown from loop
    /// if zk session will be dropped
    for (const String & part_name : part_names)
    {
        exists_paths.emplace_back(fs::path(replica_path) / "parts" / part_name);
    }

    auto exists_results = zookeeper->exists(exists_paths);

    for (size_t i = 0; i < part_names.size(); ++i)
    {
        auto exists_resp = exists_results[i];
        if (exists_resp.error == Coordination::Error::ZOK)
        {
            Coordination::Requests ops;
            getRemovePartFromZooKeeperOps(part_names[i], ops, exists_resp.stat.numChildren > 0);
            remove_futures.emplace_back(zookeeper->asyncTryMultiNoThrow(ops));
        }
        else
        {
            LOG_DEBUG(log, "There is no part {} in ZooKeeper, it was only in filesystem", part_names[i]);
            // emplace invalid future so that the total number of futures is the same as part_names.size();
            remove_futures.emplace_back();
        }
    }

    for (size_t i = 0; i < remove_futures.size(); ++i)
    {
        auto & future = remove_futures[i];

        if (!future.valid())
            continue;

        auto response = future.get();
        if (response.error == Coordination::Error::ZOK)
            continue;

        if (response.error == Coordination::Error::ZNONODE)
        {
            LOG_DEBUG(log, "There is no part {} in ZooKeeper, it was only in filesystem", part_names[i]);
        }
        else
        {
            if (parts_should_be_retried)
                parts_should_be_retried->insert(part_names[i]);

            if (!Coordination::isHardwareError(response.error))
                LOG_WARNING(log, "Cannot remove part {} from ZooKeeper: {}", part_names[i], Coordination::errorMessage(response.error));
        }
    }
}
catch (...)
{
    if (parts_should_be_retried)
        parts_should_be_retried->insert(part_names.begin(), part_names.end());
    throw;
}

void StorageReplicatedMergeTree::clearLockedBlockNumbersInPartition(
    zkutil::ZooKeeper & zookeeper, const String & partition_id, Int64 min_block_num, Int64 max_block_num)
{
    /// Imagine that some INSERT query has allocated block number 42, but it's still in progress.
    /// Some DROP PARTITION query gets block number 43 and commits DROP_RANGE all_0_42_999_999.
    /// And after that INSERT commits GET_PART all_42_42_0. Oops, intersecting parts.
    /// So we have to either wait for unfinished INSERTs or cancel them.
    /// It's totally fine to cancel since we are going to remove data anyway.
    /// We can safely cancel INSERT query by removing its ephemeral block number.
    /// Usually it's bad idea to remove ephemeral nodes owned by someone else,
    /// but INSERTs remove such nodes atomically with part commit, so INSERT will fail if node does not exist.

    fs::path partition_path = fs::path(zookeeper_path) / "block_numbers" / partition_id;
    Strings queries_in_progress = zookeeper.getChildren(partition_path);
    if (queries_in_progress.empty())
        return;

    Strings paths_to_get;
    for (const auto & block : queries_in_progress)
    {
        if (!startsWith(block, "block-"))
            continue;
        Int64 block_number = parse<Int64>(block.substr(strlen("block-")));
        if (min_block_num <= block_number && block_number <= max_block_num)
            paths_to_get.push_back(partition_path / block);
    }

    auto results = zookeeper.tryGet(paths_to_get);
    for (size_t i = 0; i < paths_to_get.size(); ++i)
    {
        auto & result = results[i];

        /// The query already finished
        if (result.error == Coordination::Error::ZNONODE)
            continue;

        /// The query is not an insert (it does not have block_id)
        if (result.data.ends_with(EphemeralLockInZooKeeper::LEGACY_LOCK_OTHER))
            continue;

        if (result.data.ends_with(EphemeralLockInZooKeeper::LEGACY_LOCK_INSERT))
        {
            /// Remove block number, so insert will fail to commit (it will try to remove this node too)
            LOG_WARNING(log, "Some query is trying to concurrently insert block {}, will cancel it", paths_to_get[i]);
            zookeeper.tryRemove(paths_to_get[i]);
        }
        else
        {
            constexpr const char * old_version_warning = "Ephemeral lock {} (referencing {}) is created by a replica "
                "that running old version of ClickHouse (< 22.11). Cannot remove it, will wait for this lock to disappear. "
                "Upgrade remaining hosts in the cluster to address this warning.";
            constexpr const char * new_version_warning = "Ephemeral lock {} has unexpected content ({}), "
                "probably it is created by a replica that running newer version of ClickHouse. "
                "Cannot remove it, will wait for this lock to disappear. Upgrade remaining hosts in the cluster to address this warning.";

            if (result.data.starts_with(zookeeper_path + EphemeralLockInZooKeeper::LEGACY_LOCK_PREFIX))
                LOG_WARNING(log, old_version_warning, paths_to_get[i], result.data);
            else
                LOG_WARNING(log, new_version_warning, paths_to_get[i], result.data);

            Stopwatch time_waiting;
            const auto & stop_waiting = [this, &time_waiting]()
            {
                auto timeout = getContext()->getSettingsRef().lock_acquire_timeout.value.seconds();
                return partial_shutdown_called || (timeout < time_waiting.elapsedSeconds());
            };
            zookeeper.waitForDisappear(paths_to_get[i], stop_waiting);
        }
    }
}

void StorageReplicatedMergeTree::getClearBlocksInPartitionOps(
    Coordination::Requests & ops, zkutil::ZooKeeper & zookeeper, const String & partition_id, Int64 min_block_num, Int64 max_block_num)
{
    getClearBlocksInPartitionOpsImpl(ops, zookeeper, partition_id, min_block_num, max_block_num, "blocks");
    getClearBlocksInPartitionOpsImpl(ops, zookeeper, partition_id, min_block_num, max_block_num, "async_blocks");
}

void StorageReplicatedMergeTree::getClearBlocksInPartitionOpsImpl(
    Coordination::Requests & ops, zkutil::ZooKeeper & zookeeper, const String & partition_id, Int64 min_block_num, Int64 max_block_num, const String & blocks_dir_name)
{
    Strings blocks;
    if (Coordination::Error::ZOK != zookeeper.tryGetChildren(fs::path(zookeeper_path) / blocks_dir_name, blocks))
        throw Exception(ErrorCodes::NOT_FOUND_NODE, "Node {}/{} doesn't exist", zookeeper_path, blocks_dir_name);

    String partition_prefix = partition_id + "_";
    Strings paths_to_get;

    for (const String & block_id : blocks)
        if (startsWith(block_id, partition_prefix))
            paths_to_get.push_back(fs::path(zookeeper_path) / blocks_dir_name / block_id);

    auto results = zookeeper.tryGet(paths_to_get);

    for (size_t i = 0; i < paths_to_get.size(); ++i)
    {
        const String & path = paths_to_get[i];
        auto & result = results[i];

        if (result.error == Coordination::Error::ZNONODE)
            continue;

        ReadBufferFromString buf(result.data);

        const auto part_info = MergeTreePartInfo::tryParsePartName(result.data, format_version);

        if (!part_info || (min_block_num <= part_info->min_block && part_info->max_block <= max_block_num))
            ops.emplace_back(zkutil::makeRemoveRequest(path, -1));
    }
}

void StorageReplicatedMergeTree::clearBlocksInPartition(
    zkutil::ZooKeeper & zookeeper, const String & partition_id, Int64 min_block_num, Int64 max_block_num)
{
    Coordination::Requests delete_requests;
    getClearBlocksInPartitionOps(delete_requests, zookeeper, partition_id, min_block_num, max_block_num);
    Coordination::Responses delete_responses;
    auto code = zookeeper.tryMulti(delete_requests, delete_responses);
    if (code != Coordination::Error::ZOK)
    {
        for (size_t i = 0; i < delete_requests.size(); ++i)
            if (delete_responses[i]->error != Coordination::Error::ZOK)
                LOG_WARNING(log, "Error while deleting ZooKeeper path `{}`: {}, ignoring.", delete_requests[i]->getPath(), delete_responses[i]->error);
    }

    LOG_TRACE(log, "Deleted {} deduplication block IDs in partition ID {} in range [{}, {}]",
              delete_requests.size(), partition_id, min_block_num, max_block_num);
}

void StorageReplicatedMergeTree::replacePartitionFrom(
    const StoragePtr & source_table, const ASTPtr & partition, bool replace, ContextPtr query_context)
{
    /// First argument is true, because we possibly will add new data to current table.
    auto lock1 = lockForShare(query_context->getCurrentQueryId(), query_context->getSettingsRef().lock_acquire_timeout);
    auto lock2 = source_table->lockForShare(query_context->getCurrentQueryId(), query_context->getSettingsRef().lock_acquire_timeout);
    auto storage_settings_ptr = getSettings();

    auto source_metadata_snapshot = source_table->getInMemoryMetadataPtr();
    auto metadata_snapshot = getInMemoryMetadataPtr();

    Stopwatch watch;
    ProfileEventsScope profile_events_scope;

    MergeTreeData & src_data = checkStructureAndGetMergeTreeData(source_table, source_metadata_snapshot, metadata_snapshot);

    static const String TMP_PREFIX = "tmp_replace_from_";
    auto zookeeper = getZooKeeper();

    std::unordered_set<String> partitions;
    if (partition->as<ASTPartition>()->all)
    {
<<<<<<< HEAD
        if (replace)
            throw DB::Exception(ErrorCodes::SUPPORT_IS_DISABLED, "Only support DROP/DETACH/ATTACH PARTITION ALL currently");

        partitions = src_data.getAllPartitionIds();
        LOG_INFO(log, "Will try to attach {} partitions", partitions.size());
    } else
    {
        partitions = std::unordered_set<String>();
        partitions.emplace(getPartitionIDFromQuery(partition, query_context));
    }

    for (const auto & partition_id : partitions)
    {
        auto src_all_parts = src_data.getVisibleDataPartsVectorInPartition(query_context, partition_id);
        LOG_DEBUG(log, "Cloning {} parts from partition '{}'", src_all_parts.size(), partition_id);

        auto ok = false;
        /// Retry if alter_partition_version changes
        for (size_t retry = 0; retry < 1000; ++retry)
        {
            DataPartsVector src_parts;
            MutableDataPartsVector dst_parts;
            std::vector<scope_guard> dst_parts_locks;
            Strings block_id_paths;
            Strings part_checksums;
            std::vector<EphemeralLockInZooKeeper> ephemeral_locks;
            String alter_partition_version_path = zookeeper_path + "/alter_partition_version";
            Coordination::Stat alter_partition_version_stat;
            zookeeper->get(alter_partition_version_path, &alter_partition_version_stat);

            /// Firstly, generate last block number and compute drop_range
            /// NOTE: Even if we make ATTACH PARTITION instead of REPLACE PARTITION drop_range will not be empty, it will contain a block.
            /// So, such case has special meaning, if drop_range contains only one block it means that nothing to drop.
            /// TODO why not to add normal DROP_RANGE entry to replication queue if `replace` is true?
            MergeTreePartInfo drop_range;
            std::optional<EphemeralLockInZooKeeper> delimiting_block_lock;
            bool partition_was_empty = !getFakePartCoveringAllPartsInPartition(partition_id, drop_range, delimiting_block_lock, true);
            if (replace && partition_was_empty)
            {
                /// Nothing to drop, will just attach new parts
                LOG_INFO(log, "Partition {} was empty, REPLACE PARTITION will work as ATTACH PARTITION FROM", drop_range.partition_id);
                replace = false;
            }
=======
        DataPartsVector src_parts;
        MutableDataPartsVector dst_parts;
        std::vector<scope_guard> dst_parts_locks;
        Strings block_id_paths;
        Strings part_checksums;
        std::vector<EphemeralLockInZooKeeper> ephemeral_locks;
        String alter_partition_version_path = zookeeper_path + "/alter_partition_version";
        Coordination::Stat alter_partition_version_stat;
        zookeeper->get(alter_partition_version_path, &alter_partition_version_stat);

        /// Firstly, generate last block number and compute drop_range
        /// NOTE: Even if we make ATTACH PARTITION instead of REPLACE PARTITION drop_range will not be empty, it will contain a block.
        /// So, such case has special meaning, if drop_range contains only one block it means that nothing to drop.
        /// TODO why not to add normal DROP_RANGE entry to replication queue if `replace` is true?
        MergeTreePartInfo drop_range;
        std::optional<EphemeralLockInZooKeeper> delimiting_block_lock;
        bool partition_was_empty = !getFakePartCoveringAllPartsInPartition(partition_id, drop_range, delimiting_block_lock, true);
        if (replace && partition_was_empty)
        {
            /// Nothing to drop, will just attach new parts
            LOG_INFO(log, "Partition {} was empty, REPLACE PARTITION will work as ATTACH PARTITION FROM", drop_range.partition_id);
            replace = false;
        }

        if (!replace)
        {
            /// It's ATTACH PARTITION FROM, not REPLACE PARTITION. We have to reset drop range
            drop_range = makeDummyDropRangeForMovePartitionOrAttachPartitionFrom(partition_id);
        }

        assert(replace == !LogEntry::ReplaceRangeEntry::isMovePartitionOrAttachFrom(drop_range));

        scope_guard intent_guard;
        if (replace)
        {
            queue.addDropReplaceIntent(drop_range);
            intent_guard = scope_guard{[this, my_drop_range = drop_range]() { queue.removeDropReplaceIntent(my_drop_range); }};

            getContext()->getMergeList().cancelInPartition(getStorageID(), drop_range.partition_id, drop_range.max_block);
            queue.waitForCurrentlyExecutingOpsInRange(drop_range);
            {
                auto pause_checking_parts = part_check_thread.pausePartsCheck();
                part_check_thread.cancelRemovedPartsCheck(drop_range);
            }
        }

        String drop_range_fake_part_name = getPartNamePossiblyFake(format_version, drop_range);

        std::set<String> replaced_parts;
        for (const auto & src_part : src_all_parts)
        {
            /// We also make some kind of deduplication to avoid duplicated parts in case of ATTACH PARTITION
            /// Assume that merges in the partition are quite rare
            /// Save deduplication block ids with special prefix replace_partition

            if (!canReplacePartition(src_part))
                throw Exception(ErrorCodes::LOGICAL_ERROR,
                                "Cannot replace partition '{}' because part '{}"
                                "' has inconsistent granularity with table", partition_id, src_part->name);

            String hash_hex = src_part->checksums.getTotalChecksumHex();
            const bool is_duplicated_part = replaced_parts.contains(hash_hex);
            replaced_parts.insert(hash_hex);

            if (replace)
                LOG_INFO(log, "Trying to replace {} with hash_hex {}", src_part->name, hash_hex);
            else
                LOG_INFO(log, "Trying to attach {} with hash_hex {}", src_part->name, hash_hex);

            String block_id_path = (replace || is_duplicated_part) ? "" : (fs::path(zookeeper_path) / "blocks" / (partition_id + "_replace_from_" + hash_hex));
>>>>>>> 48a4c405

            if (!replace)
            {
                /// It's ATTACH PARTITION FROM, not REPLACE PARTITION. We have to reset drop range
                drop_range = makeDummyDropRangeForMovePartitionOrAttachPartitionFrom(partition_id);
            }

            assert(replace == !LogEntry::ReplaceRangeEntry::isMovePartitionOrAttachFrom(drop_range));

<<<<<<< HEAD
            String drop_range_fake_part_name = getPartNamePossiblyFake(format_version, drop_range);

            std::set<String> replaced_parts;
            for (const auto & src_part : src_all_parts)
            {
                /// We also make some kind of deduplication to avoid duplicated parts in case of ATTACH PARTITION
                /// Assume that merges in the partition are quite rare
                /// Save deduplication block ids with special prefix replace_partition

                if (!canReplacePartition(src_part))
                    throw Exception(ErrorCodes::LOGICAL_ERROR,
                                    "Cannot replace partition '{}' because part '{}"
                                    "' has inconsistent granularity with table", partition_id, src_part->name);

                String hash_hex = src_part->checksums.getTotalChecksumHex();
                const bool is_duplicated_part = replaced_parts.contains(hash_hex);
                replaced_parts.insert(hash_hex);
=======
            bool zero_copy_enabled = storage_settings_ptr->allow_remote_fs_zero_copy_replication
                || dynamic_cast<const MergeTreeData *>(source_table.get())->getSettings()->allow_remote_fs_zero_copy_replication;
            IDataPartStorage::ClonePartParams clone_params
            {
                .copy_instead_of_hardlink = storage_settings_ptr->always_use_copy_instead_of_hardlinks || (zero_copy_enabled && src_part->isStoredOnRemoteDiskWithZeroCopySupport()),
                .metadata_version_to_write = metadata_snapshot->getMetadataVersion()
            };
            auto [dst_part, part_lock] = cloneAndLoadDataPartOnSameDisk(
                src_part,
                TMP_PREFIX,
                dst_part_info,
                metadata_snapshot,
                clone_params,
                query_context->getReadSettings(),
                query_context->getWriteSettings());
            src_parts.emplace_back(src_part);
            dst_parts.emplace_back(dst_part);
            dst_parts_locks.emplace_back(std::move(part_lock));
            ephemeral_locks.emplace_back(std::move(*lock));
            block_id_paths.emplace_back(block_id_path);
            part_checksums.emplace_back(hash_hex);
        }
>>>>>>> 48a4c405

                if (replace)
                    LOG_INFO(log, "Trying to replace '{}' with hash_hex '{}'", src_part->name, hash_hex);
                else
                    LOG_INFO(log, "Trying to attach '{}' with hash_hex '{}'", src_part->name, hash_hex);

                String block_id_path = (replace || is_duplicated_part) ? "" : (fs::path(zookeeper_path) / "blocks" / (partition_id + "_replace_from_" + hash_hex));

                auto lock = allocateBlockNumber(partition_id, zookeeper, block_id_path);
                if (!lock)
                {
                    LOG_INFO(log, "Part '{}' (hash '{}') in partition '{}' has been already attached", src_part->name, hash_hex, partition_id);
                    continue;
                }

                UInt64 index = lock->getNumber();
                MergeTreePartInfo dst_part_info(partition_id, index, index, src_part->info.level);

                bool zero_copy_enabled = storage_settings_ptr->allow_remote_fs_zero_copy_replication
                    || dynamic_cast<const MergeTreeData *>(source_table.get())->getSettings()->allow_remote_fs_zero_copy_replication;

                IDataPartStorage::ClonePartParams clone_params
                {
                    .copy_instead_of_hardlink = storage_settings_ptr->always_use_copy_instead_of_hardlinks || (zero_copy_enabled && src_part->isStoredOnRemoteDiskWithZeroCopySupport()),
                    .metadata_version_to_write = metadata_snapshot->getMetadataVersion()
                };

                auto [dst_part, part_lock] = cloneAndLoadDataPart(
                    src_part,
                    TMP_PREFIX,
                    dst_part_info,
                    metadata_snapshot,
                    clone_params,
                    query_context->getReadSettings(),
                    query_context->getWriteSettings());

                dst_parts.emplace_back(std::move(dst_part));
                dst_parts_locks.emplace_back(std::move(part_lock));
                src_parts.emplace_back(src_part);
                ephemeral_locks.emplace_back(std::move(*lock));
                block_id_paths.emplace_back(block_id_path);
                part_checksums.emplace_back(hash_hex);
            }

            ReplicatedMergeTreeLogEntryData entry;
            {
                auto src_table_id = src_data.getStorageID();
                entry.type = ReplicatedMergeTreeLogEntryData::REPLACE_RANGE;
                entry.source_replica = replica_name;
                entry.create_time = time(nullptr);
                entry.replace_range_entry = std::make_shared<ReplicatedMergeTreeLogEntryData::ReplaceRangeEntry>();

                auto & entry_replace = *entry.replace_range_entry;
                entry_replace.drop_range_part_name = drop_range_fake_part_name;
                entry_replace.from_database = src_table_id.database_name;
                entry_replace.from_table = src_table_id.table_name;
                for (const auto & part : src_parts)
                    entry_replace.src_part_names.emplace_back(part->name);
                for (const auto & part : dst_parts)
                    entry_replace.new_part_names.emplace_back(part->name);
                for (const String & checksum : part_checksums)
                    entry_replace.part_names_checksums.emplace_back(checksum);
                entry_replace.columns_version = -1;
            }

            if (replace)
            {
                /// Cancel concurrent inserts in range
                clearLockedBlockNumbersInPartition(*zookeeper, drop_range.partition_id, drop_range.min_block, drop_range.max_block);
                /// Remove deduplication block_ids of replacing parts
                clearBlocksInPartition(*zookeeper, drop_range.partition_id, drop_range.min_block, drop_range.max_block);
            }

            Coordination::Responses op_results;
            DataPartsVector parts_holder;

            try
            {
                Coordination::Requests ops;
                for (size_t i = 0; i < dst_parts.size(); ++i)
                {
                    getCommitPartOps(ops, dst_parts[i], block_id_paths[i]);
                    ephemeral_locks[i].getUnlockOp(ops);
                }

                if (auto txn = query_context->getZooKeeperMetadataTransaction())
                    txn->moveOpsTo(ops);

                delimiting_block_lock->getUnlockOp(ops);
                /// Check and update version to avoid race with DROP_RANGE
                ops.emplace_back(zkutil::makeSetRequest(alter_partition_version_path, "", alter_partition_version_stat.version));
                /// Just update version, because merges assignment relies on it
                ops.emplace_back(zkutil::makeSetRequest(fs::path(zookeeper_path) / "log", "", -1));
                ops.emplace_back(zkutil::makeCreateRequest(fs::path(zookeeper_path) / "log/log-", entry.toString(), zkutil::CreateMode::PersistentSequential));

                Transaction transaction(*this, NO_TRANSACTION_RAW);
                {
                    auto data_parts_lock = lockParts();
                    for (auto & part : dst_parts)
                        renameTempPartAndReplaceUnlocked(part, transaction, data_parts_lock);
                }

                for (const auto & dst_part : dst_parts)
                    lockSharedData(*dst_part, false, /*hardlinked_files*/ {});

                Coordination::Error code = zookeeper->tryMulti(ops, op_results);
                if (code == Coordination::Error::ZOK)
                    delimiting_block_lock->assumeUnlocked();
                else if (code == Coordination::Error::ZBADVERSION)
                {
                    /// Cannot retry automatically, because some zookeeper ops were lost on the first attempt. Will retry on DDLWorker-level.
                    if (query_context->getZooKeeperMetadataTransaction())
                        throw Exception(ErrorCodes::CANNOT_ASSIGN_ALTER,
                                        "Cannot execute alter on partition '{}', because alter partition version was suddenly changed due "
                                        "to concurrent alter", partition_id);
                    continue;
                }
                else
                    zkutil::KeeperMultiException::check(code, ops, op_results);

                {
                    auto data_parts_lock = lockParts();
                    transaction.commit(&data_parts_lock);
                    if (replace)
                    {
                        parts_holder = getDataPartsVectorInPartitionForInternalUsage(MergeTreeDataPartState::Active, drop_range.partition_id, &data_parts_lock);
                        /// We ignore the list of parts returned from the function below. We will remove them from zk when executing REPLACE_RANGE
                        removePartsInRangeFromWorkingSetAndGetPartsToRemoveFromZooKeeper(NO_TRANSACTION_RAW, drop_range, data_parts_lock);
                    }
                }

                PartLog::addNewParts(getContext(), PartLog::createPartLogEntries(dst_parts, watch.elapsed(), profile_events_scope.getSnapshot()));
            }
            catch (...)
            {
                PartLog::addNewParts(getContext(), PartLog::createPartLogEntries(dst_parts, watch.elapsed()), ExecutionStatus::fromCurrentException("", true));
                for (const auto & dst_part : dst_parts)
                    unlockSharedData(*dst_part);

                throw;
            }

<<<<<<< HEAD
            String log_znode_path = dynamic_cast<const Coordination::CreateResponse &>(*op_results.back()).path_created;
            entry.znode_name = log_znode_path.substr(log_znode_path.find_last_of('/') + 1);
=======
        /// We need to pull the REPLACE_RANGE before cleaning the replaced parts (otherwise CHeckThread may decide that parts are lost)
        queue.pullLogsToQueue(getZooKeeperAndAssertNotReadonly(), {}, ReplicatedMergeTreeQueue::SYNC);
        // No need to block operations further, especially that in case we have to wait for mutation to finish, the intent would block
        // the execution of REPLACE_RANGE
        intent_guard.reset();
        parts_holder.clear();
        cleanup_thread.wakeup();
>>>>>>> 48a4c405

            for (auto & lock : ephemeral_locks)
                lock.assumeUnlocked();

            /// We need to pull the DROP_RANGE before cleaning the replaced parts (otherwise CHeckThread may decide that parts are lost)
            queue.pullLogsToQueue(getZooKeeperAndAssertNotReadonly(), {}, ReplicatedMergeTreeQueue::SYNC);
            parts_holder.clear();
            cleanup_thread.wakeup();

            waitForLogEntryToBeProcessedIfNecessary(entry, query_context);

            ok = true;
            break;
        }

        if (!ok)
            throw Exception(
            ErrorCodes::CANNOT_ASSIGN_ALTER, "Cannot assign ALTER PARTITION '{}', because another ALTER PARTITION query was concurrently executed", partition_id);
    }

    lock2.reset();
    lock1.reset();
}

void StorageReplicatedMergeTree::movePartitionToTable(const StoragePtr & dest_table, const ASTPtr & partition, ContextPtr query_context)
{
    auto lock1 = lockForShare(query_context->getCurrentQueryId(), query_context->getSettingsRef().lock_acquire_timeout);
    auto lock2 = dest_table->lockForShare(query_context->getCurrentQueryId(), query_context->getSettingsRef().lock_acquire_timeout);
    auto storage_settings_ptr = getSettings();

    auto dest_table_storage = std::dynamic_pointer_cast<StorageReplicatedMergeTree>(dest_table);
    if (!dest_table_storage)
        throw Exception(ErrorCodes::NOT_IMPLEMENTED,
                        "Table {} supports movePartitionToTable only for ReplicatedMergeTree family of table engines. "
                        "Got {}", getStorageID().getNameForLogs(), dest_table->getName());
    if (dest_table_storage->getStoragePolicy() != this->getStoragePolicy())
        throw Exception(ErrorCodes::UNKNOWN_POLICY,
                        "Destination table {} should have the same storage policy of source table {}. {}: {}, {}: {}",
                        dest_table_storage->getStorageID().getNameForLogs(),
                        getStorageID().getNameForLogs(), getStorageID().getNameForLogs(),
                        this->getStoragePolicy()->getName(), getStorageID().getNameForLogs(),
                        dest_table_storage->getStoragePolicy()->getName());

    auto dest_metadata_snapshot = dest_table->getInMemoryMetadataPtr();
    auto metadata_snapshot = getInMemoryMetadataPtr();

    Stopwatch watch;
    ProfileEventsScope profile_events_scope;

    MergeTreeData & src_data = dest_table_storage->checkStructureAndGetMergeTreeData(*this, metadata_snapshot, dest_metadata_snapshot);
    auto src_data_id = src_data.getStorageID();
    String partition_id = getPartitionIDFromQuery(partition, query_context);

    /// A range for log entry to remove parts from the source table (myself).
    auto zookeeper = getZooKeeper();
    /// Retry if alter_partition_version changes
    for (size_t retry = 0; retry < 1000; ++retry)
    {
        String alter_partition_version_path = zookeeper_path + "/alter_partition_version";
        Coordination::Stat alter_partition_version_stat;
        zookeeper->get(alter_partition_version_path, &alter_partition_version_stat);

        std::optional<EphemeralLockInZooKeeper> delimiting_block_lock;
        MergeTreePartInfo drop_range;
        getFakePartCoveringAllPartsInPartition(partition_id, drop_range, delimiting_block_lock, true);
        String drop_range_fake_part_name = getPartNamePossiblyFake(format_version, drop_range);

        queue.addDropReplaceIntent(drop_range);
        // Let's copy drop_range to make sure it doesn't get modified, otherwise we might run into issue on removal
        scope_guard intent_guard{[this, my_drop_range = drop_range]() { queue.removeDropReplaceIntent(my_drop_range); }};

        getContext()->getMergeList().cancelInPartition(getStorageID(), drop_range.partition_id, drop_range.max_block);

        queue.waitForCurrentlyExecutingOpsInRange(drop_range);
        {
            auto pause_checking_parts = part_check_thread.pausePartsCheck();
            part_check_thread.cancelRemovedPartsCheck(drop_range);
        }

        DataPartPtr covering_part;
        DataPartsVector src_all_parts;
        {
            /// NOTE: Some covered parts may be missing in src_all_parts if corresponding log entries are not executed yet.
            auto parts_lock = src_data.lockParts();
            src_all_parts = src_data.getActivePartsToReplace(drop_range, drop_range_fake_part_name, covering_part, parts_lock);
        }

        if (covering_part)
            throw Exception(ErrorCodes::LOGICAL_ERROR, "Got part {} covering drop range {}, it's a bug",
                            covering_part->name, drop_range_fake_part_name);

        /// After allocating block number for drop_range we must ensure that it does not intersect block numbers
        /// allocated by concurrent REPLACE query.
        /// We could check it in multi-request atomically with creation of DROP_RANGE entry in source table log,
        /// but it's better to check it here and fail as early as possible (before we have done something to destination table).
        Coordination::Error version_check_code = zookeeper->trySet(alter_partition_version_path, "", alter_partition_version_stat.version);
        if (version_check_code != Coordination::Error::ZOK)
            throw Exception(ErrorCodes::CANNOT_ASSIGN_ALTER, "Cannot DROP PARTITION in {} after copying partition to {}, "
                            "because another ALTER PARTITION query was concurrently executed",
                            getStorageID().getFullTableName(), dest_table_storage->getStorageID().getFullTableName());

        DataPartsVector src_parts;
        MutableDataPartsVector dst_parts;
        Strings block_id_paths;
        Strings part_checksums;
        std::vector<EphemeralLockInZooKeeper> ephemeral_locks;

        LOG_DEBUG(log, "Cloning {} parts", src_all_parts.size());

        static const String TMP_PREFIX = "tmp_move_from_";

        /// Clone parts into destination table.
        String dest_alter_partition_version_path = dest_table_storage->zookeeper_path + "/alter_partition_version";
        Coordination::Stat dest_alter_partition_version_stat;
        zookeeper->get(dest_alter_partition_version_path, &dest_alter_partition_version_stat);
        std::vector<scope_guard> temporary_parts_locks;

        for (const auto & src_part : src_all_parts)
        {
            if (!dest_table_storage->canReplacePartition(src_part))
                throw Exception(ErrorCodes::LOGICAL_ERROR,
                                "Cannot move partition '{}' because part '{}"
                                "' has inconsistent granularity with table", partition_id, src_part->name);

            String hash_hex = src_part->checksums.getTotalChecksumHex();
            String block_id_path;

            auto lock = dest_table_storage->allocateBlockNumber(partition_id, zookeeper, block_id_path);
            if (!lock)
            {
                LOG_INFO(log, "Part {} (hash {}) has been already attached", src_part->name, hash_hex);
                continue;
            }

            UInt64 index = lock->getNumber();
            MergeTreePartInfo dst_part_info(partition_id, index, index, src_part->info.level);

            /// Don't do hardlinks in case of zero-copy at any side (defensive programming)
            bool zero_copy_enabled = storage_settings_ptr->allow_remote_fs_zero_copy_replication
                || dynamic_cast<const MergeTreeData *>(dest_table.get())->getSettings()->allow_remote_fs_zero_copy_replication;

            IDataPartStorage::ClonePartParams clone_params
            {
                .copy_instead_of_hardlink = storage_settings_ptr->always_use_copy_instead_of_hardlinks || (zero_copy_enabled && src_part->isStoredOnRemoteDiskWithZeroCopySupport()),
                .metadata_version_to_write = dest_metadata_snapshot->getMetadataVersion()
            };
            auto [dst_part, dst_part_lock] = dest_table_storage->cloneAndLoadDataPartOnSameDisk(
                src_part,
                TMP_PREFIX,
                dst_part_info,
                dest_metadata_snapshot,
                clone_params,
                query_context->getReadSettings(),
                query_context->getWriteSettings());

            src_parts.emplace_back(src_part);
            dst_parts.emplace_back(dst_part);
            temporary_parts_locks.emplace_back(std::move(dst_part_lock));
            ephemeral_locks.emplace_back(std::move(*lock));
            block_id_paths.emplace_back(block_id_path);
            part_checksums.emplace_back(hash_hex);
        }

        ReplicatedMergeTreeLogEntryData entry_delete;
        {
            entry_delete.type = LogEntry::DROP_RANGE;
            entry_delete.source_replica = replica_name;
            entry_delete.new_part_name = drop_range_fake_part_name;
            entry_delete.detach = false;
            entry_delete.create_time = time(nullptr);
        }

        ReplicatedMergeTreeLogEntryData entry;
        {
            MergeTreePartInfo drop_range_dest = makeDummyDropRangeForMovePartitionOrAttachPartitionFrom(partition_id);

            entry.type = ReplicatedMergeTreeLogEntryData::REPLACE_RANGE;
            entry.source_replica = dest_table_storage->replica_name;
            entry.create_time = time(nullptr);
            entry.replace_range_entry = std::make_shared<ReplicatedMergeTreeLogEntryData::ReplaceRangeEntry>();

            auto & entry_replace = *entry.replace_range_entry;
            entry_replace.drop_range_part_name = getPartNamePossiblyFake(format_version, drop_range_dest);
            entry_replace.from_database = src_data_id.database_name;
            entry_replace.from_table = src_data_id.table_name;
            for (const auto & part : src_parts)
                entry_replace.src_part_names.emplace_back(part->name);
            for (const auto & part : dst_parts)
                entry_replace.new_part_names.emplace_back(part->name);
            for (const String & checksum : part_checksums)
                entry_replace.part_names_checksums.emplace_back(checksum);
            entry_replace.columns_version = -1;
        }

        /// Cancel concurrent inserts in range
        clearLockedBlockNumbersInPartition(*zookeeper, drop_range.partition_id, drop_range.min_block, drop_range.max_block);

        clearBlocksInPartition(*zookeeper, drop_range.partition_id, drop_range.min_block, drop_range.max_block);

        Coordination::Responses op_results;

        /// We should hold replaced parts until we actually create DROP_RANGE in ZooKeeper
        DataPartsVector parts_holder;
        try
        {
            Coordination::Requests ops;
            for (size_t i = 0; i < dst_parts.size(); ++i)
            {
                dest_table_storage->getCommitPartOps(ops, dst_parts[i], block_id_paths[i]);
                ephemeral_locks[i].getUnlockOp(ops);
            }

            /// Check and update version to avoid race with DROP_RANGE
            ops.emplace_back(zkutil::makeSetRequest(dest_alter_partition_version_path, "", dest_alter_partition_version_stat.version));
            /// Just update version, because merges assignment relies on it
            ops.emplace_back(zkutil::makeSetRequest(fs::path(dest_table_storage->zookeeper_path) / "log", "", -1));
            ops.emplace_back(zkutil::makeCreateRequest(fs::path(dest_table_storage->zookeeper_path) / "log/log-",
                                                       entry.toString(), zkutil::CreateMode::PersistentSequential));

            {
                Transaction transaction(*dest_table_storage, NO_TRANSACTION_RAW);

                auto src_data_parts_lock = lockParts();
                auto dest_data_parts_lock = dest_table_storage->lockParts();

                for (auto & part : dst_parts)
                    dest_table_storage->renameTempPartAndReplaceUnlocked(part, transaction, dest_data_parts_lock);

                for (const auto & dst_part : dst_parts)
                    dest_table_storage->lockSharedData(*dst_part, false, /*hardlinked_files*/ {});

                Coordination::Error code = zookeeper->tryMulti(ops, op_results);
                if (code == Coordination::Error::ZBADVERSION)
                    continue;
                else
                    zkutil::KeeperMultiException::check(code, ops, op_results);

                parts_holder = getDataPartsVectorInPartitionForInternalUsage(MergeTreeDataPartState::Active, drop_range.partition_id, &src_data_parts_lock);
                /// We ignore the list of parts returned from the function below because we cannot remove them from zk
                /// because we have not created the DROP_RANGE yet. Yes, MOVE PARTITION is trash.
                removePartsInRangeFromWorkingSetAndGetPartsToRemoveFromZooKeeper(NO_TRANSACTION_RAW, drop_range, src_data_parts_lock);
                transaction.commit(&src_data_parts_lock);
            }

            PartLog::addNewParts(getContext(), PartLog::createPartLogEntries(dst_parts, watch.elapsed(), profile_events_scope.getSnapshot()));
        }
        catch (...)
        {
            PartLog::addNewParts(getContext(), PartLog::createPartLogEntries(dst_parts, watch.elapsed()), ExecutionStatus::fromCurrentException("", true));

            for (const auto & dst_part : dst_parts)
                dest_table_storage->unlockSharedData(*dst_part);

            throw;
        }

        String log_znode_path = dynamic_cast<const Coordination::CreateResponse &>(*op_results.back()).path_created;
        entry.znode_name = log_znode_path.substr(log_znode_path.find_last_of('/') + 1);

        for (auto & lock : ephemeral_locks)
            lock.assumeUnlocked();

        lock2.reset();

        dest_table_storage->waitForLogEntryToBeProcessedIfNecessary(entry, query_context);

        /// Create DROP_RANGE for the source table
        Coordination::Requests ops_src;
        ops_src.emplace_back(zkutil::makeCreateRequest(
            fs::path(zookeeper_path) / "log/log-", entry_delete.toString(), zkutil::CreateMode::PersistentSequential));
        /// Just update version, because merges assignment relies on it
        ops_src.emplace_back(zkutil::makeSetRequest(fs::path(zookeeper_path) / "log", "", -1));
        delimiting_block_lock->getUnlockOp(ops_src);

        op_results = zookeeper->multi(ops_src);

        log_znode_path = dynamic_cast<const Coordination::CreateResponse &>(*op_results.front()).path_created;
        entry_delete.znode_name = log_znode_path.substr(log_znode_path.find_last_of('/') + 1);

        lock1.reset();

        /// We need to pull the DROP_RANGE before cleaning the replaced parts (otherwise CHeckThread may decide that parts are lost)
        queue.pullLogsToQueue(getZooKeeperAndAssertNotReadonly(), {}, ReplicatedMergeTreeQueue::SYNC);
        // No need to block operations further, especially that in case we have to wait for mutation to finish, the intent would block
        // the execution of DROP_RANGE
        intent_guard.reset();
        parts_holder.clear();
        cleanup_thread.wakeup();

        waitForLogEntryToBeProcessedIfNecessary(entry_delete, query_context);

        /// Cleaning possibly stored information about parts from /quorum/last_part node in ZooKeeper.
        cleanLastPartNode(partition_id);

        return;
    }

    throw Exception(ErrorCodes::CANNOT_ASSIGN_ALTER,
                    "Cannot assign ALTER PARTITION, because another ALTER PARTITION query was concurrently executed");
}

void StorageReplicatedMergeTree::movePartitionToShard(
    const ASTPtr & partition, bool move_part, const String & to, ContextPtr /*query_context*/)
{
    /// This is a lightweight operation that only optimistically checks if it could succeed and queues tasks.

    if (!move_part)
        throw Exception(ErrorCodes::NOT_IMPLEMENTED, "MOVE PARTITION TO SHARD is not supported, use MOVE PART instead");

    if (zkutil::normalizeZooKeeperPath(zookeeper_path, /* check_starts_with_slash */ true) == zkutil::normalizeZooKeeperPath(to, /* check_starts_with_slash */ true))
        throw Exception(ErrorCodes::BAD_ARGUMENTS, "Source and destination are the same");

    auto zookeeper = getZooKeeperAndAssertNotReadonly();

    String part_name = partition->as<ASTLiteral &>().value.safeGet<String>();
    auto part_info = MergeTreePartInfo::fromPartName(part_name, format_version);

    auto part = getPartIfExists(part_info, {MergeTreeDataPartState::Active});
    if (!part)
        throw Exception(ErrorCodes::NO_SUCH_DATA_PART, "Part {} not found locally", part_name);

    if (part->uuid == UUIDHelpers::Nil)
        throw Exception(ErrorCodes::NOT_IMPLEMENTED, "Part {} does not have an uuid assigned and it can't be moved between shards", part_name);


    ReplicatedMergeTreeMergePredicate merge_pred = queue.getMergePredicate(zookeeper, PartitionIdsHint{part_info.partition_id});

    /// The following block is pretty much copy & paste from StorageReplicatedMergeTree::dropPart to avoid conflicts while this is WIP.
    /// Extract it to a common method and re-use it before merging.
    {
        if (partIsLastQuorumPart(part->info))
        {
            throw Exception(ErrorCodes::NOT_IMPLEMENTED,
                            "Part {} is last inserted part with quorum in partition. Would not be able to drop",
                            part_name);
        }

        /// canMergeSinglePart is overlapping with dropPart, let's try to use the same code.
        PreformattedMessage out_reason;
        if (!merge_pred.canMergeSinglePart(part, out_reason))
            throw Exception(ErrorCodes::PART_IS_TEMPORARILY_LOCKED, "Part is busy, reason: {}", out_reason.text);
    }

    {
        /// Optimistic check that for compatible destination table structure.
        checkTableStructure(to, getInMemoryMetadataPtr());
    }

    PinnedPartUUIDs src_pins;
    PinnedPartUUIDs dst_pins;

    {
        String s = zookeeper->get(zookeeper_path + "/pinned_part_uuids", &src_pins.stat);
        src_pins.fromString(s);
    }

    {
        String s = zookeeper->get(to + "/pinned_part_uuids", &dst_pins.stat);
        dst_pins.fromString(s);
    }

    if (src_pins.part_uuids.contains(part->uuid) || dst_pins.part_uuids.contains(part->uuid))
        throw Exception(ErrorCodes::PART_IS_TEMPORARILY_LOCKED, "Part {} has it's uuid ({}) already pinned.", part_name, part->uuid);

    src_pins.part_uuids.insert(part->uuid);
    dst_pins.part_uuids.insert(part->uuid);

    PartMovesBetweenShardsOrchestrator::Entry part_move_entry;
    part_move_entry.state = PartMovesBetweenShardsOrchestrator::EntryState::SYNC_SOURCE;
    part_move_entry.create_time = std::time(nullptr);
    part_move_entry.update_time = part_move_entry.create_time;
    part_move_entry.task_uuid = UUIDHelpers::generateV4();
    part_move_entry.part_name = part->name;
    part_move_entry.part_uuid = part->uuid;
    part_move_entry.to_shard = to;

    Coordination::Requests ops;
    ops.emplace_back(zkutil::makeCheckRequest(zookeeper_path + "/log", merge_pred.getVersion())); /// Make sure no new events were added to the log.
    ops.emplace_back(zkutil::makeSetRequest(zookeeper_path + "/pinned_part_uuids", src_pins.toString(), src_pins.stat.version));
    ops.emplace_back(zkutil::makeSetRequest(to + "/pinned_part_uuids", dst_pins.toString(), dst_pins.stat.version));
    ops.emplace_back(zkutil::makeCreateRequest(
        part_moves_between_shards_orchestrator.entries_znode_path + "/task-",
        part_move_entry.toString(),
        zkutil::CreateMode::PersistentSequential));

    Coordination::Responses responses;
    Coordination::Error rc = zookeeper->tryMulti(ops, responses);
    zkutil::KeeperMultiException::check(rc, ops, responses);

    String task_znode_path = dynamic_cast<const Coordination::CreateResponse &>(*responses.back()).path_created;
    LOG_DEBUG(log, "Created task for part movement between shards at {}", task_znode_path);

    /// TODO(nv): Nice to have support for `alter_sync`.
    ///     For now use the system.part_moves_between_shards table for status.
}

CancellationCode StorageReplicatedMergeTree::killPartMoveToShard(const UUID & task_uuid)
{
    return part_moves_between_shards_orchestrator.killPartMoveToShard(task_uuid);
}

void StorageReplicatedMergeTree::getCommitPartOps(
    Coordination::Requests & ops,
    const DataPartPtr & part,
    const String & block_id_path) const
{
    if (block_id_path.empty())
        return getCommitPartOps(ops, part, std::vector<String>());
    else
        return getCommitPartOps(ops, part, std::vector<String>({block_id_path}));
}

void StorageReplicatedMergeTree::getCommitPartOps(
    Coordination::Requests & ops,
    const DataPartPtr & part,
    const std::vector<String> & block_id_paths) const
{
    const String & part_name = part->name;
    const auto storage_settings_ptr = getSettings();
    for (const String & block_id_path : block_id_paths)
    {
        /// Make final duplicate check and commit block_id
        ops.emplace_back(
            zkutil::makeCreateRequest(
                block_id_path,
                part_name,  /// We will be able to know original part number for duplicate blocks, if we want.
                zkutil::CreateMode::Persistent));
    }

    /// Information about the part, in the replica
    if (storage_settings_ptr->use_minimalistic_part_header_in_zookeeper)
    {
        ops.emplace_back(zkutil::makeCreateRequest(
            fs::path(replica_path) / "parts" / part->name,
            ReplicatedMergeTreePartHeader::fromColumnsAndChecksums(part->getColumns(), part->checksums).toString(),
            zkutil::CreateMode::Persistent));
    }
    else
    {
        ops.emplace_back(zkutil::makeCreateRequest(
            fs::path(replica_path) / "parts" / part->name,
            "",
            zkutil::CreateMode::Persistent));
        ops.emplace_back(zkutil::makeCreateRequest(
            fs::path(replica_path) / "parts" / part->name / "columns",
            part->getColumns().toString(),
            zkutil::CreateMode::Persistent));
        ops.emplace_back(zkutil::makeCreateRequest(
            fs::path(replica_path) / "parts" / part->name / "checksums",
            getChecksumsForZooKeeper(part->checksums),
            zkutil::CreateMode::Persistent));
    }
}

ReplicatedMergeTreeAddress StorageReplicatedMergeTree::getReplicatedMergeTreeAddress() const
{
    auto host_port = getContext()->getInterserverIOAddress();
    auto table_id = getStorageID();

    ReplicatedMergeTreeAddress res;
    res.host = host_port.first;
    res.replication_port = host_port.second;
    res.queries_port = getContext()->getTCPPort();
    res.database = table_id.database_name;
    res.table = table_id.table_name;
    res.scheme = getContext()->getInterserverScheme();
    return res;
}

ActionLock StorageReplicatedMergeTree::getActionLock(StorageActionBlockType action_type)
{
    if (action_type == ActionLocks::PartsMerge)
        return merger_mutator.merges_blocker.cancel();

    if (action_type == ActionLocks::PartsTTLMerge)
        return merger_mutator.ttl_merges_blocker.cancel();

    if (action_type == ActionLocks::PartsFetch)
        return fetcher.blocker.cancel();

    if (action_type == ActionLocks::PartsSend)
    {
        auto data_parts_exchange_ptr = std::atomic_load(&data_parts_exchange_endpoint);
        return data_parts_exchange_ptr ? data_parts_exchange_ptr->blocker.cancel() : ActionLock();
    }

    if (action_type == ActionLocks::ReplicationQueue)
        return queue.actions_blocker.cancel();

    if (action_type == ActionLocks::PartsMove)
        return parts_mover.moves_blocker.cancel();

    if (action_type == ActionLocks::PullReplicationLog)
        return queue.pull_log_blocker.cancel();

    if (action_type == ActionLocks::Cleanup)
        return cleanup_thread.getCleanupLock();

    return {};
}

void StorageReplicatedMergeTree::onActionLockRemove(StorageActionBlockType action_type)
{
    if (action_type == ActionLocks::PartsMerge || action_type == ActionLocks::PartsTTLMerge
        || action_type == ActionLocks::PartsFetch || action_type == ActionLocks::PartsSend
        || action_type == ActionLocks::ReplicationQueue)
        background_operations_assignee.trigger();
    else if (action_type == ActionLocks::PartsMove)
        background_moves_assignee.trigger();
    else if (action_type == ActionLocks::Cleanup)
        cleanup_thread.wakeup();
}

bool StorageReplicatedMergeTree::waitForProcessingQueue(UInt64 max_wait_milliseconds, SyncReplicaMode sync_mode, std::unordered_set<String> source_replicas)
{
    /// Let's fetch new log entries firstly
    queue.pullLogsToQueue(getZooKeeperAndAssertNotReadonly(), {}, ReplicatedMergeTreeQueue::SYNC);

    if (sync_mode == SyncReplicaMode::PULL)
        return true;

    /// This is significant, because the execution of this task could be delayed at BackgroundPool.
    /// And we force it to be executed.
    background_operations_assignee.trigger();

    std::unordered_set<String> wait_for_ids;
    std::atomic_bool was_interrupted = false;

    Poco::Event target_entry_event;
    auto callback = [this, &target_entry_event, &wait_for_ids, &was_interrupted, sync_mode]
        (size_t new_queue_size, const String * removed_log_entry_id)
    {
        if (partial_shutdown_called)
        {
            was_interrupted = true;
            target_entry_event.set();
            return;
        }

        if (sync_mode == SyncReplicaMode::STRICT)
        {
            /// Wait for queue to become empty
            if (new_queue_size == 0)
                target_entry_event.set();
            return;
        }

        if (removed_log_entry_id)
            wait_for_ids.erase(*removed_log_entry_id);

        if (wait_for_ids.empty())
            target_entry_event.set();
    };

    const auto handler = queue.addSubscriber(std::move(callback), wait_for_ids, sync_mode, source_replicas);

    if (!target_entry_event.tryWait(max_wait_milliseconds))
        return false;

    if (was_interrupted)
        throw Exception(ErrorCodes::ABORTED, "Shutdown is called for table");

    return true;
}

bool StorageReplicatedMergeTree::dropPartImpl(
    zkutil::ZooKeeperPtr & zookeeper, String part_name, LogEntry & entry, bool detach, bool throw_if_noop)
{
    LOG_TRACE(log, "Will try to insert a log entry to DROP_PART for part {}", part_name);

    auto part_info = MergeTreePartInfo::fromPartName(part_name, format_version);

    while (true)
    {
        if (shutdown_called || partial_shutdown_called)
            throw Exception(ErrorCodes::ABORTED, "Cannot drop part because shutdown called");

        ReplicatedMergeTreeMergePredicate merge_pred = queue.getMergePredicate(zookeeper, PartitionIdsHint{part_info.partition_id});

        auto part = getPartIfExists(part_info, {MergeTreeDataPartState::Active});

        if (!part)
        {
            if (throw_if_noop)
                throw Exception(ErrorCodes::NO_SUCH_DATA_PART, "Part {} not found locally, won't try to drop it.", part_name);
            return false;
        }

        if (merge_pred.isGoingToBeDropped(part->info))
        {
            if (throw_if_noop)
                throw Exception(ErrorCodes::PART_IS_TEMPORARILY_LOCKED, "Already has DROP RANGE for part {} in queue.", part_name);

            return false;
        }

        /// There isn't a lot we can do otherwise. Can't cancel merges because it is possible that a replica already
        /// finished the merge.
        PreformattedMessage out_reason;
        if (!merge_pred.canMergeSinglePart(part, out_reason))
        {
            if (throw_if_noop)
                throw Exception(out_reason, ErrorCodes::PART_IS_TEMPORARILY_LOCKED);
            return false;
        }

        if (merge_pred.partParticipatesInReplaceRange(part, out_reason))
        {
            if (throw_if_noop)
                throw Exception(out_reason, ErrorCodes::PART_IS_TEMPORARILY_LOCKED);
            return false;
        }

        if (partIsLastQuorumPart(part->info))
        {
            if (throw_if_noop)
                throw Exception(ErrorCodes::NOT_IMPLEMENTED, "Part {} is last inserted part with quorum in partition. Cannot drop", part_name);
            return false;
        }

        if (partIsInsertingWithParallelQuorum(part->info))
        {
            if (throw_if_noop)
                throw Exception(ErrorCodes::NOT_IMPLEMENTED, "Part {} is inserting with parallel quorum. Cannot drop", part_name);
            return false;
        }

        Coordination::Requests ops;
        /// NOTE Don't need to remove block numbers too, because no in-progress inserts in the range are possible
        getClearBlocksInPartitionOps(ops, *zookeeper, part_info.partition_id, part_info.min_block, part_info.max_block);
        size_t clear_block_ops_size = ops.size();

        /// If `part_name` is result of a recent merge and source parts are still available then
        /// DROP_PART with detach will move this part together with source parts to `detached/` dir.
        entry.type = LogEntry::DROP_PART;
        entry.source_replica = replica_name;
        /// We don't set fake drop level (999999999) for the single part drop range.
        /// First of all we don't guarantee anything other than the part will not be
        /// active after DROP_PART, but covering part (without data of dropped part) can exist.
        /// If we add part with 9999999 level than we can break invariant in virtual_parts of
        /// the queue.
        entry.new_part_name = getPartNamePossiblyFake(format_version, part->info);
        entry.detach = detach;
        entry.create_time = time(nullptr);

        ops.emplace_back(zkutil::makeCheckRequest(fs::path(zookeeper_path) / "log", merge_pred.getVersion())); /// Make sure no new events were added to the log.
        ops.emplace_back(zkutil::makeCreateRequest(fs::path(zookeeper_path) / "log/log-", entry.toString(), zkutil::CreateMode::PersistentSequential));
        /// Just update version, because merges assignment relies on it
        ops.emplace_back(zkutil::makeSetRequest(fs::path(zookeeper_path) / "log", "", -1));
        Coordination::Responses responses;
        Coordination::Error rc = zookeeper->tryMulti(ops, responses);

        if (rc == Coordination::Error::ZBADVERSION)
        {
            LOG_TRACE(log, "A new log entry appeared while trying to commit DROP RANGE. Retry.");
            continue;
        }
        else if (rc == Coordination::Error::ZNONODE)
        {
            LOG_TRACE(log, "Other replica already removing same part {} or part deduplication node was removed by background thread. Retry.", part_name);
            continue;
        }
        else
            zkutil::KeeperMultiException::check(rc, ops, responses);

        String log_znode_path = dynamic_cast<const Coordination::CreateResponse &>(*responses[clear_block_ops_size + 1]).path_created;
        entry.znode_name = log_znode_path.substr(log_znode_path.find_last_of('/') + 1);

        LOG_TRACE(log, "DROP RANGE for part {} inserted with znode name {}", part_name, entry.znode_name);
        return true;
    }
}

bool StorageReplicatedMergeTree::addOpsToDropAllPartsInPartition(
    zkutil::ZooKeeper & zookeeper, const String & partition_id, bool detach,
    Coordination::Requests & ops, std::vector<LogEntryPtr> & entries,
    std::vector<EphemeralLockInZooKeeper> & delimiting_block_locks,
    std::vector<size_t> & log_entry_ops_idx)
{
    MergeTreePartInfo drop_range_info;

    /// It would prevent other replicas from assigning merges which intersect locked block number.
    std::optional<EphemeralLockInZooKeeper> delimiting_block_lock;

    if (!getFakePartCoveringAllPartsInPartition(partition_id, drop_range_info, delimiting_block_lock))
    {
        LOG_INFO(log, "Will not drop partition {}, it is empty.", partition_id);
        return false;
    }

    /// Cancel concurrent inserts in range
    clearLockedBlockNumbersInPartition(zookeeper, partition_id, drop_range_info.min_block, drop_range_info.max_block);

    clearBlocksInPartition(zookeeper, partition_id, drop_range_info.min_block, drop_range_info.max_block);

    String drop_range_fake_part_name = getPartNamePossiblyFake(format_version, drop_range_info);

    LOG_DEBUG(log, "Disabled merges covered by range {}", drop_range_fake_part_name);

    /// Finally, having achieved the necessary invariants, you can put an entry in the log.
    auto entry = std::make_shared<LogEntry>();
    entry->type = LogEntry::DROP_RANGE;
    entry->source_replica = replica_name;
    entry->new_part_name = drop_range_fake_part_name;
    entry->detach = detach;
    entry->create_time = time(nullptr);

    log_entry_ops_idx.push_back(ops.size());
    ops.emplace_back(zkutil::makeCreateRequest(fs::path(zookeeper_path) / "log/log-", entry->toString(),
                                               zkutil::CreateMode::PersistentSequential));
    delimiting_block_lock->getUnlockOp(ops);
    delimiting_block_locks.push_back(std::move(*delimiting_block_lock));
    entries.push_back(std::move(entry));
    return true;
}

void StorageReplicatedMergeTree::dropAllPartsInPartitions(
    zkutil::ZooKeeper & zookeeper, const Strings & partition_ids, std::vector<LogEntryPtr> & entries, ContextPtr query_context, bool detach)
{
    entries.reserve(partition_ids.size());

    /// Retry if alter_partition_version changes
    for (size_t retry = 0; retry < 1000; ++retry)
    {
        entries.clear();
        String alter_partition_version_path = zookeeper_path + "/alter_partition_version";
        Coordination::Stat alter_partition_version_stat;
        zookeeper.get(alter_partition_version_path, &alter_partition_version_stat);

        Coordination::Requests ops;
        std::vector<EphemeralLockInZooKeeper> delimiting_block_locks;
        std::vector<size_t> log_entry_ops_idx;
        ops.reserve(partition_ids.size() * 2);
        delimiting_block_locks.reserve(partition_ids.size());
        log_entry_ops_idx.reserve(partition_ids.size());
        for (const auto & partition_id : partition_ids)
            addOpsToDropAllPartsInPartition(zookeeper, partition_id, detach, ops, entries, delimiting_block_locks, log_entry_ops_idx);

        /// Check and update version to avoid race with REPLACE_RANGE.
        /// Otherwise new parts covered by drop_range_info may appear after execution of current DROP_RANGE entry
        /// as a result of execution of concurrently created REPLACE_RANGE entry.
        ops.emplace_back(zkutil::makeSetRequest(alter_partition_version_path, "", alter_partition_version_stat.version));

        /// Just update version, because merges assignment relies on it
        ops.emplace_back(zkutil::makeSetRequest(fs::path(zookeeper_path) / "log", "", -1));

        if (auto txn = query_context->getZooKeeperMetadataTransaction())
            txn->moveOpsTo(ops);

        Coordination::Responses responses;
        Coordination::Error code = zookeeper.tryMulti(ops, responses);

        if (code == Coordination::Error::ZOK)
        {
            for (auto & lock : delimiting_block_locks)
                lock.assumeUnlocked();
        }
        else if (code == Coordination::Error::ZBADVERSION)
        {
            /// Cannot retry automatically, because some zookeeper ops were lost on the first attempt. Will retry on DDLWorker-level.
            if (query_context->getZooKeeperMetadataTransaction())
                throw Exception(ErrorCodes::CANNOT_ASSIGN_ALTER,
                                    "Cannot execute alter, because alter partition version was suddenly changed due "
                                    "to concurrent alter");
            continue;
        }
        else
            zkutil::KeeperMultiException::check(code, ops, responses);

        assert(entries.size() == log_entry_ops_idx.size());
        for (size_t i = 0; i < entries.size(); ++i)
        {
            String log_znode_path = dynamic_cast<const Coordination::CreateResponse &>(*responses[log_entry_ops_idx[i]]).path_created;
            entries[i]->znode_name = log_znode_path.substr(log_znode_path.find_last_of('/') + 1);

            auto drop_range_info = MergeTreePartInfo::fromPartName(entries[i]->new_part_name, format_version);
            getContext()->getMergeList().cancelInPartition(getStorageID(), drop_range_info.partition_id, drop_range_info.max_block);
        }

        return;
    }
    throw Exception(ErrorCodes::CANNOT_ASSIGN_ALTER,
                    "Cannot assign ALTER PARTITION because another ALTER PARTITION query was concurrently executed");
}

StorageReplicatedMergeTree::LogEntryPtr StorageReplicatedMergeTree::dropAllPartsInPartition(
    zkutil::ZooKeeper & zookeeper, const String & partition_id, ContextPtr query_context, bool detach)
{
    Strings partition_ids = {partition_id};
    std::vector<LogEntryPtr> entries;
    dropAllPartsInPartitions(zookeeper, partition_ids, entries, query_context, detach);
    if (entries.empty())
        return {};
    return entries[0];
}

void StorageReplicatedMergeTree::enqueuePartForCheck(const String & part_name, time_t delay_to_check_seconds)
{
    MergeTreePartInfo covering_drop_range;
    /// NOTE This check is just an optimization, it's not reliable because drop entry could be removed concurrently.
    /// See also ReplicatedMergeTreePartCheckThread::cancelRemovedPartsCheck
    if (queue.isGoingToBeDropped(MergeTreePartInfo::fromPartName(part_name, format_version), &covering_drop_range))
    {
        LOG_WARNING(log, "Do not enqueue part {} for check because it's covered by drop range {} and going to be removed",
                    part_name, covering_drop_range.getPartNameForLogs());
        return;
    }
    part_check_thread.enqueuePart(part_name, delay_to_check_seconds);
}

IStorage::DataValidationTasksPtr StorageReplicatedMergeTree::getCheckTaskList(
    const std::variant<std::monostate, ASTPtr, String> & check_task_filter, ContextPtr local_context)
{
    DataPartsVector data_parts;
    if (const auto * partition_opt = std::get_if<ASTPtr>(&check_task_filter))
    {
        const auto & partition = *partition_opt;
        if (!partition->as<ASTPartition>())
            throw Exception(ErrorCodes::LOGICAL_ERROR, "Expected partition, got {}", partition->formatForErrorMessage());

        String partition_id = getPartitionIDFromQuery(partition, local_context);
        data_parts = getVisibleDataPartsVectorInPartition(local_context, partition_id);
    }
    else if (const auto * part_name = std::get_if<String>(&check_task_filter))
    {
        auto part = getPartIfExists(*part_name, {MergeTreeDataPartState::Active, MergeTreeDataPartState::Outdated});
        if (!part)
            throw Exception(ErrorCodes::NO_SUCH_DATA_PART, "No such data part '{}' to check in table '{}'",
                            *part_name, getStorageID().getFullTableName());
        data_parts.emplace_back(std::move(part));
    }
    else
        data_parts = getVisibleDataPartsVector(local_context);

    auto part_check_lock = part_check_thread.pausePartsCheck();
    return std::make_unique<DataValidationTasks>(std::move(data_parts), std::move(part_check_lock));
}

std::optional<CheckResult> StorageReplicatedMergeTree::checkDataNext(DataValidationTasksPtr & check_task_list)
{
    if (auto part = assert_cast<DataValidationTasks *>(check_task_list.get())->next())
    {
        try
        {
            return part_check_thread.checkPartAndFix(part->name, /* recheck_after */nullptr, /* throw_on_broken_projection */true);
        }
        catch (const Exception & ex)
        {
            tryLogCurrentException(log, __PRETTY_FUNCTION__);
            return CheckResult(part->name, false, "Check of part finished with error: '" + ex.message() + "'");
        }
    }

    return {};
}


bool StorageReplicatedMergeTree::canUseZeroCopyReplication() const
{
    auto settings_ptr = getSettings();
    if (!settings_ptr->allow_remote_fs_zero_copy_replication)
        return false;

    auto disks = getStoragePolicy()->getDisks();
    for (const auto & disk : disks)
    {
        if (disk->supportZeroCopyReplication())
            return true;
    }
    return false;
}

void StorageReplicatedMergeTree::checkBrokenDisks()
{
    auto disks = getStoragePolicy()->getDisks();
    std::unique_ptr<DataPartsVector> parts;

    for (auto disk_it = disks.rbegin(); disk_it != disks.rend(); ++disk_it)
    {
        auto disk_ptr = *disk_it;
        if (disk_ptr->isBroken())
        {
            {
                std::lock_guard lock(last_broken_disks_mutex);
                if (!last_broken_disks.insert(disk_ptr->getName()).second)
                    continue;
            }

            LOG_INFO(log, "Scanning parts to recover on broken disk {} with path {}", disk_ptr->getName(), disk_ptr->getPath());

            if (!parts)
                parts = std::make_unique<DataPartsVector>(getDataPartsVectorForInternalUsage());

            for (auto & part : *parts)
            {
                if (part->getDataPartStorage().getDiskName() == disk_ptr->getName())
                    broken_part_callback(part->name);
            }
            continue;
        }
        else
        {
            {
                std::lock_guard lock(last_broken_disks_mutex);
                if (last_broken_disks.erase(disk_ptr->getName()) > 0)
                    LOG_INFO(
                        log,
                        "Disk {} with path {} is recovered. Exclude it from last_broken_disks",
                        disk_ptr->getName(),
                        disk_ptr->getPath());
            }
        }
    }
}


bool StorageReplicatedMergeTree::canUseAdaptiveGranularity() const
{
    const auto storage_settings_ptr = getSettings();
    return storage_settings_ptr->index_granularity_bytes != 0 &&
        (storage_settings_ptr->enable_mixed_granularity_parts ||
            (!has_non_adaptive_index_granularity_parts && !other_replicas_fixed_granularity));
}


MutationCommands StorageReplicatedMergeTree::getAlterMutationCommandsForPart(const DataPartPtr & part) const
{
    return queue.getAlterMutationCommandsForPart(part);
}


void StorageReplicatedMergeTree::startBackgroundMovesIfNeeded()
{
    if (areBackgroundMovesNeeded())
        background_moves_assignee.start();
}


std::unique_ptr<MergeTreeSettings> StorageReplicatedMergeTree::getDefaultSettings() const
{
    return std::make_unique<MergeTreeSettings>(getContext()->getReplicatedMergeTreeSettings());
}

String StorageReplicatedMergeTree::getTableSharedID() const
{
    std::lock_guard lock(table_shared_id_mutex);

    /// If we has metadata or, we don't know about metadata -- try to create shared ID
    /// Otherwise table is already dropped, doesn't make sense to do anything with shared ID
    if (has_metadata_in_zookeeper.value_or(true))
    {
        /// Can happen if table was partially initialized before drop by DatabaseCatalog
        if (table_shared_id == UUIDHelpers::Nil)
            createTableSharedID();
    }
    else
    {
        return toString(UUIDHelpers::Nil);
    }

    return toString(table_shared_id);
}

std::map<std::string, MutationCommands> StorageReplicatedMergeTree::getUnfinishedMutationCommands() const
{
    return queue.getUnfinishedMutations();
}

void StorageReplicatedMergeTree::createTableSharedID() const
{
    LOG_DEBUG(log, "Creating shared ID for table {}", getStorageID().getNameForLogs());
    // can be set by the call to getTableSharedID
    if (table_shared_id != UUIDHelpers::Nil)
    {
        LOG_INFO(log, "Shared ID already set to {}", table_shared_id);
        return;
    }

    /// We may call getTableSharedID when table is shut down. If exception happen, restarting thread will be already turned
    /// off and nobody will reconnect our zookeeper connection. In this case we use zookeeper connection from
    /// context.
    ZooKeeperPtr zookeeper;
    if (shutdown_called.load())
        zookeeper = getZooKeeperIfTableShutDown();
    else
        zookeeper = getZooKeeper();

    String zookeeper_table_id_path = fs::path(zookeeper_path) / "table_shared_id";
    String id;
    if (!zookeeper->tryGet(zookeeper_table_id_path, id))
    {
        LOG_DEBUG(log, "Shared ID for table {} doesn't exist in ZooKeeper on path {}", getStorageID().getNameForLogs(), zookeeper_table_id_path);
        UUID table_id_candidate;
        auto local_storage_id = getStorageID();
        if (local_storage_id.uuid != UUIDHelpers::Nil)
            table_id_candidate = local_storage_id.uuid;
        else
            table_id_candidate = UUIDHelpers::generateV4();

        id = toString(table_id_candidate);
        LOG_DEBUG(log, "Got candidate ID {}, will try to create it in ZooKeeper on path {}", id, zookeeper_table_id_path);

        auto code = zookeeper->tryCreate(zookeeper_table_id_path, id, zkutil::CreateMode::Persistent);
        if (code == Coordination::Error::ZNODEEXISTS)
        { /// Other replica create node early
            id = zookeeper->get(zookeeper_table_id_path);
            LOG_DEBUG(log, "Shared ID on path {} concurrently created, will set ID {}", zookeeper_table_id_path, id);
        }
        else if (code == Coordination::Error::ZNONODE) /// table completely dropped, we can choose any id we want
        {
            id = toString(UUIDHelpers::Nil);
            LOG_DEBUG(log, "Table was completely dropped, and we can use anything as ID (will use {})", id);
        }
        else if (code != Coordination::Error::ZOK)
        {
            throw zkutil::KeeperException::fromPath(code, zookeeper_table_id_path);
        }
    }

    LOG_DEBUG(log, "Initializing table shared ID with {}", id);
    table_shared_id = parseFromString<UUID>(id);
}


std::optional<String> StorageReplicatedMergeTree::tryGetTableSharedIDFromCreateQuery(const IAST & create_query, const ContextPtr & global_context)
{
    auto zk_path = tryExtractZkPathFromCreateQuery(create_query, global_context);
    if (!zk_path)
        return {};

    String zk_name = zkutil::extractZooKeeperName(*zk_path);
    zk_path = zkutil::extractZooKeeperPath(*zk_path, false, nullptr);
    zkutil::ZooKeeperPtr zookeeper = (zk_name == getDefaultZooKeeperName()) ? global_context->getZooKeeper() : global_context->getAuxiliaryZooKeeper(zk_name);

    String id;
    if (!zookeeper->tryGet(fs::path(*zk_path) / "table_shared_id", id))
        return {};

    return id;
}


zkutil::EphemeralNodeHolderPtr StorageReplicatedMergeTree::lockSharedDataTemporary(const String & part_name, const String & part_id, const DiskPtr & disk) const
{
    auto settings = getSettings();

    if (!disk || !disk->supportZeroCopyReplication() || !settings->allow_remote_fs_zero_copy_replication)
        return {};

    zkutil::ZooKeeperPtr zookeeper = tryGetZooKeeper();
    if (!zookeeper)
        return {};

    String id = part_id;
    boost::replace_all(id, "/", "_");

    String zc_zookeeper_path = getZeroCopyPartPath(*getSettings(), disk->getDataSourceDescription().toString(), getTableSharedID(),
        part_name, zookeeper_path)[0];

    String zookeeper_node = fs::path(zc_zookeeper_path) / id / replica_name;

    LOG_TRACE(log, "Set zookeeper temporary ephemeral lock {}", zookeeper_node);
    createZeroCopyLockNode(
        std::make_shared<ZooKeeperWithFaultInjection>(zookeeper), zookeeper_node, zkutil::CreateMode::Ephemeral, false);

    LOG_TRACE(log, "Zookeeper temporary ephemeral lock {} created", zookeeper_node);
    return zkutil::EphemeralNodeHolder::existing(zookeeper_node, *zookeeper);
}

void StorageReplicatedMergeTree::lockSharedData(
    const IMergeTreeDataPart & part,
    bool replace_existing_lock,
    std::optional<HardlinkedFiles> hardlinked_files) const
{
    LOG_DEBUG(log, "Trying to create zero-copy lock for part {}", part.name);
    auto zookeeper = tryGetZooKeeper();
    if (zookeeper)
        lockSharedData(part, std::make_shared<ZooKeeperWithFaultInjection>(zookeeper), replace_existing_lock, hardlinked_files);
}

void StorageReplicatedMergeTree::getLockSharedDataOps(
    const IMergeTreeDataPart & part,
    const ZooKeeperWithFaultInjectionPtr & zookeeper,
    bool replace_existing_lock,
    std::optional<HardlinkedFiles> hardlinked_files,
    Coordination::Requests & requests) const
{
    auto settings = getSettings();

    if (!part.isStoredOnDisk() || !settings->allow_remote_fs_zero_copy_replication)
        return;

    if (!part.getDataPartStorage().supportZeroCopyReplication())
        return;

    if (zookeeper->isNull())
        return;

    String id = part.getUniqueId();
    boost::replace_all(id, "/", "_");

    Strings zc_zookeeper_paths = getZeroCopyPartPath(
        *getSettings(), part.getDataPartStorage().getDiskType(), getTableSharedID(),
        part.name, zookeeper_path);

    String path_to_set_hardlinked_files;
    NameSet hardlinks;

    if (hardlinked_files.has_value() && !hardlinked_files->hardlinks_from_source_part.empty())
    {
        path_to_set_hardlinked_files = getZeroCopyPartPath(
            *getSettings(), part.getDataPartStorage().getDiskType(), hardlinked_files->source_table_shared_id,
            hardlinked_files->source_part_name, zookeeper_path)[0];

        hardlinks = hardlinked_files->hardlinks_from_source_part;
    }

    for (const auto & zc_zookeeper_path : zc_zookeeper_paths)
    {
        String zookeeper_node = fs::path(zc_zookeeper_path) / id / replica_name;

        if (!path_to_set_hardlinked_files.empty() && !hardlinks.empty())
        {
            LOG_DEBUG(log, "Locking shared node {} with hardlinks from the other shared node {}, "
                           "hardlinks: [{}]",
                      zookeeper_node, path_to_set_hardlinked_files,
                      boost::algorithm::join(hardlinks, ","));
        }

        getZeroCopyLockNodeCreateOps(
            zookeeper, zookeeper_node, requests, zkutil::CreateMode::Persistent,
            replace_existing_lock, path_to_set_hardlinked_files, hardlinks);
    }
}


void StorageReplicatedMergeTree::lockSharedData(
    const IMergeTreeDataPart & part,
    const ZooKeeperWithFaultInjectionPtr & zookeeper,
    bool replace_existing_lock,
    std::optional<HardlinkedFiles> hardlinked_files) const
{
    auto settings = getSettings();

    if (!part.isStoredOnDisk() || !settings->allow_remote_fs_zero_copy_replication)
        return;

    if (!part.getDataPartStorage().supportZeroCopyReplication())
        return;

    if (zookeeper->isNull())
        return;

    String id = part.getUniqueId();
    boost::replace_all(id, "/", "_");

    Strings zc_zookeeper_paths = getZeroCopyPartPath(
        *getSettings(), part.getDataPartStorage().getDiskType(), getTableSharedID(),
        part.name, zookeeper_path);

    String path_to_set_hardlinked_files;
    NameSet hardlinks;

    if (hardlinked_files.has_value() && !hardlinked_files->hardlinks_from_source_part.empty())
    {
        path_to_set_hardlinked_files = getZeroCopyPartPath(
            *getSettings(), part.getDataPartStorage().getDiskType(), hardlinked_files->source_table_shared_id,
            hardlinked_files->source_part_name, zookeeper_path)[0];

        hardlinks = hardlinked_files->hardlinks_from_source_part;
    }

    for (const auto & zc_zookeeper_path : zc_zookeeper_paths)
    {
        String zookeeper_node = fs::path(zc_zookeeper_path) / id / replica_name;

        LOG_TRACE(log, "Trying to create zookeeper persistent lock {} with hardlinks [{}]", zookeeper_node, fmt::join(hardlinks, ", "));

        createZeroCopyLockNode(
            zookeeper, zookeeper_node, zkutil::CreateMode::Persistent,
            replace_existing_lock, path_to_set_hardlinked_files, hardlinks);

        LOG_TRACE(log, "Zookeeper persistent lock {} created", zookeeper_node);
    }
}

std::pair<bool, NameSet>
StorageReplicatedMergeTree::unlockSharedData(const IMergeTreeDataPart & part) const
{
    return unlockSharedData(part, std::make_shared<ZooKeeperWithFaultInjection>(nullptr));
}

std::pair<bool, NameSet>
StorageReplicatedMergeTree::unlockSharedData(const IMergeTreeDataPart & part, const ZooKeeperWithFaultInjectionPtr & zookeeper) const
{
    auto settings = getSettings();
    if (!settings->allow_remote_fs_zero_copy_replication)
        return std::make_pair(true, NameSet{});

    if (!part.isStoredOnDisk())
    {
        LOG_TRACE(log, "Part {} is not stored on disk, blobs can be removed", part.name);
        return std::make_pair(true, NameSet{});
    }

    if (!part.getDataPartStorage().supportZeroCopyReplication())
    {
        LOG_TRACE(log, "Part {} is not stored on zero-copy replicated disk, blobs can be removed", part.name);
        return std::make_pair(true, NameSet{});
    }

    auto shared_id = getTableSharedID();
    if (shared_id == toString(UUIDHelpers::Nil))
    {
        if (zookeeper->exists(zookeeper_path))
        {
            LOG_WARNING(log, "Not removing shared data for part {} because replica does not have metadata in ZooKeeper, "
                             "but table path exist and other replicas may exist. It may leave some garbage on S3", part.name);
            return std::make_pair(false, NameSet{});
        }
        LOG_TRACE(log, "Part {} blobs can be removed, because table {} completely dropped", part.name, getStorageID().getNameForLogs());
        return std::make_pair(true, NameSet{});
    }

    /// If part is temporary refcount file may be absent
    if (part.getDataPartStorage().exists(IMergeTreeDataPart::FILE_FOR_REFERENCES_CHECK))
    {
        auto ref_count = part.getDataPartStorage().getRefCount(IMergeTreeDataPart::FILE_FOR_REFERENCES_CHECK);
        if (ref_count > 0) /// Keep part shard info for frozen backups
        {
            LOG_TRACE(log, "Part {} has more than zero local references ({}), blobs cannot be removed", part.name, ref_count);
            return std::make_pair(false, NameSet{});
        }
        else
        {
            LOG_TRACE(log, "Part {} local references is zero, will check blobs can be removed in zookeeper", part.name);
        }
    }
    else
    {
        LOG_TRACE(log, "Part {} looks temporary, because {} file doesn't exists, blobs can be removed", part.name, IMergeTreeDataPart::FILE_FOR_REFERENCES_CHECK);
        /// Temporary part with some absent file cannot be locked in shared mode
        return std::make_pair(true, NameSet{});
    }

    if (part.getState() == MergeTreeDataPartState::Temporary && part.is_temp)
    {
        /// Part {} is in temporary state and has it_temp flag. it means that it is under construction.
        /// That path hasn't been added to active set, no commit procedure has begun.
        /// The metadata files is about to delete now. Clichouse has to make a decision remove or preserve blobs on remote FS.
        /// In general remote data might be shared and has to be unlocked in the keeper before removing.
        /// However there are some cases when decision is clear without asking keeper:
        /// When the part has been fetched then remote data has to be preserved, part doesn't own it.
        /// When the part has been merged then remote data can be removed, part owns it.
        /// In opposition, when the part has been mutated in generally it hardlinks the files from source part.
        /// Therefore remote data could be shared, it has to be unlocked in the keeper.
        /// In order to track all that cases remove_tmp_policy is used.
        /// Clickhouse set that field as REMOVE_BLOBS or PRESERVE_BLOBS when it sure about the decision without asking keeper.

        if (part.remove_tmp_policy == IMergeTreeDataPart::BlobsRemovalPolicyForTemporaryParts::REMOVE_BLOBS
            || part.remove_tmp_policy == IMergeTreeDataPart::BlobsRemovalPolicyForTemporaryParts::PRESERVE_BLOBS)
        {
            bool can_remove_blobs = part.remove_tmp_policy == IMergeTreeDataPart::BlobsRemovalPolicyForTemporaryParts::REMOVE_BLOBS;
            LOG_INFO(log, "Looks like CH knows the origin of that part. "
                          "Part {} can be deleted without unlocking shared data in zookeeper. "
                          "Part blobs {}.",
                     part.name,
                     can_remove_blobs ? "will be removed" : "have to be preserved");
            return std::make_pair(can_remove_blobs, NameSet{});
        }
    }

    if (part.rows_count == 0 && part.remove_tmp_policy == IMergeTreeDataPart::BlobsRemovalPolicyForTemporaryParts::REMOVE_BLOBS_OF_NOT_TEMPORARY)
    {
        /// It's a non-replicated empty part that was created to avoid unexpected parts after DROP_RANGE
        LOG_INFO(log, "Looks like {} is a non-replicated empty part that was created to avoid unexpected parts after DROP_RANGE, "
                      "blobs can be removed", part.name);
        return std::make_pair(true, NameSet{});
    }

    if (has_metadata_in_zookeeper.has_value() && !has_metadata_in_zookeeper)
    {
        if (zookeeper->exists(zookeeper_path))
        {
            LOG_WARNING(log, "Not removing shared data for part {} because replica does not have metadata in ZooKeeper, "
                             "but table path exist and other replicas may exist. It may leave some garbage on S3", part.name);
            return std::make_pair(false, NameSet{});
        }

        /// If table was completely dropped (no meta in zookeeper) we can safely remove parts
        return std::make_pair(true, NameSet{});
    }

    /// We remove parts during table shutdown. If exception happen, restarting thread will be already turned
    /// off and nobody will reconnect our zookeeper connection. In this case we use zookeeper connection from
    /// context.
    if (shutdown_called.load())
        zookeeper->setKeeper(getZooKeeperIfTableShutDown());
    else
        zookeeper->setKeeper(getZooKeeper());

    /// It can happen that we didn't had the connection to zookeeper during table creation, but actually
    /// table is completely dropped, so we can drop it without any additional checks.
    if (!has_metadata_in_zookeeper.has_value() && !zookeeper->exists(zookeeper_path))
        return std::make_pair(true, NameSet{});

    return unlockSharedDataByID(
        part.getUniqueId(), shared_id, part.info, replica_name,
        part.getDataPartStorage().getDiskType(), zookeeper, *getSettings(), log.load(), zookeeper_path, format_version);
}

namespace
{

/// What is going on here?
/// Actually we need this code because of flaws in hardlinks tracking. When we create child part during mutation we can hardlink some files from parent part, like
/// all_0_0_0:
///                     a.bin a.mrk2 columns.txt ...
/// all_0_0_0_1:          ^     ^
///                     a.bin a.mrk2 columns.txt
/// So when we deleting all_0_0_0 it doesn't remove blobs for a.bin and a.mrk2 because all_0_0_0_1 use them.
/// But sometimes we need an opposite. When we deleting all_0_0_0_1 it can be non replicated to other replicas, so we are the only owner of this part.
/// In this case when we will drop all_0_0_0_1 we will drop blobs for all_0_0_0. But it will lead to dataloss. For such case we need to check that other replicas
/// still need parent part.
std::pair<bool, NameSet> getParentLockedBlobs(const ZooKeeperWithFaultInjectionPtr & zookeeper_ptr, const std::string & zero_copy_part_path_prefix, const MergeTreePartInfo & part_info, MergeTreeDataFormatVersion format_version, LoggerPtr log)
{
    NameSet files_not_to_remove;

    /// No mutations -- no hardlinks -- no issues
    if (part_info.mutation == 0)
        return {false, files_not_to_remove};

    /// Getting all zero copy parts
    Strings parts_str;
    zookeeper_ptr->tryGetChildren(zero_copy_part_path_prefix, parts_str);

    /// Parsing infos. It's hard to convert info -> string for old-format merge tree
    /// so storing string as is.
    std::vector<std::pair<MergeTreePartInfo, std::string>> parts_infos;
    for (const auto & part_str : parts_str)
    {
        MergeTreePartInfo parent_candidate_info = MergeTreePartInfo::fromPartName(part_str, format_version);
        parts_infos.emplace_back(parent_candidate_info, part_str);
    }

    /// Sort is important. We need to find our closest parent, like:
    /// for part all_0_0_0_64 we can have parents
    /// all_0_0_0_6 < we need the closest parent, not others
    /// all_0_0_0_1
    /// all_0_0_0
    std::sort(parts_infos.begin(), parts_infos.end());
    std::string part_info_str = part_info.getPartNameV1();

    /// In reverse order to process from bigger to smaller
    for (const auto & [parent_candidate_info, part_candidate_info_str] : parts_infos | std::views::reverse)
    {
        if (parent_candidate_info == part_info)
            continue;

        /// We are mutation child of this parent
        if (part_info.isMutationChildOf(parent_candidate_info))
        {
            LOG_TRACE(log, "Found mutation parent {} for part {}", part_candidate_info_str, part_info_str);
            /// Get hardlinked files
            String files_not_to_remove_str;
            Coordination::Error code;
            zookeeper_ptr->tryGet(fs::path(zero_copy_part_path_prefix) / part_candidate_info_str, files_not_to_remove_str, nullptr, nullptr, &code);
            if (code != Coordination::Error::ZOK)
            {
                LOG_INFO(log, "Cannot get parent files from ZooKeeper on path ({}), error {}, assuming the parent was removed concurrently",
                            (fs::path(zero_copy_part_path_prefix) / part_candidate_info_str).string(), code);
                continue;
            }

            if (!files_not_to_remove_str.empty())
            {
                boost::split(files_not_to_remove, files_not_to_remove_str, boost::is_any_of("\n "));
                LOG_TRACE(log, "Found files not to remove from parent part {}: [{}]", part_candidate_info_str, fmt::join(files_not_to_remove, ", "));
            }
            else
            {
                std::vector<std::string> children;
                code = zookeeper_ptr->tryGetChildren(fs::path(zero_copy_part_path_prefix) / part_candidate_info_str, children);
                if (code != Coordination::Error::ZOK)
                {
                    LOG_INFO(log, "Cannot get parent locks in ZooKeeper on path ({}), error {}, assuming the parent was removed concurrently",
                              (fs::path(zero_copy_part_path_prefix) / part_candidate_info_str).string(), errorMessage(code));
                    continue;
                }

                if (children.size() > 1 || (children.size() == 1 && children[0] != ZeroCopyLock::ZERO_COPY_LOCK_NAME))
                {
                    LOG_TRACE(log, "No files not to remove found for part {} from parent {}", part_info_str, part_candidate_info_str);
                }
                else
                {
                    /// The case when part is actually removed, but some stale replica trying to execute merge/mutation.
                    /// We shouldn't use the part to check hardlinked blobs, it just doesn't exist.
                    LOG_TRACE(log, "Part {} is not parent (only merge/mutation locks exist), refusing to use as parent", part_candidate_info_str);
                    continue;
                }
            }

            return {true, files_not_to_remove};
        }
    }
    LOG_TRACE(log, "No mutation parent found for part {}", part_info_str);
    return {false, files_not_to_remove};
}

}

std::pair<bool, NameSet> StorageReplicatedMergeTree::unlockSharedDataByID(
        String part_id, const String & table_uuid, const MergeTreePartInfo & part_info,
        const String & replica_name_, const std::string & disk_type, const ZooKeeperWithFaultInjectionPtr & zookeeper_ptr, const MergeTreeSettings & settings,
        LoggerPtr logger, const String & zookeeper_path_old, MergeTreeDataFormatVersion data_format_version)
{
    boost::replace_all(part_id, "/", "_");

    auto part_name = part_info.getPartNameV1();

    Strings zc_zookeeper_paths = getZeroCopyPartPath(settings, disk_type, table_uuid, part_name, zookeeper_path_old);

    bool part_has_no_more_locks = true;
    NameSet files_not_to_remove;

    for (const auto & zc_zookeeper_path : zc_zookeeper_paths)
    {
        String files_not_to_remove_str;
        zookeeper_ptr->tryGet(zc_zookeeper_path, files_not_to_remove_str);

        files_not_to_remove.clear();
        if (!files_not_to_remove_str.empty())
            boost::split(files_not_to_remove, files_not_to_remove_str, boost::is_any_of("\n "));

        String zookeeper_part_uniq_node = fs::path(zc_zookeeper_path) / part_id;

        /// Delete our replica node for part from zookeeper (we are not interested in it anymore)
        String zookeeper_part_replica_node = fs::path(zookeeper_part_uniq_node) / replica_name_;

        auto [has_parent, parent_not_to_remove] = getParentLockedBlobs(
            zookeeper_ptr, fs::path(zc_zookeeper_path).parent_path(), part_info, data_format_version, logger);

        files_not_to_remove.insert(parent_not_to_remove.begin(), parent_not_to_remove.end());

        LOG_TRACE(logger, "Removing zookeeper lock {} for part {} (files to keep: [{}])", zookeeper_part_replica_node, part_name, fmt::join(files_not_to_remove, ", "));

        if (auto ec = zookeeper_ptr->tryRemove(zookeeper_part_replica_node); ec != Coordination::Error::ZOK)
        {
            /// Very complex case. It means that lock already doesn't exist when we tried to remove it.
            /// So we don't know are we owner of this part or not. Maybe we just mutated it, renamed on disk and failed to lock in ZK.
            /// But during mutation we can have hardlinks to another part. So it's not Ok to remove blobs of this part if it was mutated.
            if (ec == Coordination::Error::ZNONODE)
            {
                if (has_parent)
                {
                    LOG_INFO(logger, "Lock on path {} for part {} doesn't exist, refuse to remove blobs", zookeeper_part_replica_node, part_name);
                    return {false, {}};
                }
                else
                {
                    LOG_INFO(logger, "Lock on path {} for part {} doesn't exist, but we don't have mutation parent, can remove blobs", zookeeper_part_replica_node, part_name);
                }
            }
            else
            {
                throw zkutil::KeeperException::fromPath(ec, zookeeper_part_replica_node);
            }
        }

        /// Check, maybe we were the last replica and can remove part forever
        Strings children;
        zookeeper_ptr->tryGetChildren(zookeeper_part_uniq_node, children);

        if (!children.empty())
        {
            LOG_TRACE(logger, "Found {} ({}) zookeeper locks for {}", children.size(), fmt::join(children, ", "), zookeeper_part_uniq_node);
            part_has_no_more_locks = false;
            continue;
        }
        else
        {
            LOG_TRACE(logger, "No more children left for {}, will try to remove the whole node", zookeeper_part_uniq_node);
        }

        auto error_code = zookeeper_ptr->tryRemove(zookeeper_part_uniq_node);

        if (error_code == Coordination::Error::ZOK)
        {
            LOG_TRACE(logger, "Removed last parent zookeeper lock {} for part {} with id {}", zookeeper_part_uniq_node, part_name, part_id);
        }
        else if (error_code == Coordination::Error::ZNOTEMPTY)
        {
            LOG_TRACE(logger, "Cannot remove last parent zookeeper lock {} for part {} with id {}, another replica locked part concurrently", zookeeper_part_uniq_node, part_name, part_id);
        }
        else if (error_code == Coordination::Error::ZNONODE)
        {
            LOG_TRACE(logger, "Node with parent zookeeper lock {} for part {} with id {} doesn't exist", zookeeper_part_uniq_node, part_name, part_id);
        }
        else
        {
            throw zkutil::KeeperException::fromPath(error_code, zookeeper_part_uniq_node);
        }


        /// Even when we have lock with same part name, but with different uniq, we can remove files on S3
        children.clear();
        String zookeeper_part_node = fs::path(zookeeper_part_uniq_node).parent_path();
        zookeeper_ptr->tryGetChildren(zookeeper_part_node, children);

        if (children.empty())
        {
            /// Cleanup after last uniq removing
            error_code = zookeeper_ptr->tryRemove(zookeeper_part_node);

            if (error_code == Coordination::Error::ZOK)
            {
                LOG_TRACE(logger, "Removed last parent zookeeper lock {} for part {} (part is finally unlocked)", zookeeper_part_node, part_name);
            }
            else if (error_code == Coordination::Error::ZNOTEMPTY)
            {
                LOG_TRACE(logger, "Cannot remove last parent zookeeper lock {} for part {}, another replica locked part concurrently", zookeeper_part_uniq_node, part_name);
            }
            else if (error_code == Coordination::Error::ZNONODE)
            {
                /// We don't know what to do, because this part can be mutation part
                /// with hardlinked columns. Since we don't have this information (about blobs not to remove)
                /// we refuse to remove blobs.
                LOG_WARNING(logger, "Node with parent zookeeper lock {} for part {} doesn't exist (part was unlocked before), refuse to remove blobs", zookeeper_part_uniq_node, part_name);
                return {false, {}};
            }
            else
            {
                throw zkutil::KeeperException::fromPath(error_code, zookeeper_part_uniq_node);
            }
        }
        else
        {
            /// It's possible that we have two instances of the same part with different blob names of
            /// FILE_FOR_REFERENCES_CHECK aka checksums.txt aka part_unique_id,
            /// and other files in both parts are hardlinks (the same blobs are shared between part instances).
            /// It's possible after unsuccessful attempts to commit a mutated part to zk.
            /// It's not a problem if we have found the mutation parent (so we have files_not_to_remove).
            /// But in rare cases mutations parents could have been already removed (so we don't have the list of hardlinks).

            /// I'm not 100% sure that parent_not_to_remove list cannot be incomplete (when we've found a parent)
            if (part_info.mutation && !has_parent)
                part_has_no_more_locks = false;

            LOG_TRACE(logger, "Can't remove parent zookeeper lock {} for part {}, because children {} ({}) exists (can remove blobs: {})",
                zookeeper_part_node, part_name, children.size(), fmt::join(children, ", "), part_has_no_more_locks);
        }
    }

    return std::make_pair(part_has_no_more_locks, files_not_to_remove);
}


MergeTreeData::MutableDataPartPtr StorageReplicatedMergeTree::tryToFetchIfShared(
    const IMergeTreeDataPart & part,
    const DiskPtr & disk,
    const String & path)
{
    const auto settings = getSettings();
    auto data_source_description = disk->getDataSourceDescription();
    if (!(disk->supportZeroCopyReplication() && settings->allow_remote_fs_zero_copy_replication))
        return nullptr;

    String replica = getSharedDataReplica(part, data_source_description);

    /// We can't fetch part when none replicas have this part on a same type remote disk
    if (replica.empty())
        return nullptr;

    return executeFetchShared(replica, part.name, disk, path);
}

String StorageReplicatedMergeTree::getSharedDataReplica(
    const IMergeTreeDataPart & part, const DataSourceDescription & data_source_description) const
{
    String best_replica;

    zkutil::ZooKeeperPtr zookeeper = tryGetZooKeeper();
    if (!zookeeper)
        return "";

    Strings zc_zookeeper_paths = getZeroCopyPartPath(*getSettings(), data_source_description.toString(), getTableSharedID(), part.name,
            zookeeper_path);

    std::set<String> replicas;

    for (const auto & zc_zookeeper_path : zc_zookeeper_paths)
    {
        Strings ids;
        zookeeper->tryGetChildren(zc_zookeeper_path, ids);

        for (const auto & id : ids)
        {
            String zookeeper_part_uniq_node = fs::path(zc_zookeeper_path) / id;
            Strings id_replicas;
            zookeeper->tryGetChildren(zookeeper_part_uniq_node, id_replicas);
            LOG_TRACE(log, "Found zookeeper replicas for {}: {}", zookeeper_part_uniq_node, id_replicas.size());
            replicas.insert(id_replicas.begin(), id_replicas.end());
        }
    }

    LOG_TRACE(log, "Found zookeeper replicas for part {}: {}", part.name, replicas.size());

    Strings active_replicas;

    /// TODO: Move best replica choose in common method (here is the same code as in StorageReplicatedMergeTree::fetchPartition)

    /// Leave only active replicas.
    active_replicas.reserve(replicas.size());

    for (const String & replica : replicas)
        if ((replica != replica_name) && (zookeeper->exists(fs::path(zookeeper_path) / "replicas" / replica / "is_active")))
            active_replicas.push_back(replica);

    LOG_TRACE(log, "Found zookeeper active replicas for part {}: {}", part.name, active_replicas.size());

    if (active_replicas.empty())
        return "";

    /** You must select the best (most relevant) replica.
    * This is a replica with the maximum `log_pointer`, then with the minimum `queue` size.
    * NOTE This is not exactly the best criteria. It does not make sense to download old partitions,
    *  and it would be nice to be able to choose the replica closest by network.
    * NOTE Of course, there are data races here. You can solve it by retrying.
    */
    Int64 max_log_pointer = -1;
    UInt64 min_queue_size = std::numeric_limits<UInt64>::max();

    for (const String & replica : active_replicas)
    {
        String current_replica_path = fs::path(zookeeper_path) / "replicas" / replica;

        String log_pointer_str = zookeeper->get(fs::path(current_replica_path) / "log_pointer");
        Int64 log_pointer = log_pointer_str.empty() ? 0 : parse<UInt64>(log_pointer_str);

        Coordination::Stat stat;
        zookeeper->get(fs::path(current_replica_path) / "queue", &stat);
        size_t queue_size = stat.numChildren;

        if (log_pointer > max_log_pointer
            || (log_pointer == max_log_pointer && queue_size < min_queue_size))
        {
            max_log_pointer = log_pointer;
            min_queue_size = queue_size;
            best_replica = replica;
        }
    }

    return best_replica;
}

Strings StorageReplicatedMergeTree::getZeroCopyPartPath(
    const MergeTreeSettings & settings, const std::string & disk_type, const String & table_uuid,
    const String & part_name, const String & zookeeper_path_old)
{
    Strings res;

    String zero_copy = fmt::format("zero_copy_{}", disk_type);

    String new_path = fs::path(settings.remote_fs_zero_copy_zookeeper_path.toString()) / zero_copy / table_uuid / part_name;
    res.push_back(std::move(new_path));
    if (settings.remote_fs_zero_copy_path_compatible_mode && !zookeeper_path_old.empty())
    { /// Compatibility mode for cluster with old and new versions
        String old_path = fs::path(zookeeper_path_old) / zero_copy / "shared" / part_name;
        res.push_back(std::move(old_path));
    }

    return res;
}

void StorageReplicatedMergeTree::watchZeroCopyLock(const String & part_name, const DiskPtr & disk)
{
    auto path = getZeroCopyPartPath(part_name, disk);
    if (path)
    {
        auto zookeeper = getZooKeeper();
        auto lock_path = fs::path(*path) / "part_exclusive_lock";
        LOG_TEST(log, "Adding zero-copy lock on {}", lock_path);
        /// Looks ugly, but we cannot touch any storage fields inside Watch callback
        /// because it could lead to use-after-free (storage dropped and watch triggered)
        std::shared_ptr<std::atomic<bool>> flag = std::make_shared<std::atomic<bool>>(true);
        std::string replica;
        bool exists = zookeeper->tryGetWatch(lock_path, replica, nullptr, [flag] (const Coordination::WatchResponse &)
        {
            *flag = false;
        });

        if (exists)
        {
            std::lock_guard lock(existing_zero_copy_locks_mutex);
            existing_zero_copy_locks[lock_path] = ZeroCopyLockDescription{replica, flag};
        }
    }
}

bool StorageReplicatedMergeTree::checkZeroCopyLockExists(const String & part_name, const DiskPtr & disk, String & lock_replica)
{
    auto path = getZeroCopyPartPath(part_name, disk);

    std::lock_guard lock(existing_zero_copy_locks_mutex);
    /// Cleanup abandoned locks during each check. The set of locks is small and this is quite fast loop.
    /// Also it's hard to properly remove locks because we can execute replication queue
    /// in arbitrary order and some parts can be replaced by covering parts without merges.
    for (auto it = existing_zero_copy_locks.begin(); it != existing_zero_copy_locks.end();)
    {
        if (*it->second.exists)
            ++it;
        else
        {
            LOG_TEST(log, "Removing zero-copy lock on {}", it->first);
            it = existing_zero_copy_locks.erase(it);
        }
    }

    if (path)
    {
        auto lock_path = fs::path(*path) / "part_exclusive_lock";
        if (auto it = existing_zero_copy_locks.find(lock_path); it != existing_zero_copy_locks.end())
        {
            lock_replica = it->second.replica;
            if (*it->second.exists)
            {
                LOG_TEST(log, "Zero-copy lock on path {} exists", it->first);
                return true;
            }
        }

        LOG_TEST(log, "Zero-copy lock on path {} doesn't exist", lock_path);
    }

    return false;
}

std::optional<String> StorageReplicatedMergeTree::getZeroCopyPartPath(const String & part_name, const DiskPtr & disk)
{
    if (!disk || !disk->supportZeroCopyReplication())
        return std::nullopt;

    return getZeroCopyPartPath(*getSettings(), disk->getDataSourceDescription().toString(), getTableSharedID(), part_name, zookeeper_path)[0];
}

bool StorageReplicatedMergeTree::waitZeroCopyLockToDisappear(const ZeroCopyLock & lock, size_t milliseconds_to_wait)
{
    if (lock.isLocked())
        return true;

    if (partial_shutdown_called.load(std::memory_order_relaxed))
        return true;

    auto lock_path = lock.lock->getLockPath();
    zkutil::ZooKeeperPtr zookeeper = tryGetZooKeeper();
    if (!zookeeper)
        return true;

    Stopwatch time_waiting;
    const auto & stop_waiting = [&]()
    {
        bool timeout_exceeded = milliseconds_to_wait < time_waiting.elapsedMilliseconds();
        return partial_shutdown_called.load(std::memory_order_relaxed) || is_readonly.load(std::memory_order_relaxed) || timeout_exceeded;
    };

    return zookeeper->waitForDisappear(lock_path, stop_waiting);
}

std::optional<ZeroCopyLock> StorageReplicatedMergeTree::tryCreateZeroCopyExclusiveLock(const String & part_name, const DiskPtr & disk)
{
    if (!disk || !disk->supportZeroCopyReplication())
        return std::nullopt;

    if (partial_shutdown_called.load(std::memory_order_relaxed) || is_readonly.load(std::memory_order_relaxed))
        return std::nullopt;

    zkutil::ZooKeeperPtr zookeeper = tryGetZooKeeper();
    if (!zookeeper)
        return std::nullopt;

    String zc_zookeeper_path = *getZeroCopyPartPath(part_name, disk);

    /// Just recursively create ancestors for lock
    zookeeper->createAncestors(zc_zookeeper_path + "/");

    /// Create actual lock
    ZeroCopyLock lock(zookeeper, zc_zookeeper_path, replica_name);
    lock.lock->tryLock();
    return lock;
}

String StorageReplicatedMergeTree::findReplicaHavingPart(
    const String & part_name, const String & zookeeper_path_, zkutil::ZooKeeper::Ptr zookeeper_ptr)
{
    Strings replicas = zookeeper_ptr->getChildren(fs::path(zookeeper_path_) / "replicas");

    /// Select replicas in uniformly random order.
    std::shuffle(replicas.begin(), replicas.end(), thread_local_rng);

    for (const String & replica : replicas)
    {
        if (zookeeper_ptr->exists(fs::path(zookeeper_path_) / "replicas" / replica / "parts" / part_name)
            && zookeeper_ptr->exists(fs::path(zookeeper_path_) / "replicas" / replica / "is_active"))
            return fs::path(zookeeper_path_) / "replicas" / replica;
    }

    return {};
}


bool StorageReplicatedMergeTree::checkIfDetachedPartExists(const String & part_name)
{
    fs::directory_iterator dir_end;
    for (const std::string & path : getDataPaths())
        for (fs::directory_iterator dir_it{fs::path(path) / DETACHED_DIR_NAME}; dir_it != dir_end; ++dir_it)
            if (dir_it->path().filename().string() == part_name)
                return true;
    return false;
}


bool StorageReplicatedMergeTree::checkIfDetachedPartitionExists(const String & partition_name)
{
    fs::directory_iterator dir_end;

    for (const std::string & path : getDataPaths())
    {
        for (fs::directory_iterator dir_it{fs::path(path) / DETACHED_DIR_NAME}; dir_it != dir_end; ++dir_it)
        {
            const String file_name = dir_it->path().filename().string();
            auto part_info = MergeTreePartInfo::tryParsePartName(file_name, format_version);

            if (part_info && part_info->partition_id == partition_name)
                return true;
        }
    }
    return false;
}


bool StorageReplicatedMergeTree::createEmptyPartInsteadOfLost(zkutil::ZooKeeperPtr zookeeper, const String & lost_part_name)
{
    LOG_INFO(log, "Going to replace lost part {} with empty part", lost_part_name);

    auto new_part_info = MergeTreePartInfo::fromPartName(lost_part_name, format_version);
    auto metadata_snapshot = getInMemoryMetadataPtr();

    MergeTreePartition partition;
    {
        DataPartsLock lock = lockParts();

        auto parts_in_partition = getDataPartsPartitionRange(new_part_info.partition_id);
        if (!parts_in_partition.empty())
        {
            partition = (*parts_in_partition.begin())->partition;
        }
        else if (auto parsed_partition = MergeTreePartition::tryParseValueFromID(
                     new_part_info.partition_id,
                     metadata_snapshot->getPartitionKey().sample_block))
        {
            partition = MergeTreePartition(*parsed_partition);
        }
        else
        {
            LOG_WARNING(log, "Empty part {} is not created instead of lost part because there are no parts in partition {} (it's empty), "
                             "resolve this manually using DROP/DETACH PARTITION.", lost_part_name, new_part_info.partition_id);
            return false;
        }
    }

    auto [new_data_part, tmp_dir_holder] = createEmptyPart(new_part_info, partition, lost_part_name, NO_TRANSACTION_PTR);
    new_data_part->setName(lost_part_name);

    try
    {
        MergeTreeData::Transaction transaction(*this, NO_TRANSACTION_RAW);
        auto replaced_parts = renameTempPartAndReplace(new_data_part, transaction);

        if (!replaced_parts.empty())
        {
            Strings part_names;
            for (const auto & part : replaced_parts)
                part_names.emplace_back(part->name);

            /// Why this exception is not a LOGICAL_ERROR? Because it's possible
            /// to have some source parts for the lost part if replica currently
            /// cloning from another replica, but source replica lost covering
            /// part and finished MERGE_PARTS before clone. It's an extremely
            /// rare case and it's unclear how to resolve it better. Eventually
            /// source replica will replace lost part with empty part and we
            /// will fetch this empty part instead of our source parts. This
            /// will make replicas consistent, but some data will be lost.
            throw Exception(ErrorCodes::INCORRECT_DATA,
                            "Tried to create empty part {}, but it replaces existing parts {}.",
                            lost_part_name, fmt::join(part_names, ", "));
        }

        lockSharedData(*new_data_part, false, {});

        while (true)
        {
            if (shutdown_called || partial_shutdown_called)
                throw Exception(ErrorCodes::ABORTED, "Cannot create an empty part because shutdown called");

            /// We should be careful when creating an empty part, because we are not sure that this part is still needed.
            /// For example, it's possible that part (or partition) was dropped (or replaced) concurrently.
            /// We can enqueue part for check from DataPartExchange or SelectProcessor
            /// and it's hard to synchronize it with ReplicatedMergeTreeQueue and PartCheckThread...
            /// But at least we can ignore parts that are definitely not needed according to virtual parts and drop ranges.
            auto pred = queue.getMergePredicate(zookeeper, PartitionIdsHint{new_part_info.partition_id});
            String covering_virtual = pred.getCoveringVirtualPart(lost_part_name);
            if (covering_virtual.empty())
            {
                LOG_WARNING(log, "Will not create empty part instead of lost {}, because there's no covering part in replication queue", lost_part_name);
                return false;
            }
            MergeTreePartInfo drop_info;
            if (pred.isGoingToBeDropped(MergeTreePartInfo::fromPartName(lost_part_name, format_version), &drop_info))
            {
                LOG_WARNING(log, "Will not create empty part instead of lost {}, "
                                 "because it's going to be removed (by range {})",
                            lost_part_name, drop_info.getPartNameForLogs());
                return false;
            }

            Coordination::Requests ops;
            Coordination::Stat replicas_stat;
            auto replicas_path = fs::path(zookeeper_path) / "replicas";
            Strings replicas = zookeeper->getChildren(replicas_path, &replicas_stat);

            ops.emplace_back(zkutil::makeCheckRequest(zookeeper_path + "/log", pred.getVersion()));

            /// In rare cases new replica can appear during check
            ops.emplace_back(zkutil::makeCheckRequest(replicas_path, replicas_stat.version));

            for (const String & replica : replicas)
            {
                String current_part_path = fs::path(zookeeper_path) / "replicas" / replica / "parts" / lost_part_name;

                /// We must be sure that this part doesn't exist on other replicas
                if (!zookeeper->exists(current_part_path))
                {
                    zkutil::addCheckNotExistsRequest(ops, *zookeeper, current_part_path);
                }
                else
                {
                    throw Exception(ErrorCodes::DUPLICATE_DATA_PART,
                                    "Part {} already exists on replica {} on path {}",
                                    lost_part_name, replica, current_part_path);
                }
            }

            /// Two replicas may try to commit an empty part simultaneously, so some lost part may be counted twice in lost_part_count.
            /// Ensure that we are the first replica who commits that part.
            size_t num_check_ops_unused;
            bool part_found = getOpsToCheckPartChecksumsAndCommit(std::make_shared<ZooKeeperWithFaultInjection>(zookeeper),
                new_data_part, /*hardlinked_files*/ {}, /*replace_zero_copy_lock*/ true, ops, num_check_ops_unused);
            if (part_found)
                throw Exception(ErrorCodes::DUPLICATE_DATA_PART, "Found part on another replica, probably it was already replaced");

            /// Increment lost_part_count
            auto lost_part_count_path = fs::path(zookeeper_path) / "lost_part_count";
            Coordination::Stat lost_part_count_stat;
            String lost_part_count_str;
            if (zookeeper->tryGet(lost_part_count_path, lost_part_count_str, &lost_part_count_stat))
            {
                UInt64 lost_part_count = lost_part_count_str.empty() ? 0 : parse<UInt64>(lost_part_count_str);
                ops.emplace_back(zkutil::makeSetRequest(lost_part_count_path, toString(lost_part_count + 1), lost_part_count_stat.version));
            }
            else
            {
                ops.emplace_back(zkutil::makeCreateRequest(lost_part_count_path, "1", zkutil::CreateMode::Persistent));
            }

            ThreadFuzzer::maybeInjectSleep();

            Coordination::Responses responses;
            auto code = zookeeper->tryMulti(ops, responses, /* check_session_valid */ true);
            if (code == Coordination::Error::ZOK)
            {
                transaction.commit();
                break;
            }
            else if (code == Coordination::Error::ZBADVERSION)
            {
                LOG_INFO(log, "Looks like log was updated or new replica appeared while creating new empty part, will retry");
            }
            else
            {
                zkutil::KeeperMultiException::check(code, ops, responses);
            }
        }
    }
    catch (const Exception & ex)
    {
        LOG_WARNING(log, "Cannot commit empty part {} with error {}", lost_part_name, ex.displayText());
        return false;
    }

    LOG_INFO(log, "Created empty part {} instead of lost part", lost_part_name);

    return true;
}

void StorageReplicatedMergeTree::getZeroCopyLockNodeCreateOps(
    const ZooKeeperWithFaultInjectionPtr & zookeeper, const String & zookeeper_node, Coordination::Requests & requests,
    int32_t mode, bool replace_existing_lock,
    const String & path_to_set_hardlinked_files, const NameSet & hardlinked_files)
{

    /// Ephemeral locks can be created only when we fetch shared data.
    /// So it never require to create ancestors. If we create them
    /// race condition with source replica drop is possible.
    if (mode == zkutil::CreateMode::Persistent)
        zookeeper->checkExistsAndGetCreateAncestorsOps(zookeeper_node, requests);

    if (replace_existing_lock && zookeeper->exists(zookeeper_node))
    {
        requests.emplace_back(zkutil::makeRemoveRequest(zookeeper_node, -1));
        requests.emplace_back(zkutil::makeCreateRequest(zookeeper_node, "", mode));
        if (!path_to_set_hardlinked_files.empty() && !hardlinked_files.empty())
        {
            std::string data = boost::algorithm::join(hardlinked_files, "\n");
            /// List of files used to detect hardlinks. path_to_set_hardlinked_files --
            /// is a path to source part zero copy node. During part removal hardlinked
            /// files will be left for source part.
            requests.emplace_back(zkutil::makeSetRequest(path_to_set_hardlinked_files, data, -1));
        }
    }
    else
    {
        Coordination::Requests ops;
        if (!path_to_set_hardlinked_files.empty() && !hardlinked_files.empty())
        {
            std::string data = boost::algorithm::join(hardlinked_files, "\n");
            /// List of files used to detect hardlinks. path_to_set_hardlinked_files --
            /// is a path to source part zero copy node. During part removal hardlinked
            /// files will be left for source part.
            requests.emplace_back(zkutil::makeSetRequest(path_to_set_hardlinked_files, data, -1));
        }
        requests.emplace_back(zkutil::makeCreateRequest(zookeeper_node, "", mode));
    }
}


void StorageReplicatedMergeTree::createZeroCopyLockNode(
    const ZooKeeperWithFaultInjectionPtr & zookeeper, const String & zookeeper_node, int32_t mode,
    bool replace_existing_lock, const String & path_to_set_hardlinked_files, const NameSet & hardlinked_files)
{
    /// In rare case other replica can remove path between createAncestors and createIfNotExists
    /// So we make up to 5 attempts

    auto is_ephemeral = [&](const String & node_path) -> bool
    {
        String dummy_res;
        Coordination::Stat node_stat;
        if (zookeeper->tryGet(node_path, dummy_res, &node_stat))
            return node_stat.ephemeralOwner;
        return false;
    };

    bool created = false;
    for (int attempts = 5; attempts > 0; --attempts)
    {
        Coordination::Requests ops;
        Coordination::Responses responses;
        getZeroCopyLockNodeCreateOps(zookeeper, zookeeper_node, ops, mode, replace_existing_lock, path_to_set_hardlinked_files, hardlinked_files);
        auto error = zookeeper->tryMulti(ops, responses);
        if (error == Coordination::Error::ZOK)
        {
            created = true;
            break;
        }
        else if (mode == zkutil::CreateMode::Persistent)
        {
            if (error == Coordination::Error::ZNONODE)
                continue;

            if (error == Coordination::Error::ZNODEEXISTS)
            {
                if (is_ephemeral(zookeeper_node))
                    throw Exception(ErrorCodes::LOGICAL_ERROR, "Node {} already exists, but it is ephemeral", zookeeper_node);

                size_t failed_op = zkutil::getFailedOpIndex(error, responses);
                /// Part was locked before, unfortunately it's possible during moves
                if (ops[failed_op]->getPath() == zookeeper_node)
                {
                    created = true;
                    break;
                }
                continue;
            }
        }
        else if (mode == zkutil::CreateMode::Ephemeral)
        {
            /// It is super rare case when we had part, but it was lost and we were unable to unlock it from keeper.
            /// Now we are trying to fetch it from other replica and unlocking.
            if (error == Coordination::Error::ZNODEEXISTS)
            {
                size_t failed_op = zkutil::getFailedOpIndex(error, responses);
                if (ops[failed_op]->getPath() == zookeeper_node)
                {
                    LOG_WARNING(getLogger("ZeroCopyLocks"), "Replacing persistent lock with ephemeral for path {}. It can happen only in case of local part loss", zookeeper_node);
                    replace_existing_lock = true;
                    continue;
                }
            }
        }

        zkutil::KeeperMultiException::check(error, ops, responses);
    }

    if (!created)
    {
        String mode_str = mode == zkutil::CreateMode::Persistent ? "persistent" : "ephemeral";
        throw Exception(ErrorCodes::NOT_FOUND_NODE,
                        "Cannot create {} zero copy lock {} because part was unlocked from zookeeper",
                        mode_str, zookeeper_node);
    }
}

bool StorageReplicatedMergeTree::removeDetachedPart(DiskPtr disk, const String & path, const String & part_name)
{
    auto settings_ptr = getSettings();
    if (disk->supportZeroCopyReplication() && settings_ptr->allow_remote_fs_zero_copy_replication)
    {
        String table_id = getTableSharedID();
        return removeSharedDetachedPart(disk, path, part_name, table_id, replica_name, zookeeper_path, getContext(), current_zookeeper);
    }

    disk->removeRecursive(path);

    return false;
}


bool StorageReplicatedMergeTree::removeSharedDetachedPart(DiskPtr disk, const String & path, const String & part_name, const String & table_uuid,
    const String & detached_replica_name, const String & detached_zookeeper_path, const ContextPtr & local_context, const zkutil::ZooKeeperPtr & zookeeper)
{
    bool keep_shared = false;

    NameSet files_not_to_remove;

    // zero copy replication is only available since format version 1 so we can safely use it here
    auto part_info = DetachedPartInfo::parseDetachedPartName(disk, part_name, MERGE_TREE_DATA_MIN_FORMAT_VERSION_WITH_CUSTOM_PARTITIONING);
    if (!part_info.valid_name)
        throw Exception(ErrorCodes::BAD_DATA_PART_NAME, "Invalid detached part name {} on disk {}", path, disk->getName());

    fs::path checksums = fs::path(path) / IMergeTreeDataPart::FILE_FOR_REFERENCES_CHECK;
    if (disk->exists(checksums))
    {
        if (disk->getRefCount(checksums) == 0)
        {
            String id = disk->getUniqueId(checksums);
            bool can_remove = false;
            std::tie(can_remove, files_not_to_remove) = StorageReplicatedMergeTree::unlockSharedDataByID(
                id, table_uuid, part_info,
                detached_replica_name,
                disk->getDataSourceDescription().toString(),
                std::make_shared<ZooKeeperWithFaultInjection>(zookeeper), local_context->getReplicatedMergeTreeSettings(),
                getLogger("StorageReplicatedMergeTree"),
                detached_zookeeper_path,
                MERGE_TREE_DATA_MIN_FORMAT_VERSION_WITH_CUSTOM_PARTITIONING);

            keep_shared = !can_remove;
        }
        else
            keep_shared = true;
    }

    disk->removeSharedRecursive(path, keep_shared, files_not_to_remove);

    return keep_shared;
}


void StorageReplicatedMergeTree::createAndStoreFreezeMetadata(DiskPtr disk, DataPartPtr, String backup_part_path) const
{
    if (disk->supportZeroCopyReplication())
    {
        FreezeMetaData meta;
        meta.fill(*this);
        meta.save(disk, backup_part_path);
    }
}


void StorageReplicatedMergeTree::adjustCreateQueryForBackup(ASTPtr & create_query) const
{
    try
    {
        /// Try to adjust the create query using values from ZooKeeper.
        auto zookeeper = getZooKeeper();
        auto columns_from_entry = ColumnsDescription::parse(zookeeper->get(fs::path(zookeeper_path) / "columns"));
        auto metadata_from_entry = ReplicatedMergeTreeTableMetadata::parse(zookeeper->get(fs::path(zookeeper_path) / "metadata"));

        auto current_metadata = getInMemoryMetadataPtr();
        auto metadata_diff = ReplicatedMergeTreeTableMetadata(*this, current_metadata).checkAndFindDiff(metadata_from_entry, current_metadata->getColumns(), getContext());
        auto adjusted_metadata = metadata_diff.getNewMetadata(columns_from_entry, getContext(), *current_metadata);
        applyMetadataChangesToCreateQuery(create_query, adjusted_metadata);

        /// Check that tryGetTableSharedIDFromCreateQuery() works for this storage.
        auto actual_table_shared_id = getTableSharedID();
        auto expected_table_shared_id = tryGetTableSharedIDFromCreateQuery(*create_query, getContext());
        if (actual_table_shared_id != expected_table_shared_id)
        {
            throw Exception(ErrorCodes::CANNOT_BACKUP_TABLE, "Table {} has its shared ID different from one from the create query: "
                            "actual shared id = {}, expected shared id = {}, create query = {}",
                            getStorageID().getNameForLogs(), actual_table_shared_id, expected_table_shared_id.value_or("nullopt"),
                            create_query);
        }
    }
    catch (...)
    {
        /// We can continue making a backup with non-adjusted name.
        tryLogCurrentException(log, "Failed to adjust the create query of this table for backup");
    }
}

void StorageReplicatedMergeTree::backupData(
    BackupEntriesCollector & backup_entries_collector, const String & data_path_in_backup, const std::optional<ASTs> & partitions)
{
    /// First we generate backup entries in the same way as an ordinary MergeTree does.
    /// But then we don't add them to the BackupEntriesCollector right away,
    /// because we need to coordinate them with other replicas (other replicas can have better parts).

    const auto & backup_settings = backup_entries_collector.getBackupSettings();
    const auto & read_settings = backup_entries_collector.getReadSettings();
    auto local_context = backup_entries_collector.getContext();
    auto zookeeper_retries_info = backup_entries_collector.getZooKeeperRetriesInfo();

    DataPartsVector data_parts;
    if (partitions)
        data_parts = getVisibleDataPartsVectorInPartitions(local_context, getPartitionIDsFromQuery(*partitions, local_context));
    else
        data_parts = getVisibleDataPartsVector(local_context);

    auto parts_backup_entries = backupParts(data_parts, /* data_path_in_backup */ "", backup_settings, read_settings, local_context);

    auto coordination = backup_entries_collector.getBackupCoordination();
    String shared_id = getTableSharedID();
    coordination->addReplicatedDataPath(shared_id, data_path_in_backup);

    using PartNameAndChecksum = IBackupCoordination::PartNameAndChecksum;
    std::vector<PartNameAndChecksum> part_names_with_hashes;
    part_names_with_hashes.reserve(parts_backup_entries.size());
    for (const auto & part_backup_entries : parts_backup_entries)
        part_names_with_hashes.emplace_back(PartNameAndChecksum{part_backup_entries.part_name, part_backup_entries.part_checksum});

    /// Send our list of part names to the coordination (to compare with other replicas).
    coordination->addReplicatedPartNames(shared_id, getStorageID().getFullTableName(), getReplicaName(), part_names_with_hashes);

    /// Send a list of mutations to the coordination too (we need to find the mutations which are not finished for added part names).
    {
        const fs::path mutations_node_path = fs::path(zookeeper_path) / "mutations";
        zkutil::ZooKeeperPtr zookeeper;

        bool exists = false;
        Strings mutation_ids;
        {
            ZooKeeperRetriesControl retries_ctl("getMutations", log.load(), zookeeper_retries_info, nullptr);
            retries_ctl.retryLoop([&]()
            {
                if (!zookeeper || zookeeper->expired())
                    zookeeper = local_context->getZooKeeper();
                exists = (zookeeper->tryGetChildren(mutations_node_path, mutation_ids) == Coordination::Error::ZOK);
            });
        }

        if (exists)
        {
            std::vector<IBackupCoordination::MutationInfo> mutation_infos;
            mutation_infos.reserve(mutation_ids.size());

            for (const auto & mutation_id : mutation_ids)
            {
                bool mutation_id_exists = false;
                String mutation;

                ZooKeeperRetriesControl retries_ctl("getMutation", log.load(), zookeeper_retries_info, nullptr);
                retries_ctl.retryLoop([&]()
                {
                    if (!zookeeper || zookeeper->expired())
                        zookeeper = local_context->getZooKeeper();
                    mutation_id_exists = zookeeper->tryGet(mutations_node_path / mutation_id, mutation);
                });

                if (mutation_id_exists)
                    mutation_infos.emplace_back(IBackupCoordination::MutationInfo{mutation_id, mutation});
            }

            if (!mutation_infos.empty())
                coordination->addReplicatedMutations(shared_id, getStorageID().getFullTableName(), getReplicaName(), mutation_infos);
        }
    }

    /// This task will be executed after all replicas have collected their parts and the coordination is ready to
    /// give us the final list of parts to add to the BackupEntriesCollector.
    auto post_collecting_task = [shared_id,
                                 my_replica_name = getReplicaName(),
                                 coordination,
                                 my_parts_backup_entries = std::move(parts_backup_entries),
                                 &backup_entries_collector]()
    {
        Strings data_paths = coordination->getReplicatedDataPaths(shared_id);
        std::vector<fs::path> data_paths_fs;
        data_paths_fs.reserve(data_paths.size());
        for (const auto & data_path : data_paths)
            data_paths_fs.push_back(data_path);

        Strings part_names = coordination->getReplicatedPartNames(shared_id, my_replica_name);
        std::unordered_set<std::string_view> part_names_set{part_names.begin(), part_names.end()};

        for (const auto & part_backup_entries : my_parts_backup_entries)
        {
            if (part_names_set.contains(part_backup_entries.part_name))
            {
                for (const auto & [relative_path, backup_entry] : part_backup_entries.backup_entries)
                    for (const auto & data_path : data_paths_fs)
                        backup_entries_collector.addBackupEntry(data_path / relative_path, backup_entry);
            }
        }

        auto mutation_infos = coordination->getReplicatedMutations(shared_id, my_replica_name);
        for (const auto & mutation_info : mutation_infos)
        {
            auto backup_entry = ReplicatedMergeTreeMutationEntry::parse(mutation_info.entry, mutation_info.id).backup();
            for (const auto & data_path : data_paths_fs)
                backup_entries_collector.addBackupEntry(data_path / "mutations" / (mutation_info.id + ".txt"), backup_entry);
        }
    };

    backup_entries_collector.addPostTask(post_collecting_task);
}

void StorageReplicatedMergeTree::restoreDataFromBackup(RestorerFromBackup & restorer, const String & data_path_in_backup, const std::optional<ASTs> & partitions)
{
    String full_zk_path = getZooKeeperName() + getZooKeeperPath();
    if (!restorer.getRestoreCoordination()->acquireInsertingDataIntoReplicatedTable(full_zk_path))
    {
        /// Other replica is already restoring the data of this table.
        /// We'll get them later due to replication, it's not necessary to read it from the backup.
        return;
    }

    if (!restorer.isNonEmptyTableAllowed())
    {
        bool empty = !getTotalActiveSizeInBytes();
        if (empty)
        {
            /// New parts could be in the replication queue but not fetched yet.
            /// In that case we consider the table as not empty.
            ReplicatedTableStatus status;
            getStatus(status, /* with_zk_fields = */ false);
            if (status.queue.inserts_in_queue)
                empty = false;
        }
        auto backup = restorer.getBackup();
        if (!empty && backup->hasFiles(data_path_in_backup))
            RestorerFromBackup::throwTableIsNotEmpty(getStorageID());
    }

    restorePartsFromBackup(restorer, data_path_in_backup, partitions);
}

void StorageReplicatedMergeTree::attachRestoredParts(MutableDataPartsVector && parts)
{
    auto metadata_snapshot = getInMemoryMetadataPtr();

    auto sink = std::make_shared<ReplicatedMergeTreeSink>(
        *this, metadata_snapshot, /* quorum */ 0, /* quorum_timeout_ms */ 0, /* max_parts_per_block */ 0, /* quorum_parallel */ false,
        /* deduplicate */ false, /* majority_quorum */ false, getContext(), /* is_attach */ true, /* allow_attach_while_readonly */ false);

    for (auto part : parts)
        sink->writeExistingPart(part);
}

template std::optional<EphemeralLockInZooKeeper> StorageReplicatedMergeTree::allocateBlockNumber<String>(
    const String & partition_id,
    const ZooKeeperWithFaultInjectionPtr & zookeeper,
    const String & zookeeper_block_id_path,
    const String & zookeeper_path_prefix) const;

template std::optional<EphemeralLockInZooKeeper> StorageReplicatedMergeTree::allocateBlockNumber<std::vector<String>>(
    const String & partition_id,
    const ZooKeeperWithFaultInjectionPtr & zookeeper,
    const std::vector<String> & zookeeper_block_id_path,
    const String & zookeeper_path_prefix) const;

}<|MERGE_RESOLUTION|>--- conflicted
+++ resolved
@@ -7982,6 +7982,12 @@
     ProfileEventsScope profile_events_scope;
 
     MergeTreeData & src_data = checkStructureAndGetMergeTreeData(source_table, source_metadata_snapshot, metadata_snapshot);
+    String partition_id = getPartitionIDFromQuery(partition, query_context);
+
+    /// NOTE: Some covered parts may be missing in src_all_parts if corresponding log entries are not executed yet.
+    DataPartsVector src_all_parts = src_data.getVisibleDataPartsVectorInPartition(query_context, partition_id);
+
+    LOG_DEBUG(log, "Cloning {} parts", src_all_parts.size());
 
     static const String TMP_PREFIX = "tmp_replace_from_";
     auto zookeeper = getZooKeeper();
@@ -7989,7 +7995,6 @@
     std::unordered_set<String> partitions;
     if (partition->as<ASTPartition>()->all)
     {
-<<<<<<< HEAD
         if (replace)
             throw DB::Exception(ErrorCodes::SUPPORT_IS_DISABLED, "Only support DROP/DETACH/ATTACH PARTITION ALL currently");
 
@@ -8033,78 +8038,6 @@
                 LOG_INFO(log, "Partition {} was empty, REPLACE PARTITION will work as ATTACH PARTITION FROM", drop_range.partition_id);
                 replace = false;
             }
-=======
-        DataPartsVector src_parts;
-        MutableDataPartsVector dst_parts;
-        std::vector<scope_guard> dst_parts_locks;
-        Strings block_id_paths;
-        Strings part_checksums;
-        std::vector<EphemeralLockInZooKeeper> ephemeral_locks;
-        String alter_partition_version_path = zookeeper_path + "/alter_partition_version";
-        Coordination::Stat alter_partition_version_stat;
-        zookeeper->get(alter_partition_version_path, &alter_partition_version_stat);
-
-        /// Firstly, generate last block number and compute drop_range
-        /// NOTE: Even if we make ATTACH PARTITION instead of REPLACE PARTITION drop_range will not be empty, it will contain a block.
-        /// So, such case has special meaning, if drop_range contains only one block it means that nothing to drop.
-        /// TODO why not to add normal DROP_RANGE entry to replication queue if `replace` is true?
-        MergeTreePartInfo drop_range;
-        std::optional<EphemeralLockInZooKeeper> delimiting_block_lock;
-        bool partition_was_empty = !getFakePartCoveringAllPartsInPartition(partition_id, drop_range, delimiting_block_lock, true);
-        if (replace && partition_was_empty)
-        {
-            /// Nothing to drop, will just attach new parts
-            LOG_INFO(log, "Partition {} was empty, REPLACE PARTITION will work as ATTACH PARTITION FROM", drop_range.partition_id);
-            replace = false;
-        }
-
-        if (!replace)
-        {
-            /// It's ATTACH PARTITION FROM, not REPLACE PARTITION. We have to reset drop range
-            drop_range = makeDummyDropRangeForMovePartitionOrAttachPartitionFrom(partition_id);
-        }
-
-        assert(replace == !LogEntry::ReplaceRangeEntry::isMovePartitionOrAttachFrom(drop_range));
-
-        scope_guard intent_guard;
-        if (replace)
-        {
-            queue.addDropReplaceIntent(drop_range);
-            intent_guard = scope_guard{[this, my_drop_range = drop_range]() { queue.removeDropReplaceIntent(my_drop_range); }};
-
-            getContext()->getMergeList().cancelInPartition(getStorageID(), drop_range.partition_id, drop_range.max_block);
-            queue.waitForCurrentlyExecutingOpsInRange(drop_range);
-            {
-                auto pause_checking_parts = part_check_thread.pausePartsCheck();
-                part_check_thread.cancelRemovedPartsCheck(drop_range);
-            }
-        }
-
-        String drop_range_fake_part_name = getPartNamePossiblyFake(format_version, drop_range);
-
-        std::set<String> replaced_parts;
-        for (const auto & src_part : src_all_parts)
-        {
-            /// We also make some kind of deduplication to avoid duplicated parts in case of ATTACH PARTITION
-            /// Assume that merges in the partition are quite rare
-            /// Save deduplication block ids with special prefix replace_partition
-
-            if (!canReplacePartition(src_part))
-                throw Exception(ErrorCodes::LOGICAL_ERROR,
-                                "Cannot replace partition '{}' because part '{}"
-                                "' has inconsistent granularity with table", partition_id, src_part->name);
-
-            String hash_hex = src_part->checksums.getTotalChecksumHex();
-            const bool is_duplicated_part = replaced_parts.contains(hash_hex);
-            replaced_parts.insert(hash_hex);
-
-            if (replace)
-                LOG_INFO(log, "Trying to replace {} with hash_hex {}", src_part->name, hash_hex);
-            else
-                LOG_INFO(log, "Trying to attach {} with hash_hex {}", src_part->name, hash_hex);
-
-            String block_id_path = (replace || is_duplicated_part) ? "" : (fs::path(zookeeper_path) / "blocks" / (partition_id + "_replace_from_" + hash_hex));
->>>>>>> 48a4c405
 
             if (!replace)
             {
@@ -8114,7 +8047,20 @@
 
             assert(replace == !LogEntry::ReplaceRangeEntry::isMovePartitionOrAttachFrom(drop_range));
 
-<<<<<<< HEAD
+            scope_guard intent_guard;
+            if (replace)
+            {
+                queue.addDropReplaceIntent(drop_range);
+                intent_guard = scope_guard{[this, my_drop_range = drop_range]() { queue.removeDropReplaceIntent(my_drop_range); }};
+
+                getContext()->getMergeList().cancelInPartition(getStorageID(), drop_range.partition_id, drop_range.max_block);
+                queue.waitForCurrentlyExecutingOpsInRange(drop_range);
+                {
+                    auto pause_checking_parts = part_check_thread.pausePartsCheck();
+                    part_check_thread.cancelRemovedPartsCheck(drop_range);
+                }
+            }
+
             String drop_range_fake_part_name = getPartNamePossiblyFake(format_version, drop_range);
 
             std::set<String> replaced_parts;
@@ -8132,30 +8078,6 @@
                 String hash_hex = src_part->checksums.getTotalChecksumHex();
                 const bool is_duplicated_part = replaced_parts.contains(hash_hex);
                 replaced_parts.insert(hash_hex);
-=======
-            bool zero_copy_enabled = storage_settings_ptr->allow_remote_fs_zero_copy_replication
-                || dynamic_cast<const MergeTreeData *>(source_table.get())->getSettings()->allow_remote_fs_zero_copy_replication;
-            IDataPartStorage::ClonePartParams clone_params
-            {
-                .copy_instead_of_hardlink = storage_settings_ptr->always_use_copy_instead_of_hardlinks || (zero_copy_enabled && src_part->isStoredOnRemoteDiskWithZeroCopySupport()),
-                .metadata_version_to_write = metadata_snapshot->getMetadataVersion()
-            };
-            auto [dst_part, part_lock] = cloneAndLoadDataPartOnSameDisk(
-                src_part,
-                TMP_PREFIX,
-                dst_part_info,
-                metadata_snapshot,
-                clone_params,
-                query_context->getReadSettings(),
-                query_context->getWriteSettings());
-            src_parts.emplace_back(src_part);
-            dst_parts.emplace_back(dst_part);
-            dst_parts_locks.emplace_back(std::move(part_lock));
-            ephemeral_locks.emplace_back(std::move(*lock));
-            block_id_paths.emplace_back(block_id_path);
-            part_checksums.emplace_back(hash_hex);
-        }
->>>>>>> 48a4c405
 
                 if (replace)
                     LOG_INFO(log, "Trying to replace '{}' with hash_hex '{}'", src_part->name, hash_hex);
@@ -8176,14 +8098,12 @@
 
                 bool zero_copy_enabled = storage_settings_ptr->allow_remote_fs_zero_copy_replication
                     || dynamic_cast<const MergeTreeData *>(source_table.get())->getSettings()->allow_remote_fs_zero_copy_replication;
-
                 IDataPartStorage::ClonePartParams clone_params
                 {
                     .copy_instead_of_hardlink = storage_settings_ptr->always_use_copy_instead_of_hardlinks || (zero_copy_enabled && src_part->isStoredOnRemoteDiskWithZeroCopySupport()),
                     .metadata_version_to_write = metadata_snapshot->getMetadataVersion()
                 };
-
-                auto [dst_part, part_lock] = cloneAndLoadDataPart(
+                auto [dst_part, part_lock] = cloneAndLoadDataPartOnSameDisk(
                     src_part,
                     TMP_PREFIX,
                     dst_part_info,
@@ -8191,10 +8111,9 @@
                     clone_params,
                     query_context->getReadSettings(),
                     query_context->getWriteSettings());
-
-                dst_parts.emplace_back(std::move(dst_part));
+                src_parts.emplace_back(src_part);
+                dst_parts.emplace_back(dst_part);
                 dst_parts_locks.emplace_back(std::move(part_lock));
-                src_parts.emplace_back(src_part);
                 ephemeral_locks.emplace_back(std::move(*lock));
                 block_id_paths.emplace_back(block_id_path);
                 part_checksums.emplace_back(hash_hex);
@@ -8298,26 +8217,20 @@
                 throw;
             }
 
-<<<<<<< HEAD
             String log_znode_path = dynamic_cast<const Coordination::CreateResponse &>(*op_results.back()).path_created;
             entry.znode_name = log_znode_path.substr(log_znode_path.find_last_of('/') + 1);
-=======
-        /// We need to pull the REPLACE_RANGE before cleaning the replaced parts (otherwise CHeckThread may decide that parts are lost)
-        queue.pullLogsToQueue(getZooKeeperAndAssertNotReadonly(), {}, ReplicatedMergeTreeQueue::SYNC);
-        // No need to block operations further, especially that in case we have to wait for mutation to finish, the intent would block
-        // the execution of REPLACE_RANGE
-        intent_guard.reset();
-        parts_holder.clear();
-        cleanup_thread.wakeup();
->>>>>>> 48a4c405
 
             for (auto & lock : ephemeral_locks)
                 lock.assumeUnlocked();
 
-            /// We need to pull the DROP_RANGE before cleaning the replaced parts (otherwise CHeckThread may decide that parts are lost)
+            /// We need to pull the REPLACE_RANGE before cleaning the replaced parts (otherwise CHeckThread may decide that parts are lost)
             queue.pullLogsToQueue(getZooKeeperAndAssertNotReadonly(), {}, ReplicatedMergeTreeQueue::SYNC);
+            // No need to block operations further, especially that in case we have to wait for mutation to finish, the intent would block
+            // the execution of REPLACE_RANGE
+            intent_guard.reset();
             parts_holder.clear();
             cleanup_thread.wakeup();
+
 
             waitForLogEntryToBeProcessedIfNecessary(entry, query_context);
 
