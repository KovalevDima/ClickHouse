#include <Formats/PrettyFormatHelpers.h>
#include <IO/WriteBuffer.h>
#include <IO/WriteHelpers.h>
#include <Processors/Chunk.h>
#include <Common/formatReadable.h>
<<<<<<< HEAD
#include <Common/UTF8Helpers.h>
=======
#include <base/find_symbols.h>
>>>>>>> 4375e0ec


static constexpr const char * GRAY_COLOR = "\033[90m";
static constexpr const char * RED_COLOR = "\033[31m";
static constexpr const char * UNDERSCORE = "\033[4m";
static constexpr const char * RESET_COLOR = "\033[0m";


namespace DB
{

void writeReadableNumberTipIfSingleValue(WriteBuffer & out, const Chunk & chunk, const FormatSettings & settings, bool color)
{
    if (chunk.getNumRows() == 1 && chunk.getNumColumns() == 1)
        writeReadableNumberTip(out, *chunk.getColumns()[0], 0, settings, color);
}

void writeReadableNumberTip(WriteBuffer & out, const IColumn & column, size_t row, const FormatSettings & settings, bool color)
{
    if (column.isNullAt(row))
        return;

    auto value = column.getFloat64(row);
    auto threshold = settings.pretty.output_format_pretty_single_large_number_tip_threshold;

    if (threshold && isFinite(value) && abs(value) > threshold)
    {
        if (color)
            writeCString(GRAY_COLOR, out);
        writeCString(" -- ", out);
        formatReadableQuantity(value, out, 2);
        if (color)
            writeCString(RESET_COLOR, out);
    }
}


String highlightDigitGroups(String source)
{
    if (source.size() <= 4)
        return source;

    bool is_regular_number = true;
    size_t num_digits_before_decimal = 0;
    for (auto c : source)
    {
        if (c == '-' || c == ' ')
            continue;
        if (c == '.')
            break;
        if (c >= '0' && c <= '9')
        {
            ++num_digits_before_decimal;
        }
        else
        {
            is_regular_number = false;
            break;
        }
    }

    if (!is_regular_number || num_digits_before_decimal <= 4)
        return source;

    String result;
    size_t size = source.size();
    result.reserve(2 * size);

    bool before_decimal = true;
    size_t digit_num = 0;
    for (size_t i = 0; i < size; ++i)
    {
        auto c = source[i];
        if (before_decimal && c >= '0' && c <= '9')
        {
            ++digit_num;
            size_t offset = num_digits_before_decimal - digit_num;
            if (offset && offset % 3 == 0)
            {
                result += UNDERSCORE;
                result += c;
                result += RESET_COLOR;
            }
            else
            {
                result += c;
            }
        }
        else if (c == '.')
        {
            before_decimal = false;
            result += c;
        }
        else
        {
            result += c;
        }
    }

    return result;
}


<<<<<<< HEAD
std::pair<String, size_t> truncateName(String name, size_t cut_to, size_t hysteresis, bool ascii)
{
    size_t length = UTF8::computeWidth(reinterpret_cast<const UInt8 *>(name.data()), name.size());

    if (!cut_to || length <= cut_to + hysteresis)
        return {name, length};

    /// We cut characters in the middle and insert filler there.
    const char * filler = ascii ? "~" : "⋯";

    size_t prefix_chars = cut_to / 2;
    size_t suffix_chars = (cut_to - 1) / 2;
    size_t suffix_chars_begin = length - suffix_chars;

    size_t prefix_bytes = UTF8::computeBytesBeforeWidth(reinterpret_cast<const UInt8 *>(name.data()), name.size(), 0, prefix_chars);
    size_t suffix_bytes_begin = UTF8::computeBytesBeforeWidth(reinterpret_cast<const UInt8 *>(name.data()), name.size(), 0, suffix_chars_begin);

    name = name.substr(0, prefix_bytes) + filler + name.substr(suffix_bytes_begin, std::string::npos);

    return {name, cut_to};
=======
String highlightTrailingSpaces(String source)
{
    if (source.empty())
        return source;

    const char * last_significant = find_last_not_symbols_or_null<' ', '\t', '\n', '\r', '\f', '\v'>(source.data(), source.data() + source.size());
    size_t highlight_start_pos = 0;
    if (last_significant)
    {
        highlight_start_pos = last_significant + 1 - source.data();
        if (highlight_start_pos >= source.size())
            return source;
    }

    return source.substr(0, highlight_start_pos) + RED_COLOR + UNDERSCORE + source.substr(highlight_start_pos, std::string::npos) + RESET_COLOR;
>>>>>>> 4375e0ec
}

}<|MERGE_RESOLUTION|>--- conflicted
+++ resolved
@@ -3,11 +3,8 @@
 #include <IO/WriteHelpers.h>
 #include <Processors/Chunk.h>
 #include <Common/formatReadable.h>
-<<<<<<< HEAD
 #include <Common/UTF8Helpers.h>
-=======
 #include <base/find_symbols.h>
->>>>>>> 4375e0ec
 
 
 static constexpr const char * GRAY_COLOR = "\033[90m";
@@ -111,7 +108,24 @@
 }
 
 
-<<<<<<< HEAD
+String highlightTrailingSpaces(String source)
+{
+    if (source.empty())
+        return source;
+
+    const char * last_significant = find_last_not_symbols_or_null<' ', '\t', '\n', '\r', '\f', '\v'>(source.data(), source.data() + source.size());
+    size_t highlight_start_pos = 0;
+    if (last_significant)
+    {
+        highlight_start_pos = last_significant + 1 - source.data();
+        if (highlight_start_pos >= source.size())
+            return source;
+    }
+
+    return source.substr(0, highlight_start_pos) + RED_COLOR + UNDERSCORE + source.substr(highlight_start_pos, std::string::npos) + RESET_COLOR;
+}
+
+
 std::pair<String, size_t> truncateName(String name, size_t cut_to, size_t hysteresis, bool ascii)
 {
     size_t length = UTF8::computeWidth(reinterpret_cast<const UInt8 *>(name.data()), name.size());
@@ -132,23 +146,6 @@
     name = name.substr(0, prefix_bytes) + filler + name.substr(suffix_bytes_begin, std::string::npos);
 
     return {name, cut_to};
-=======
-String highlightTrailingSpaces(String source)
-{
-    if (source.empty())
-        return source;
-
-    const char * last_significant = find_last_not_symbols_or_null<' ', '\t', '\n', '\r', '\f', '\v'>(source.data(), source.data() + source.size());
-    size_t highlight_start_pos = 0;
-    if (last_significant)
-    {
-        highlight_start_pos = last_significant + 1 - source.data();
-        if (highlight_start_pos >= source.size())
-            return source;
-    }
-
-    return source.substr(0, highlight_start_pos) + RED_COLOR + UNDERSCORE + source.substr(highlight_start_pos, std::string::npos) + RESET_COLOR;
->>>>>>> 4375e0ec
 }
 
 }