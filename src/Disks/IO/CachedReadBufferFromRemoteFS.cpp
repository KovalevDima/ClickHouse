--- conflicted
+++ resolved
@@ -52,14 +52,9 @@
     , settings(settings_)
     , read_until_position(read_until_position_)
     , remote_file_reader_creator(remote_file_reader_creator_)
-<<<<<<< HEAD
-    , query_id(getQueryId())
-    , enable_logging(!query_id.empty() && CurrentThread::get().getQueryContext()->getSettingsRef().enable_filesystem_cache_log)
-    , current_buffer_id(getRandomASCIIString(8))
-=======
     , query_id(query_id_)
     , enable_logging(!query_id.empty() && settings_.enable_filesystem_cache_log)
->>>>>>> 8b41a583
+    , current_buffer_id(getRandomASCIIString(8))
 {
 }
 
@@ -74,12 +69,9 @@
         .file_segment_range = { file_segment_range.left, file_segment_range.right },
         .requested_range = { first_offset, read_until_position },
         .file_segment_size = file_segment_range.size(),
-<<<<<<< HEAD
+        .cache_attempted = true,
         .read_buffer_id = current_buffer_id,
         .profile_counters = std::make_shared<ProfileEvents::Counters::Snapshot>(current_file_segment_counters.getPartiallyAtomicSnapshot()),
-=======
-        .cache_attempted = true,
->>>>>>> 8b41a583
     };
 
     current_file_segment_counters.reset();
