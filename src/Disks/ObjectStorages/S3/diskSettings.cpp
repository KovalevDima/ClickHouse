--- conflicted
+++ resolved
@@ -152,18 +152,13 @@
         config.getString(config_prefix + ".secret_access_key", ""),
         config.getString(config_prefix + ".server_side_encryption_customer_key_base64", ""),
         {},
-<<<<<<< HEAD
-        config.getBool(config_prefix + ".use_environment_credentials", config.getBool("s3.use_environment_credentials", true)),
-        config.getBool(config_prefix + ".use_insecure_imds_request", config.getBool("s3.use_insecure_imds_request", false)));
-=======
         S3::CredentialsConfiguration
         {
-            config.getBool(config_prefix + ".use_environment_credentials", config.getBool("s3.use_environment_credentials", false)),
+            config.getBool(config_prefix + ".use_environment_credentials", config.getBool("s3.use_environment_credentials", true)),
             config.getBool(config_prefix + ".use_insecure_imds_request", config.getBool("s3.use_insecure_imds_request", false)),
             config.getUInt64(config_prefix + ".expiration_window_seconds", config.getUInt64("s3.expiration_window_seconds", S3::DEFAULT_EXPIRATION_WINDOW_SECONDS)),
             config.getBool(config_prefix + ".no_sign_request", config.getBool("s3.no_sign_request", false))
         });
->>>>>>> 1ef49eb5
 }
 
 }
