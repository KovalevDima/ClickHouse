#include "config.h"
#include <Disks/ObjectStorages/ObjectStorageFactory.h>
#if USE_AWS_S3
#include <Disks/ObjectStorages/S3/S3ObjectStorage.h>
#include <Disks/ObjectStorages/S3/diskSettings.h>
#include <Disks/ObjectStorages/S3/DiskS3Utils.h>
#endif
#if USE_HDFS && !defined(CLICKHOUSE_KEEPER_STANDALONE_BUILD)
#include <Disks/ObjectStorages/HDFS/HDFSObjectStorage.h>
#include <Storages/ObjectStorage/HDFS/HDFSCommon.h>
#endif
#if USE_AZURE_BLOB_STORAGE && !defined(CLICKHOUSE_KEEPER_STANDALONE_BUILD)
#include <Disks/ObjectStorages/AzureBlobStorage/AzureObjectStorage.h>
#include <Disks/ObjectStorages/AzureBlobStorage/AzureBlobStorageAuth.h>
#endif
#ifndef CLICKHOUSE_KEEPER_STANDALONE_BUILD
#include <Disks/ObjectStorages/Web/WebObjectStorage.h>
#include <Disks/ObjectStorages/Local/LocalObjectStorage.h>
#include <Disks/loadLocalDiskConfig.h>
#endif
#include <Disks/ObjectStorages/MetadataStorageFactory.h>
#include <Disks/ObjectStorages/PlainObjectStorage.h>
#include <Interpreters/Context.h>
#include <Common/Macros.h>

#include <filesystem>

namespace fs = std::filesystem;

namespace DB
{
namespace ErrorCodes
{
    extern const int NO_ELEMENTS_IN_CONFIG;
    extern const int UNKNOWN_ELEMENT_IN_CONFIG;
    extern const int BAD_ARGUMENTS;
    extern const int LOGICAL_ERROR;
}

namespace
{
    bool isPlainStorage(
        ObjectStorageType type,
        const Poco::Util::AbstractConfiguration & config,
        const std::string & config_prefix)
    {
        auto compatibility_hint = MetadataStorageFactory::getCompatibilityMetadataTypeHint(type);
        auto metadata_type = MetadataStorageFactory::getMetadataType(config, config_prefix, compatibility_hint);
        return metadataTypeFromString(metadata_type) == MetadataStorageType::Plain;
    }

    template <typename BaseObjectStorage, class ...Args>
    ObjectStoragePtr createObjectStorage(
        ObjectStorageType type,
        const Poco::Util::AbstractConfiguration & config,
        const std::string & config_prefix,
        Args && ...args)
    {
        if (isPlainStorage(type, config, config_prefix))
        {
            return std::make_shared<PlainObjectStorage<BaseObjectStorage>>(std::forward<Args>(args)...);
        }
        else
        {
            return std::make_shared<BaseObjectStorage>(std::forward<Args>(args)...);
        }
    }
}

ObjectStorageFactory & ObjectStorageFactory::instance()
{
    static ObjectStorageFactory factory;
    return factory;
}

void ObjectStorageFactory::registerObjectStorageType(const std::string & type, Creator creator)
{
    if (!registry.emplace(type, creator).second)
    {
        throw Exception(ErrorCodes::LOGICAL_ERROR,
                        "ObjectStorageFactory: the metadata type '{}' is not unique", type);
    }
}

ObjectStoragePtr ObjectStorageFactory::create(
    const std::string & name,
    const Poco::Util::AbstractConfiguration & config,
    const std::string & config_prefix,
    const ContextPtr & context,
    bool skip_access_check) const
{
    std::string type;
    if (config.has(config_prefix + ".object_storage_type"))
    {
        type = config.getString(config_prefix + ".object_storage_type");
    }
    else if (config.has(config_prefix + ".type")) /// .type -- for compatibility.
    {
        type = config.getString(config_prefix + ".type");
    }
    else
    {
        throw Exception(ErrorCodes::NO_ELEMENTS_IN_CONFIG, "Expected `object_storage_type` in config");
    }

    const auto it = registry.find(type);

    if (it == registry.end())
    {
        throw Exception(ErrorCodes::UNKNOWN_ELEMENT_IN_CONFIG,
                        "ObjectStorageFactory: unknown object storage type: {}", type);
    }

    return it->second(name, config, config_prefix, context, skip_access_check);
}

#if USE_AWS_S3
namespace
{

S3::URI getS3URI(const Poco::Util::AbstractConfiguration & config, const std::string & config_prefix, const ContextPtr & context)
{
    String endpoint = context->getMacros()->expand(config.getString(config_prefix + ".endpoint"));
    S3::URI uri(endpoint);

    /// An empty key remains empty.
    if (!uri.key.empty() && !uri.key.ends_with('/'))
        uri.key.push_back('/');

    return uri;
}

void checkS3Capabilities(
    S3ObjectStorage & storage, const S3Capabilities s3_capabilities, const String & name)
{
    /// If `support_batch_delete` is turned on (default), check and possibly switch it off.
    if (s3_capabilities.support_batch_delete && !checkBatchRemove(storage))
    {
        LOG_WARNING(
            getLogger("S3ObjectStorage"),
            "Storage for disk {} does not support batch delete operations, "
            "so `s3_capabilities.support_batch_delete` was automatically turned off during the access check. "
            "To remove this message set `s3_capabilities.support_batch_delete` for the disk to `false`.",
            name);
        storage.setCapabilitiesSupportBatchDelete(false);
    }
}
}

void registerS3ObjectStorage(ObjectStorageFactory & factory)
{
    static constexpr auto disk_type = "s3";

    factory.registerObjectStorageType(disk_type, [](
        const std::string & name,
        const Poco::Util::AbstractConfiguration & config,
        const std::string & config_prefix,
        const ContextPtr & context,
        bool skip_access_check) -> ObjectStoragePtr
    {
        auto uri = getS3URI(config, config_prefix, context);
        auto s3_capabilities = getCapabilitiesFromConfig(config, config_prefix);
        auto settings = getSettings(config, config_prefix, context);
<<<<<<< HEAD
        auto client = getClient(config, config_prefix, context, *settings, true);
        auto key_generator = getKeyGenerator(disk_type, uri, config, config_prefix);
=======
        auto client = getClient(config, config_prefix, context, *settings);
        auto key_generator = getKeyGenerator(uri, config, config_prefix);
>>>>>>> 293f2fda

        auto object_storage = createObjectStorage<S3ObjectStorage>(
            ObjectStorageType::S3, config, config_prefix, std::move(client), std::move(settings), uri, s3_capabilities, key_generator, name);

        /// NOTE: should we still perform this check for clickhouse-disks?
        if (!skip_access_check)
            checkS3Capabilities(*dynamic_cast<S3ObjectStorage *>(object_storage.get()), s3_capabilities, name);

        return object_storage;
    });
}

void registerS3PlainObjectStorage(ObjectStorageFactory & factory)
{
    static constexpr auto disk_type = "s3_plain";

    factory.registerObjectStorageType(disk_type, [](
        const std::string & name,
        const Poco::Util::AbstractConfiguration & config,
        const std::string & config_prefix,
        const ContextPtr & context,
        bool skip_access_check) -> ObjectStoragePtr
    {
        /// send_metadata changes the filenames (includes revision), while
        /// s3_plain do not care about this, and expect that the file name
        /// will not be changed.
        ///
        /// And besides, send_metadata does not make sense for s3_plain.
        if (config.getBool(config_prefix + ".send_metadata", false))
            throw Exception(ErrorCodes::BAD_ARGUMENTS, "s3_plain does not supports send_metadata");

        auto uri = getS3URI(config, config_prefix, context);
        auto s3_capabilities = getCapabilitiesFromConfig(config, config_prefix);
        auto settings = getSettings(config, config_prefix, context);
<<<<<<< HEAD
        auto client = getClient(config, config_prefix, context, *settings, true);
        auto key_generator = getKeyGenerator(disk_type, uri, config, config_prefix);
=======
        auto client = getClient(config, config_prefix, context, *settings);
        auto key_generator = getKeyGenerator(uri, config, config_prefix);
>>>>>>> 293f2fda

        auto object_storage = std::make_shared<PlainObjectStorage<S3ObjectStorage>>(
            std::move(client), std::move(settings), uri, s3_capabilities, key_generator, name);

        /// NOTE: should we still perform this check for clickhouse-disks?
        if (!skip_access_check)
            checkS3Capabilities(*dynamic_cast<S3ObjectStorage *>(object_storage.get()), s3_capabilities, name);

        return object_storage;
    });
}
#endif

#if USE_HDFS && !defined(CLICKHOUSE_KEEPER_STANDALONE_BUILD)
void registerHDFSObjectStorage(ObjectStorageFactory & factory)
{
    factory.registerObjectStorageType("hdfs", [](
        const std::string & /* name */,
        const Poco::Util::AbstractConfiguration & config,
        const std::string & config_prefix,
        const ContextPtr & context,
        bool /* skip_access_check */) -> ObjectStoragePtr
    {
        auto uri = context->getMacros()->expand(config.getString(config_prefix + ".endpoint"));
        checkHDFSURL(uri);
        if (uri.back() != '/')
            throw Exception(ErrorCodes::BAD_ARGUMENTS, "HDFS path must ends with '/', but '{}' doesn't.", uri);

        std::unique_ptr<HDFSObjectStorageSettings> settings = std::make_unique<HDFSObjectStorageSettings>(
            config.getUInt64(config_prefix + ".min_bytes_for_seek", 1024 * 1024),
            config.getInt(config_prefix + ".objects_chunk_size_to_delete", 1000),
            context->getSettingsRef().hdfs_replication
        );

        return createObjectStorage<HDFSObjectStorage>(ObjectStorageType::HDFS, config, config_prefix, uri, std::move(settings), config);
    });
}
#endif

#if USE_AZURE_BLOB_STORAGE && !defined(CLICKHOUSE_KEEPER_STANDALONE_BUILD)
void registerAzureObjectStorage(ObjectStorageFactory & factory)
{
    auto creator = [](
        const std::string & name,
        const Poco::Util::AbstractConfiguration & config,
        const std::string & config_prefix,
        const ContextPtr & context,
        bool /* skip_access_check */) -> ObjectStoragePtr
    {
        AzureBlobStorageEndpoint endpoint = processAzureBlobStorageEndpoint(config, config_prefix);
        return createObjectStorage<AzureObjectStorage>(
            ObjectStorageType::Azure, config, config_prefix, name,
            getAzureBlobContainerClient(config, config_prefix),
            getAzureBlobStorageSettings(config, config_prefix, context),
            endpoint.prefix.empty() ? endpoint.container_name : endpoint.container_name + "/" + endpoint.prefix);
    };
    factory.registerObjectStorageType("azure_blob_storage", creator);
    factory.registerObjectStorageType("azure", creator);
}
#endif

#ifndef CLICKHOUSE_KEEPER_STANDALONE_BUILD
void registerWebObjectStorage(ObjectStorageFactory & factory)
{
    factory.registerObjectStorageType("web", [](
        const std::string & /* name */,
        const Poco::Util::AbstractConfiguration & config,
        const std::string & config_prefix,
        const ContextPtr & context,
        bool /* skip_access_check */) -> ObjectStoragePtr
    {
        auto uri = context->getMacros()->expand(config.getString(config_prefix + ".endpoint"));
        if (!uri.ends_with('/'))
            throw Exception(
                ErrorCodes::BAD_ARGUMENTS, "URI must end with '/', but '{}' doesn't.", uri);
        try
        {
            Poco::URI poco_uri(uri);
        }
        catch (const Poco::Exception & e)
        {
            throw Exception(
                ErrorCodes::BAD_ARGUMENTS, "Bad URI: `{}`. Error: {}", uri, e.what());
        }

        return createObjectStorage<WebObjectStorage>(ObjectStorageType::Web, config, config_prefix, uri, context);
    });
}

void registerLocalObjectStorage(ObjectStorageFactory & factory)
{
    auto creator = [](
        const std::string & name,
        const Poco::Util::AbstractConfiguration & config,
        const std::string & config_prefix,
        const ContextPtr & context,
        bool /* skip_access_check */) -> ObjectStoragePtr
    {
        String object_key_prefix;
        UInt64 keep_free_space_bytes;
        loadDiskLocalConfig(name, config, config_prefix, context, object_key_prefix, keep_free_space_bytes);
        /// keys are mapped to the fs, object_key_prefix is a directory also
        fs::create_directories(object_key_prefix);
        return createObjectStorage<LocalObjectStorage>(ObjectStorageType::Local, config, config_prefix, object_key_prefix);
    };

    factory.registerObjectStorageType("local_blob_storage", creator);
    factory.registerObjectStorageType("local", creator);
}
#endif

void registerObjectStorages()
{
    auto & factory = ObjectStorageFactory::instance();

#if USE_AWS_S3
    registerS3ObjectStorage(factory);
    registerS3PlainObjectStorage(factory);
#endif

#if USE_HDFS && !defined(CLICKHOUSE_KEEPER_STANDALONE_BUILD)
    registerHDFSObjectStorage(factory);
#endif

#if USE_AZURE_BLOB_STORAGE && !defined(CLICKHOUSE_KEEPER_STANDALONE_BUILD)
    registerAzureObjectStorage(factory);
#endif

#ifndef CLICKHOUSE_KEEPER_STANDALONE_BUILD
    registerWebObjectStorage(factory);
    registerLocalObjectStorage(factory);
#endif
}

}<|MERGE_RESOLUTION|>--- conflicted
+++ resolved
@@ -161,13 +161,8 @@
         auto uri = getS3URI(config, config_prefix, context);
         auto s3_capabilities = getCapabilitiesFromConfig(config, config_prefix);
         auto settings = getSettings(config, config_prefix, context);
-<<<<<<< HEAD
         auto client = getClient(config, config_prefix, context, *settings, true);
-        auto key_generator = getKeyGenerator(disk_type, uri, config, config_prefix);
-=======
-        auto client = getClient(config, config_prefix, context, *settings);
         auto key_generator = getKeyGenerator(uri, config, config_prefix);
->>>>>>> 293f2fda
 
         auto object_storage = createObjectStorage<S3ObjectStorage>(
             ObjectStorageType::S3, config, config_prefix, std::move(client), std::move(settings), uri, s3_capabilities, key_generator, name);
@@ -202,13 +197,8 @@
         auto uri = getS3URI(config, config_prefix, context);
         auto s3_capabilities = getCapabilitiesFromConfig(config, config_prefix);
         auto settings = getSettings(config, config_prefix, context);
-<<<<<<< HEAD
         auto client = getClient(config, config_prefix, context, *settings, true);
-        auto key_generator = getKeyGenerator(disk_type, uri, config, config_prefix);
-=======
-        auto client = getClient(config, config_prefix, context, *settings);
         auto key_generator = getKeyGenerator(uri, config, config_prefix);
->>>>>>> 293f2fda
 
         auto object_storage = std::make_shared<PlainObjectStorage<S3ObjectStorage>>(
             std::move(client), std::move(settings), uri, s3_capabilities, key_generator, name);
