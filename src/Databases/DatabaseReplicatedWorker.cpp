--- conflicted
+++ resolved
@@ -148,21 +148,15 @@
         initializeLogPointer(log_entry_name);
     }
 
-<<<<<<< HEAD
-    std::lock_guard lock{database->metadata_mutex};
-    if (!database->checkDigestValid(context, /* debug_check */ false))
-        throw Exception(ErrorCodes::LOGICAL_ERROR, "Inconsistent database metadata after reconnection to ZooKeeper");
-=======
     {
         std::lock_guard lock{database->metadata_mutex};
-        if (!database->checkDigestValid(context, false))
+        if (!database->checkDigestValid(context, /* debug_check */ false))
             throw Exception(ErrorCodes::LOGICAL_ERROR, "Inconsistent database metadata after reconnection to ZooKeeper");
     }
 
     zookeeper->create(active_path, active_id, zkutil::CreateMode::Ephemeral);
     active_node_holder_zookeeper = zookeeper;
     active_node_holder = zkutil::EphemeralNodeHolder::existing(active_path, *active_node_holder_zookeeper);
->>>>>>> 605d5170
 }
 
 String DatabaseReplicatedDDLWorker::enqueueQuery(DDLLogEntry & entry)
