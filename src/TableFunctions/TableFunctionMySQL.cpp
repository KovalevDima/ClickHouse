#if !defined(ARCADIA_BUILD)
#    include "config_core.h"
#endif

#if USE_MYSQL
#    include <Core/Defines.h>
#    include <Databases/MySQL/FetchTablesColumnsList.h>
#    include <DataTypes/DataTypeString.h>
#    include <DataTypes/DataTypesNumber.h>
#    include <DataTypes/convertMySQLDataType.h>
#    include <Formats/MySQLBlockInputStream.h>
#    include <IO/Operators.h>
#    include <Interpreters/evaluateConstantExpression.h>
#    include <Parsers/ASTFunction.h>
#    include <Parsers/ASTLiteral.h>
#    include <Storages/StorageMySQL.h>
#    include <TableFunctions/ITableFunction.h>
#    include <TableFunctions/TableFunctionFactory.h>
#    include <TableFunctions/TableFunctionMySQL.h>
#    include <Common/Exception.h>
#    include <Common/parseAddress.h>
#    include <Common/quoteString.h>
#    include "registerTableFunctions.h"

<<<<<<< HEAD
=======
#    include <Databases/MySQL/DatabaseConnectionMySQL.h> // for fetchTablesColumnsList

#    include <mysqlxx/Pool.h>

>>>>>>> 48f29ae1

namespace DB
{

namespace ErrorCodes
{
    extern const int LOGICAL_ERROR;
    extern const int NUMBER_OF_ARGUMENTS_DOESNT_MATCH;
    extern const int BAD_ARGUMENTS;
    extern const int UNKNOWN_TABLE;
}

void TableFunctionMySQL::parseArguments(const ASTPtr & ast_function, const Context & context)
{
    const auto & args_func = ast_function->as<ASTFunction &>();

    if (!args_func.arguments)
        throw Exception("Table function 'mysql' must have arguments.", ErrorCodes::LOGICAL_ERROR);

    ASTs & args = args_func.arguments->children;

    if (args.size() < 5 || args.size() > 7)
        throw Exception("Table function 'mysql' requires 5-7 parameters: MySQL('host:port', database, table, 'user', 'password'[, replace_query, 'on_duplicate_clause']).",
            ErrorCodes::NUMBER_OF_ARGUMENTS_DOESNT_MATCH);

    for (auto & arg : args)
        arg = evaluateConstantExpressionOrIdentifierAsLiteral(arg, context);

    String host_port = args[0]->as<ASTLiteral &>().value.safeGet<String>();
    remote_database_name = args[1]->as<ASTLiteral &>().value.safeGet<String>();
    remote_table_name = args[2]->as<ASTLiteral &>().value.safeGet<String>();
    user_name = args[3]->as<ASTLiteral &>().value.safeGet<String>();
    password = args[4]->as<ASTLiteral &>().value.safeGet<String>();

    if (args.size() >= 6)
        replace_query = args[5]->as<ASTLiteral &>().value.safeGet<UInt64>() > 0;
    if (args.size() == 7)
        on_duplicate_clause = args[6]->as<ASTLiteral &>().value.safeGet<String>();

    if (replace_query && !on_duplicate_clause.empty())
        throw Exception(
            "Only one of 'replace_query' and 'on_duplicate_clause' can be specified, or none of them",
            ErrorCodes::BAD_ARGUMENTS);

    /// 3306 is the default MySQL port number
    parsed_host_port = parseAddress(host_port, 3306);
}

<<<<<<< HEAD
ColumnsDescription TableFunctionMySQL::getActualTableStructure(const Context & context) const
{
    assert(!parsed_host_port.first.empty());
    if (!pool)
        pool.emplace(remote_database_name, parsed_host_port.first, user_name, password, parsed_host_port.second);

    /// Determine table definition by running a query to INFORMATION_SCHEMA.

    Block sample_block
    {
        { std::make_shared<DataTypeString>(), "name" },
        { std::make_shared<DataTypeString>(), "type" },
        { std::make_shared<DataTypeUInt8>(), "is_nullable" },
        { std::make_shared<DataTypeUInt8>(), "is_unsigned" },
        { std::make_shared<DataTypeUInt64>(), "length" },
    };

    WriteBufferFromOwnString query;
    query << "SELECT"
            " COLUMN_NAME AS name,"
            " DATA_TYPE AS type,"
            " IS_NULLABLE = 'YES' AS is_nullable,"
            " COLUMN_TYPE LIKE '%unsigned' AS is_unsigned,"
            " CHARACTER_MAXIMUM_LENGTH AS length"
        " FROM INFORMATION_SCHEMA.COLUMNS"
        " WHERE TABLE_SCHEMA = " << quote << remote_database_name
        << " AND TABLE_NAME = " << quote << remote_table_name
        << " ORDER BY ORDINAL_POSITION";

    NamesAndTypesList columns;
    MySQLBlockInputStream result(pool->get(), query.str(), sample_block, DEFAULT_BLOCK_SIZE);
    while (Block block = result.read())
    {
        size_t rows = block.rows();
        for (size_t i = 0; i < rows; ++i)
            columns.emplace_back(
                (*block.getByPosition(0).column)[i].safeGet<String>(),
                convertMySQLDataType(
                    (*block.getByPosition(1).column)[i].safeGet<String>(),
                    (*block.getByPosition(2).column)[i].safeGet<UInt64>() && context.getSettings().external_table_functions_use_nulls,
                    (*block.getByPosition(3).column)[i].safeGet<UInt64>(),
                    (*block.getByPosition(4).column)[i].safeGet<UInt64>()));

    }

    if (columns.empty())
=======
    mysqlxx::Pool pool(remote_database_name, parsed_host_port.first, user_name, password, parsed_host_port.second);
    const auto & settings = context.getSettingsRef();
    const auto tables_and_columns = fetchTablesColumnsList(pool, remote_database_name, {remote_table_name}, settings.external_table_functions_use_nulls, settings.mysql_datatypes_support_level);

    const auto columns = tables_and_columns.find(remote_table_name);
    if (columns == tables_and_columns.end())
>>>>>>> 48f29ae1
        throw Exception("MySQL table " + backQuoteIfNeed(remote_database_name) + "." + backQuoteIfNeed(remote_table_name) + " doesn't exist.", ErrorCodes::UNKNOWN_TABLE);

    return ColumnsDescription{columns};
}

StoragePtr TableFunctionMySQL::executeImpl(const ASTPtr & /*ast_function*/, const Context & context, const std::string & table_name, ColumnsDescription /*cached_columns*/) const
{
    assert(!parsed_host_port.first.empty());
    if (!pool)
        pool.emplace(remote_database_name, parsed_host_port.first, user_name, password, parsed_host_port.second);

    auto columns = getActualTableStructure(context);

    auto res = StorageMySQL::create(
        StorageID(getDatabaseName(), table_name),
        std::move(*pool),
        remote_database_name,
        remote_table_name,
        replace_query,
        on_duplicate_clause,
<<<<<<< HEAD
        columns,
=======
        ColumnsDescription{columns->second},
>>>>>>> 48f29ae1
        ConstraintsDescription{},
        context);

    pool.reset();

    res->startup();
    return res;
}


void registerTableFunctionMySQL(TableFunctionFactory & factory)
{
    factory.registerFunction<TableFunctionMySQL>();
}
}

#endif<|MERGE_RESOLUTION|>--- conflicted
+++ resolved
@@ -22,13 +22,8 @@
 #    include <Common/quoteString.h>
 #    include "registerTableFunctions.h"
 
-<<<<<<< HEAD
-=======
 #    include <Databases/MySQL/DatabaseConnectionMySQL.h> // for fetchTablesColumnsList
 
-#    include <mysqlxx/Pool.h>
-
->>>>>>> 48f29ae1
 
 namespace DB
 {
@@ -77,64 +72,20 @@
     parsed_host_port = parseAddress(host_port, 3306);
 }
 
-<<<<<<< HEAD
 ColumnsDescription TableFunctionMySQL::getActualTableStructure(const Context & context) const
 {
     assert(!parsed_host_port.first.empty());
     if (!pool)
         pool.emplace(remote_database_name, parsed_host_port.first, user_name, password, parsed_host_port.second);
 
-    /// Determine table definition by running a query to INFORMATION_SCHEMA.
-
-    Block sample_block
-    {
-        { std::make_shared<DataTypeString>(), "name" },
-        { std::make_shared<DataTypeString>(), "type" },
-        { std::make_shared<DataTypeUInt8>(), "is_nullable" },
-        { std::make_shared<DataTypeUInt8>(), "is_unsigned" },
-        { std::make_shared<DataTypeUInt64>(), "length" },
-    };
-
-    WriteBufferFromOwnString query;
-    query << "SELECT"
-            " COLUMN_NAME AS name,"
-            " DATA_TYPE AS type,"
-            " IS_NULLABLE = 'YES' AS is_nullable,"
-            " COLUMN_TYPE LIKE '%unsigned' AS is_unsigned,"
-            " CHARACTER_MAXIMUM_LENGTH AS length"
-        " FROM INFORMATION_SCHEMA.COLUMNS"
-        " WHERE TABLE_SCHEMA = " << quote << remote_database_name
-        << " AND TABLE_NAME = " << quote << remote_table_name
-        << " ORDER BY ORDINAL_POSITION";
-
-    NamesAndTypesList columns;
-    MySQLBlockInputStream result(pool->get(), query.str(), sample_block, DEFAULT_BLOCK_SIZE);
-    while (Block block = result.read())
-    {
-        size_t rows = block.rows();
-        for (size_t i = 0; i < rows; ++i)
-            columns.emplace_back(
-                (*block.getByPosition(0).column)[i].safeGet<String>(),
-                convertMySQLDataType(
-                    (*block.getByPosition(1).column)[i].safeGet<String>(),
-                    (*block.getByPosition(2).column)[i].safeGet<UInt64>() && context.getSettings().external_table_functions_use_nulls,
-                    (*block.getByPosition(3).column)[i].safeGet<UInt64>(),
-                    (*block.getByPosition(4).column)[i].safeGet<UInt64>()));
-
-    }
-
-    if (columns.empty())
-=======
-    mysqlxx::Pool pool(remote_database_name, parsed_host_port.first, user_name, password, parsed_host_port.second);
     const auto & settings = context.getSettingsRef();
-    const auto tables_and_columns = fetchTablesColumnsList(pool, remote_database_name, {remote_table_name}, settings.external_table_functions_use_nulls, settings.mysql_datatypes_support_level);
+    const auto tables_and_columns = fetchTablesColumnsList(*pool, remote_database_name, {remote_table_name}, settings.external_table_functions_use_nulls, settings.mysql_datatypes_support_level);
 
     const auto columns = tables_and_columns.find(remote_table_name);
     if (columns == tables_and_columns.end())
->>>>>>> 48f29ae1
         throw Exception("MySQL table " + backQuoteIfNeed(remote_database_name) + "." + backQuoteIfNeed(remote_table_name) + " doesn't exist.", ErrorCodes::UNKNOWN_TABLE);
 
-    return ColumnsDescription{columns};
+    return ColumnsDescription{columns->second};
 }
 
 StoragePtr TableFunctionMySQL::executeImpl(const ASTPtr & /*ast_function*/, const Context & context, const std::string & table_name, ColumnsDescription /*cached_columns*/) const
@@ -152,11 +103,7 @@
         remote_table_name,
         replace_query,
         on_duplicate_clause,
-<<<<<<< HEAD
         columns,
-=======
-        ColumnsDescription{columns->second},
->>>>>>> 48f29ae1
         ConstraintsDescription{},
         context);
 
