#include <TableFunctions/TableFunctionPostgreSQL.h>

#if USE_LIBPQXX
#include <Databases/PostgreSQL/fetchPostgreSQLTableStructure.h>
#include <Storages/StoragePostgreSQL.h>

#include <Interpreters/evaluateConstantExpression.h>
#include <Parsers/ASTFunction.h>
#include <Parsers/ASTLiteral.h>
#include <TableFunctions/ITableFunction.h>
#include <TableFunctions/TableFunctionFactory.h>
#include <Common/Exception.h>
#include <Common/parseAddress.h>
#include "registerTableFunctions.h"
#include <Common/quoteString.h>
#include <Common/parseRemoteDescription.h>


namespace DB
{

namespace ErrorCodes
{
    extern const int NUMBER_OF_ARGUMENTS_DOESNT_MATCH;
    extern const int BAD_ARGUMENTS;
}


StoragePtr TableFunctionPostgreSQL::executeImpl(const ASTPtr & /*ast_function*/,
        ContextPtr context, const std::string & table_name, ColumnsDescription /*cached_columns*/) const
{
    auto columns = getActualTableStructure(context);
    auto result = std::make_shared<StoragePostgreSQL>(
            StorageID(getDatabaseName(), table_name), *connection_pool, remote_table_name,
            columns, ConstraintsDescription{}, context, remote_table_schema);

    result->startup();
    return result;
}


ColumnsDescription TableFunctionPostgreSQL::getActualTableStructure(ContextPtr context) const
{
<<<<<<< HEAD
    const bool use_nulls = context.getSettingsRef().external_table_functions_use_nulls;
    auto connection = connection_pool->get();
=======
    const bool use_nulls = context->getSettingsRef().external_table_functions_use_nulls;
>>>>>>> 495c6e03
    auto columns = fetchPostgreSQLTableStructure(
            connection->conn(),
            remote_table_schema.empty() ? doubleQuoteString(remote_table_name)
                                        : doubleQuoteString(remote_table_schema) + '.' + doubleQuoteString(remote_table_name),
            use_nulls).columns;

    return ColumnsDescription{*columns};
}


void TableFunctionPostgreSQL::parseArguments(const ASTPtr & ast_function, ContextPtr context)
{
    const auto & func_args = ast_function->as<ASTFunction &>();

    if (!func_args.arguments)
        throw Exception("Table function 'PostgreSQL' must have arguments.", ErrorCodes::BAD_ARGUMENTS);

    ASTs & args = func_args.arguments->children;

    if (args.size() < 5 || args.size() > 6)
        throw Exception("Table function 'PostgreSQL' requires from 5 to 6 parameters: "
                        "PostgreSQL('host:port', 'database', 'table', 'user', 'password', [, 'schema']).",
            ErrorCodes::NUMBER_OF_ARGUMENTS_DOESNT_MATCH);

    for (auto & arg : args)
        arg = evaluateConstantExpressionOrIdentifierAsLiteral(arg, context);

    /// Split into replicas if needed. 5432 is a default postgresql port.
    const auto & host_port = args[0]->as<ASTLiteral &>().value.safeGet<String>();
    size_t max_addresses = context->getSettingsRef().glob_expansion_max_elements;
    auto addresses = parseRemoteDescriptionForExternalDatabase(host_port, max_addresses, 5432);

    remote_table_name = args[2]->as<ASTLiteral &>().value.safeGet<String>();

    if (args.size() == 6)
        remote_table_schema = args[5]->as<ASTLiteral &>().value.safeGet<String>();

    connection_pool = std::make_shared<postgres::PoolWithFailover>(
        args[1]->as<ASTLiteral &>().value.safeGet<String>(),
        addresses,
        args[3]->as<ASTLiteral &>().value.safeGet<String>(),
        args[4]->as<ASTLiteral &>().value.safeGet<String>());
}


void registerTableFunctionPostgreSQL(TableFunctionFactory & factory)
{
    factory.registerFunction<TableFunctionPostgreSQL>();
}

}

#endif<|MERGE_RESOLUTION|>--- conflicted
+++ resolved
@@ -41,12 +41,8 @@
 
 ColumnsDescription TableFunctionPostgreSQL::getActualTableStructure(ContextPtr context) const
 {
-<<<<<<< HEAD
-    const bool use_nulls = context.getSettingsRef().external_table_functions_use_nulls;
+    const bool use_nulls = context->getSettingsRef().external_table_functions_use_nulls;
     auto connection = connection_pool->get();
-=======
-    const bool use_nulls = context->getSettingsRef().external_table_functions_use_nulls;
->>>>>>> 495c6e03
     auto columns = fetchPostgreSQLTableStructure(
             connection->conn(),
             remote_table_schema.empty() ? doubleQuoteString(remote_table_name)
