#include <IO/copyData.h>
#include <gtest/gtest.h>

#include <filesystem>
#include <iostream>


#include <algorithm>
#include <thread>

#include <Core/ServerUUID.h>
#include <Common/iota.h>
#include <Common/randomSeed.h>
#include <DataTypes/DataTypesNumber.h>
#include <IO/ReadHelpers.h>
#include <IO/WriteHelpers.h>

#include <Interpreters/Cache/FileCache.h>
#include <Interpreters/Cache/FileCacheSettings.h>
#include <Interpreters/Cache/FileSegment.h>
#include <Interpreters/Cache/SLRUFileCachePriority.h>
#include <Interpreters/Context.h>
#include <Interpreters/TemporaryDataOnDisk.h>
#include <base/hex.h>
#include <base/sleep.h>
#include <Poco/DOM/DOMParser.h>
#include <Poco/Util/XMLConfiguration.h>
#include <Common/CurrentThread.h>
#include <Common/SipHash.h>
#include <Common/filesystemHelpers.h>
#include <Common/scope_guard_safe.h>
#include <Common/tests/gtest_global_context.h>

#include <Poco/ConsoleChannel.h>
#include <Disks/IO/CachedOnDiskWriteBufferFromFile.h>
#include <Disks/IO/CachedOnDiskReadBufferFromFile.h>
#include <Disks/IO/createReadBufferFromFileBase.h>
#include <Interpreters/Cache/WriteBufferToFileSegment.h>

#include <Disks/SingleDiskVolume.h>
#include <Disks/tests/gtest_disk.h>
#include <Interpreters/DatabaseCatalog.h>
#include <base/scope_guard.h>

using namespace std::chrono_literals;
namespace fs = std::filesystem;
using namespace DB;

static constexpr auto TEST_LOG_LEVEL = "debug";

namespace DB::ErrorCodes
{
    extern const int FILECACHE_ACCESS_DENIED;
}
namespace DB::FileCacheSetting
{
    extern const FileCacheSettingsString path;
    extern const FileCacheSettingsUInt64 max_size;
    extern const FileCacheSettingsUInt64 max_elements;
    extern const FileCacheSettingsUInt64 max_file_segment_size;
    extern const FileCacheSettingsUInt64 boundary_alignment;
    extern const FileCacheSettingsString cache_policy;
    extern const FileCacheSettingsDouble slru_size_ratio;
    extern const FileCacheSettingsUInt64 load_metadata_threads;
    extern const FileCacheSettingsBool load_metadata_asynchronously;
}

void printRanges(const auto & segments)
{
    std::cerr << "\nHaving file segments: ";
    for (const auto & segment : segments)
        std::cerr << '\n' << segment->range().toString() << " (state: " + DB::FileSegment::stateToString(segment->state()) + ")" << "\n";
}

String getFileSegmentPath(const String & base_path, const DB::FileCache::Key & key, size_t offset)
{
    auto key_str = key.toString();
    return fs::path(base_path) / key_str.substr(0, 3) / key_str / DB::toString(offset);
}

void download(const std::string & cache_base_path, DB::FileSegment & file_segment)
{
    const auto & key = file_segment.key();
    size_t size = file_segment.range().size();

    auto key_str = key.toString();
    auto subdir = fs::path(cache_base_path) / key_str.substr(0, 3) / key_str;
    if (!fs::exists(subdir))
        fs::create_directories(subdir);

    std::string data(size, '0');
    file_segment.write(data.data(), size, file_segment.getCurrentWriteOffset());
}

using Range = FileSegment::Range;
using Ranges = std::vector<Range>;
using State = FileSegment::State;
using States = std::vector<State>;
using Holder = FileSegmentsHolder;
using HolderPtr = FileSegmentsHolderPtr;

fs::path caches_dir = fs::current_path() / "lru_cache_test";
std::string cache_base_path = caches_dir / "cache1" / "";
std::string cache_base_path2 = caches_dir / "cache2" / "";
std::string cache_base_path3 = caches_dir / "cache3" / "";


void assertEqual(const FileSegmentsHolderPtr & file_segments, const Ranges & expected_ranges, const States & expected_states = {})
{
    std::cerr << "\nFile segments: ";
    for (const auto & file_segment : *file_segments)
        std::cerr << file_segment->range().toString() << ", ";

    ASSERT_EQ(file_segments->size(), expected_ranges.size());

    if (!expected_states.empty())
        ASSERT_EQ(file_segments->size(), expected_states.size());

    auto get_expected_state = [&](size_t i)
    {
        if (expected_states.empty())
            return State::DOWNLOADED;
        else
            return expected_states[i];
    };

    size_t i = 0;
    for (const auto & file_segment : *file_segments)
    {
        ASSERT_EQ(file_segment->range(), expected_ranges[i]);
        ASSERT_EQ(file_segment->state(), get_expected_state(i));
        ++i;
    }
}

void assertEqual(const std::vector<FileSegment::Info> & file_segments, const Ranges & expected_ranges, const States & expected_states = {})
{
    std::cerr << "\nFile segments: ";
    for (const auto & file_segment : file_segments)
        std::cerr << FileSegment::Range(file_segment.range_left, file_segment.range_right).toString() << ", ";
    std::cerr << "\nExpected: ";
    for (const auto & r : expected_ranges)
        std::cerr << r.toString() << ", ";

    ASSERT_EQ(file_segments.size(), expected_ranges.size());

    if (!expected_states.empty())
        ASSERT_EQ(file_segments.size(), expected_states.size());

    auto get_expected_state = [&](size_t i)
    {
        if (expected_states.empty())
            return State::DOWNLOADED;
        else
            return expected_states[i];
    };

    size_t i = 0;
    for (const auto & file_segment : file_segments)
    {
        ASSERT_EQ(FileSegment::Range(file_segment.range_left, file_segment.range_right), expected_ranges[i]);
        ASSERT_EQ(file_segment.state, get_expected_state(i));
        ++i;
    }
}

void assertEqual(const IFileCachePriority::PriorityDumpPtr & dump, const Ranges & expected_ranges, const States & expected_states = {})
{
    if (const auto * lru = dynamic_cast<const LRUFileCachePriority::LRUPriorityDump *>(dump.get()))
    {
        assertEqual(lru->infos, expected_ranges, expected_states);
    }
    else
    {
        ASSERT_TRUE(false);
    }
}

void assertProtectedOrProbationary(const std::vector<FileSegmentInfo> & file_segments, const Ranges & expected, bool assert_protected)
{
    std::cerr << "\nFile segments: ";
    std::vector<Range> res;
    for (const auto & f : file_segments)
    {
        auto range = FileSegment::Range(f.range_left, f.range_right);
        bool is_protected = (f.queue_entry_type == FileCacheQueueEntryType::SLRU_Protected);
        bool is_probationary = (f.queue_entry_type == FileCacheQueueEntryType::SLRU_Probationary);
        ASSERT_TRUE(is_probationary || is_protected);

        std::cerr << fmt::format("{} (protected: {})", range.toString(), is_protected) <<  ", ";

        if ((is_protected && assert_protected) || (!is_protected && !assert_protected))
        {
            res.push_back(range);
        }
    }
    std::cerr << "\nExpected: ";
    for (const auto & range : expected)
    {
        std::cerr << range.toString() << ", ";
    }

    ASSERT_EQ(res.size(), expected.size());
    for (size_t i = 0; i < res.size(); ++i)
    {
        ASSERT_EQ(res[i], expected[i]);
    }
}

void assertProtected(const std::vector<FileSegmentInfo> & file_segments, const Ranges & expected)
{
    std::cerr << "\nAssert protected";
    assertProtectedOrProbationary(file_segments, expected, true);
}

void assertProbationary(const std::vector<FileSegmentInfo> & file_segments, const Ranges & expected)
{
    std::cerr << "\nAssert probationary";
    assertProtectedOrProbationary(file_segments, expected, false);
}

void assertProtected(const IFileCachePriority::PriorityDumpPtr & dump, const Ranges & expected)
{
    if (const auto * lru = dynamic_cast<const LRUFileCachePriority::LRUPriorityDump *>(dump.get()))
    {
        assertProtected(lru->infos, expected);
    }
    else
    {
        ASSERT_TRUE(false);
    }
}

void assertProbationary(const IFileCachePriority::PriorityDumpPtr & dump, const Ranges & expected)
{
    if (const auto * lru = dynamic_cast<const LRUFileCachePriority::LRUPriorityDump *>(dump.get()))
    {
        assertProbationary(lru->infos, expected);
    }
    else
    {
        ASSERT_TRUE(false);
    }
}

FileSegment & get(const HolderPtr & holder, int i)
{
    auto it = std::next(holder->begin(), i);
    if (it == holder->end())
        std::terminate();
    return **it;
}

void download(FileSegment & file_segment)
{
    std::cerr << "\nDownloading range " << file_segment.range().toString() << "\n";

    ASSERT_EQ(file_segment.getOrSetDownloader(), FileSegment::getCallerId());
    ASSERT_EQ(file_segment.state(), State::DOWNLOADING);
    ASSERT_EQ(file_segment.getDownloadedSize(), 0);

    std::string failure_reason;
    ASSERT_TRUE(file_segment.reserve(file_segment.range().size(), 1000, failure_reason));
    download(cache_base_path, file_segment);
    ASSERT_EQ(file_segment.state(), State::DOWNLOADING);

    file_segment.complete(false);
    ASSERT_EQ(file_segment.state(), State::DOWNLOADED);
}

void assertDownloadFails(FileSegment & file_segment)
{
    ASSERT_EQ(file_segment.getOrSetDownloader(), FileSegment::getCallerId());
    ASSERT_EQ(file_segment.getDownloadedSize(), 0);
    std::string failure_reason;
    ASSERT_FALSE(file_segment.reserve(file_segment.range().size(), 1000, failure_reason));
    file_segment.complete(false);
}

void download(const HolderPtr & holder)
{
    for (auto & it : *holder)
    {
        download(*it);
    }
}

void increasePriority(const HolderPtr & holder)
{
    for (auto & it : *holder)
        it->increasePriority();
}

void increasePriority(const HolderPtr & holder, size_t pos)
{
    FileSegments::iterator it = holder->begin();
    std::advance(it, pos);
    (*it)->increasePriority();
}

class FileCacheTest : public ::testing::Test
{
public:
    FileCacheTest() {
        /// Context has to be created before calling cache.initialize();
        /// Otherwise the tests which run before FileCacheTest.get are failed
        /// It is logical to call destroyContext() at destructor.
        /// But that wouldn't work because for proper initialization and destruction global/static objects
        /// testing::Environment has to be used.
        getContext();
    }

    static void setupLogs(const std::string & level)
    {
        Poco::AutoPtr<Poco::ConsoleChannel> channel(new Poco::ConsoleChannel(std::cerr));
        Poco::Logger::root().setChannel(channel);
        Poco::Logger::root().setLevel(level);
    }

    void SetUp() override
    {
        if(const char * test_log_level = std::getenv("TEST_LOG_LEVEL")) // NOLINT(concurrency-mt-unsafe)
            setupLogs(test_log_level);
        else
            setupLogs(TEST_LOG_LEVEL);

        UInt64 seed = randomSeed();
        if (const char * random_seed = std::getenv("TEST_RANDOM_SEED")) // NOLINT(concurrency-mt-unsafe)
            seed = std::stoull(random_seed);
        std::cout << "TEST_RANDOM_SEED=" << seed << std::endl;
        rng = pcg64(seed);

        if (fs::exists(cache_base_path))
            fs::remove_all(cache_base_path);
        if (fs::exists(cache_base_path2))
            fs::remove_all(cache_base_path2);
        fs::create_directories(cache_base_path);
        fs::create_directories(cache_base_path2);
    }

    void TearDown() override
    {
        if (fs::exists(cache_base_path))
            fs::remove_all(cache_base_path);
    }

    pcg64 rng;
};

TEST_F(FileCacheTest, LRUPolicy)
{
    ServerUUID::setRandomForUnitTests();
    DB::ThreadStatus thread_status;

    /// To work with cache need query_id and query context.
    std::string query_id = "query_id";

    Poco::XML::DOMParser dom_parser;
    std::string xml(R"CONFIG(<clickhouse>
</clickhouse>)CONFIG");
    Poco::AutoPtr<Poco::XML::Document> document = dom_parser.parseString(xml);
    Poco::AutoPtr<Poco::Util::XMLConfiguration> config = new Poco::Util::XMLConfiguration(document);
    getMutableContext().context->setConfig(config);

    auto query_context = DB::Context::createCopy(getContext().context);
    query_context->makeQueryContext();
    query_context->setCurrentQueryId(query_id);
    chassert(&DB::CurrentThread::get() == &thread_status);
    DB::CurrentThread::QueryScope query_scope_holder(query_context);

    DB::FileCacheSettings settings;
<<<<<<< HEAD
    settings.base_path = cache_base_path;
    settings.max_size = 30;
    settings.max_elements = 5;
    settings.boundary_alignment = 1;
    settings.load_metadata_asynchronously = false;
    settings.cache_policy = FileCachePolicy::LRU;
=======
    settings[FileCacheSetting::path] = cache_base_path;
    settings[FileCacheSetting::max_size] = 30;
    settings[FileCacheSetting::max_elements] = 5;
    settings[FileCacheSetting::boundary_alignment] = 1;
    settings[FileCacheSetting::load_metadata_asynchronously] = false;
>>>>>>> 7951c172

    const size_t file_size = INT_MAX; // the value doesn't really matter because boundary_alignment == 1.


    const auto user = FileCache::getCommonUser();
    {
        std::cerr << "Step 1\n";
        auto cache = DB::FileCache("1", settings);
        cache.initialize();
        auto key = DB::FileCacheKey::fromPath("key1");

        auto get_or_set = [&](size_t offset, size_t size)
        {
            return cache.getOrSet(key, offset, size, file_size, {}, 0, user);
        };

        {
            auto holder = get_or_set(0, 10); /// Add range [0, 9]
            assertEqual(holder, { Range(0, 9) }, { State::EMPTY });
            download(holder->front());
            assertEqual(holder, { Range(0, 9) }, { State::DOWNLOADED });
            increasePriority(holder);
        }

        /// Current cache:    [__________]
        ///                   ^          ^
        ///                   0          9
        assertEqual(cache.getFileSegmentInfos(key, user.user_id), { Range(0, 9) });
        assertEqual(cache.dumpQueue(), { Range(0, 9) });
        ASSERT_EQ(cache.getFileSegmentsNum(), 1);
        ASSERT_EQ(cache.getUsedCacheSize(), 10);

        std::cerr << "Step 2\n";

        {
            /// Want range [5, 14], but [0, 9] already in cache, so only [10, 14] will be put in cache.
            auto holder = get_or_set(5, 10);
            assertEqual(holder, { Range(0, 9), Range(10, 14) }, { State::DOWNLOADED, State::EMPTY });
            download(get(holder, 1));
            assertEqual(holder, { Range(0, 9), Range(10, 14) }, { State::DOWNLOADED, State::DOWNLOADED });
            increasePriority(holder);
        }

        /// Current cache:    [__________][_____]
        ///                   ^          ^^     ^
        ///                   0          910    14
        assertEqual(cache.getFileSegmentInfos(key, user.user_id), { Range(0, 9), Range(10, 14) });
        assertEqual(cache.dumpQueue(), { Range(0, 9), Range(10, 14) });
        ASSERT_EQ(cache.getFileSegmentsNum(), 2);
        ASSERT_EQ(cache.getUsedCacheSize(), 15);

        std::cerr << "Step 3\n";

        /// Get [9, 9]
        {
            auto holder = get_or_set(9, 1);
            assertEqual(holder, { Range(0, 9) }, { State::DOWNLOADED });
            increasePriority(holder);
        }

        assertEqual(cache.dumpQueue(), { Range(10, 14), Range(0, 9) });
        /// Get [9, 10]
        assertEqual(get_or_set(9, 2), {Range(0, 9), Range(10, 14)}, {State::DOWNLOADED, State::DOWNLOADED});

        /// Get [10, 10]
        {
            auto holder = get_or_set(10, 1);
            assertEqual(holder, { Range(10, 14) }, { State::DOWNLOADED });
            increasePriority(holder);
        }

        assertEqual(cache.getFileSegmentInfos(key, user.user_id), { Range(0, 9), Range(10, 14) });
        assertEqual(cache.dumpQueue(), { Range(0, 9), Range(10, 14) });
        ASSERT_EQ(cache.getFileSegmentsNum(), 2);
        ASSERT_EQ(cache.getUsedCacheSize(), 15);

        std::cerr << "Step 4\n";

        {
            auto holder = get_or_set(17, 4);
            download(holder); /// Get [17, 20]
            increasePriority(holder);
        }

        {
            auto holder = get_or_set(24, 3);
            download(holder); /// Get [24, 26]
            increasePriority(holder);
        }

        {
            auto holder = get_or_set(27, 1);
            download(holder); /// Get [27, 27]
            increasePriority(holder);
        }

        /// Current cache:    [__________][_____]   [____]    [___][]
        ///                   ^          ^^     ^   ^    ^    ^   ^^^
        ///                   0          910    14  17   20   24  2627
        ///
        assertEqual(cache.getFileSegmentInfos(key, user.user_id), { Range(0, 9), Range(10, 14), Range(17, 20), Range(24, 26), Range(27, 27) });
        assertEqual(cache.dumpQueue(), { Range(0, 9), Range(10, 14), Range(17, 20), Range(24, 26), Range(27, 27) });
        ASSERT_EQ(cache.getFileSegmentsNum(), 5);
        ASSERT_EQ(cache.getUsedCacheSize(), 23);

        std::cerr << "Step 5\n";
        {
            auto holder = get_or_set(0, 26);
            assertEqual(holder,
                        { Range(0, 9),       Range(10, 14),     Range(15, 16),  Range(17, 20),     Range(21, 23), Range(24, 26) },
                        { State::DOWNLOADED, State::DOWNLOADED, State::EMPTY,   State::DOWNLOADED, State::EMPTY,  State::DOWNLOADED });
            download(get(holder, 2)); /// [27, 27] was evicted.
            assertEqual(holder,
                        { Range(0, 9),       Range(10, 14),     Range(15, 16),     Range(17, 20),     Range(21, 23), Range(24, 26) },
                        { State::DOWNLOADED, State::DOWNLOADED, State::DOWNLOADED, State::DOWNLOADED, State::EMPTY,  State::DOWNLOADED });
            assertDownloadFails(get(holder, 4));
            assertEqual(holder,
                        { Range(0, 9),       Range(10, 14),     Range(15, 16),     Range(17, 20),     Range(21, 23),     Range(24, 26) },
                        { State::DOWNLOADED, State::DOWNLOADED, State::DOWNLOADED, State::DOWNLOADED, State::DETACHED, State::DOWNLOADED });

            /// Range [27, 27] must be evicted in previous getOrSet [0, 25].
            /// Let's not invalidate pointers to returned segments from range [0, 25] and
            /// as max elements size is reached, next attempt to put something in cache should fail.
            /// This will also check that [27, 27] was indeed evicted.
            auto holder2 = get_or_set(27, 1);
            assertEqual(holder2, { Range(27, 27) }, { State::EMPTY });
            assertDownloadFails(holder2->front());
            assertEqual(holder2, { Range(27, 27) }, { State::DETACHED });

            auto holder3 = get_or_set(28, 3);
            assertEqual(holder3, { Range(28, 30) }, { State::EMPTY });
            assertDownloadFails(holder3->front());
            assertEqual(holder3, { Range(28, 30) }, { State::DETACHED });

            increasePriority(holder);
            increasePriority(holder2);
            increasePriority(holder3);
        }

        /// Current cache:    [__________][_____][   ][____]    [___]
        ///                   ^                            ^    ^
        ///                   0                            20   24
        ///
        assertEqual(cache.getFileSegmentInfos(key, user.user_id), { Range(0, 9), Range(10, 14), Range(15, 16), Range(17, 20), Range(24, 26) });
        assertEqual(cache.dumpQueue(), { Range(0, 9), Range(10, 14), Range(15, 16), Range(17, 20), Range(24, 26) });
        ASSERT_EQ(cache.getFileSegmentsNum(), 5);
        ASSERT_EQ(cache.getUsedCacheSize(), 24);

        std::cerr << "Step 6\n";

        {
            auto holder = get_or_set(12, 10);
            assertEqual(holder,
                        { Range(10, 14),     Range(15, 16),     Range(17, 20),     Range(21, 21) },
                        { State::DOWNLOADED, State::DOWNLOADED, State::DOWNLOADED, State::EMPTY });
            download(get(holder, 3));
            assertEqual(holder,
                        { Range(10, 14),     Range(15, 16),     Range(17, 20),     Range(21, 21) },
                        { State::DOWNLOADED, State::DOWNLOADED, State::DOWNLOADED, State::DOWNLOADED });
            increasePriority(holder);
        }

        /// Current cache:    [_____][__][____][_]   [___]
        ///                   ^          ^       ^   ^   ^
        ///                   10         17      21  24  26
        assertEqual(cache.getFileSegmentInfos(key, user.user_id), { Range(10, 14), Range(15, 16), Range(17, 20), Range(21, 21), Range(24, 26) });
        assertEqual(cache.dumpQueue(), { Range(24, 26), Range(10, 14), Range(15, 16), Range(17, 20), Range(21, 21) });
        ASSERT_EQ(cache.getFileSegmentsNum(), 5);
        ASSERT_EQ(cache.getUsedCacheSize(), 15);

        std::cerr << "Step 7\n";
        {
            auto holder = get_or_set(23, 5);
            assertEqual(holder,
                        { Range(23, 23), Range(24, 26),     Range(27, 27) },
                        { State::EMPTY,  State::DOWNLOADED, State::EMPTY });
            download(get(holder, 0));
            download(get(holder, 2));
            increasePriority(holder);
        }

        /// Current cache:    [____][_]  [][___][__]
        ///                   ^       ^  ^^^   ^^  ^
        ///                   17      21 2324  26  27
        assertEqual(cache.getFileSegmentInfos(key, user.user_id), { Range(17, 20), Range(21, 21), Range(23, 23), Range(24, 26), Range(27, 27) });
        assertEqual(cache.dumpQueue(), { Range(17, 20), Range(21, 21), Range(23, 23), Range(24, 26), Range(27, 27) });
        ASSERT_EQ(cache.getFileSegmentsNum(), 5);
        ASSERT_EQ(cache.getUsedCacheSize(), 10);

        std::cerr << "Step 8\n";
        {
            auto holder = get_or_set(2, 3); /// Get [2, 4]
            assertEqual(holder, { Range(2, 4) }, { State::EMPTY });

            auto holder2 = get_or_set(30, 2); /// Get [30, 31]
            assertEqual(holder2, { Range(30, 31) }, { State::EMPTY });

            download(get(holder, 0));
            download(get(holder2, 0));

            auto holder3 = get_or_set(23, 1); /// Get [23, 23]
            assertEqual(holder3, { Range(23, 23) }, { State::DOWNLOADED });

            auto holder4 = get_or_set(24, 3); /// Get [24, 26]
            assertEqual(holder4, { Range(24, 26) }, { State::DOWNLOADED });

            auto holder5 = get_or_set(27, 1); /// Get [27, 27]
            assertEqual(holder5, { Range(27, 27) }, { State::DOWNLOADED });

            auto holder6 = get_or_set(0, 40);
            assertEqual(holder6,
                        { Range(0, 1), Range(2, 4),        Range(5, 22), Range(23, 23),     Range(24, 26),     Range(27, 27),    Range(28, 29), Range(30, 31),     Range(32, 39) },
                        { State::EMPTY, State::DOWNLOADED, State::EMPTY, State::DOWNLOADED, State::DOWNLOADED, State::DOWNLOADED, State::EMPTY, State::DOWNLOADED, State::EMPTY });

            assertDownloadFails(get(holder6, 0));
            assertDownloadFails(get(holder6, 2));
            assertDownloadFails(get(holder6, 6));
            assertDownloadFails(get(holder6, 8));

            increasePriority(holder);
            increasePriority(holder2);
            increasePriority(holder3);
            increasePriority(holder4);
            increasePriority(holder5);
            increasePriority(holder6);
        }

        /// Current cache:    [___]       [_][___][_]   [__]
        ///                   ^   ^       ^  ^   ^  ^   ^  ^
        ///                   2   4       23 24  26 27  30 31
        assertEqual(cache.getFileSegmentInfos(key, user.user_id), { Range(2, 4), Range(23, 23), Range(24, 26), Range(27, 27), Range(30, 31) });
        assertEqual(cache.dumpQueue(), { Range(2, 4), Range(23, 23), Range(24, 26), Range(27, 27), Range(30, 31) });

        std::cerr << "Step 9\n";

        /// Get [2, 4]
        {
            auto holder = get_or_set(2, 3);
            assertEqual(holder, { Range(2, 4) }, { State::DOWNLOADED });
            increasePriority(holder);
        }


        {
            auto holder = get_or_set(25, 5); /// Get [25, 29]
            assertEqual(holder,
                        { Range(24, 26),     Range(27, 27),     Range(28, 29) },
                        { State::DOWNLOADED, State::DOWNLOADED, State::EMPTY });

            auto & file_segment = get(holder, 2);
            ASSERT_TRUE(file_segment.getOrSetDownloader() == FileSegment::getCallerId());
            ASSERT_TRUE(file_segment.state() == State::DOWNLOADING);

            bool lets_start_download = false;
            std::mutex mutex;
            std::condition_variable cv;

            std::thread other_1([&]
            {
                DB::ThreadStatus thread_status_1;
                auto query_context_1 = DB::Context::createCopy(getContext().context);
                query_context_1->makeQueryContext();
                query_context_1->setCurrentQueryId("query_id_1");
                chassert(&DB::CurrentThread::get() == &thread_status_1);
                DB::CurrentThread::QueryScope query_scope_holder_1(query_context_1);

                auto holder2 = get_or_set(25, 5); /// Get [25, 29] once again.
                assertEqual(holder2,
                            { Range(24, 26),     Range(27, 27),     Range(28, 29) },
                            { State::DOWNLOADED, State::DOWNLOADED, State::DOWNLOADING });

                auto & file_segment2 = get(holder2, 2);
                ASSERT_TRUE(file_segment2.getOrSetDownloader() != FileSegment::getCallerId());
                ASSERT_EQ(file_segment2.state(), State::DOWNLOADING);

                {
                    std::lock_guard lock(mutex);
                    lets_start_download = true;
                }
                cv.notify_one();

                file_segment2.wait(file_segment2.range().right);
                ASSERT_EQ(file_segment2.getDownloadedSize(), file_segment2.range().size());
            });

            {
                std::unique_lock lock(mutex);
                cv.wait(lock, [&]{ return lets_start_download; });
            }

            download(file_segment);
            ASSERT_EQ(file_segment.state(), State::DOWNLOADED);

            other_1.join();

            increasePriority(holder);
        }

        /// Current cache:    [___]       [___][_][__][__]
        ///                   ^   ^       ^   ^  ^^  ^^  ^
        ///                   2   4       24  26 27  2930 31
        assertEqual(cache.getFileSegmentInfos(key, user.user_id), { Range(2, 4), Range(24, 26), Range(27, 27), Range(28, 29), Range(30, 31) });
        assertEqual(cache.dumpQueue(), { Range(30, 31), Range(2, 4), Range(24, 26), Range(27, 27), Range(28, 29) });

        std::cerr << "Step 10\n";
        {
            /// Now let's check the similar case but getting ERROR state after segment->wait(), when
            /// state is changed not manually via segment->completeWithState(state) but from destructor of holder
            /// and notify_all() is also called from destructor of holder.

            auto holder = get_or_set(3, 23); /// Get [3, 25]
            assertEqual(holder,
                        { Range(2, 4),       Range(5, 23), Range(24, 26) },
                        { State::DOWNLOADED, State::EMPTY, State::DOWNLOADED });

            auto & file_segment = get(holder, 1);
            ASSERT_TRUE(file_segment.getOrSetDownloader() == FileSegment::getCallerId());
            ASSERT_TRUE(file_segment.state() == State::DOWNLOADING);

            bool lets_start_download = false;
            std::mutex mutex;
            std::condition_variable cv;

            std::thread other_1([&]
            {
                DB::ThreadStatus thread_status_1;
                auto query_context_1 = DB::Context::createCopy(getContext().context);
                query_context_1->makeQueryContext();
                query_context_1->setCurrentQueryId("query_id_1");
                chassert(&DB::CurrentThread::get() == &thread_status_1);
                DB::CurrentThread::QueryScope query_scope_holder_1(query_context_1);

                auto holder2 = get_or_set(3, 23); /// get [3, 25] once again.
                assertEqual(holder,
                            { Range(2, 4),       Range(5, 23),       Range(24, 26) },
                            { State::DOWNLOADED, State::DOWNLOADING, State::DOWNLOADED });

                auto & file_segment2 = get(holder, 1);
                ASSERT_TRUE(file_segment2.getDownloader() != FileSegment::getCallerId());

                {
                    std::lock_guard lock(mutex);
                    lets_start_download = true;
                }
                cv.notify_one();

                file_segment2.wait(file_segment2.range().left);
                ASSERT_EQ(file_segment2.state(), DB::FileSegment::State::EMPTY);
                ASSERT_EQ(file_segment2.getOrSetDownloader(), DB::FileSegment::getCallerId());
                download(file_segment2);
            });

            {
                std::unique_lock lock(mutex);
                cv.wait(lock, [&]{ return lets_start_download; });
            }

            holder.reset();
            other_1.join();
            ASSERT_TRUE(file_segment.state() == DB::FileSegment::State::DOWNLOADED);
        }
    }

    /// Current cache:    [___][        ][___][_][__]
    ///                   ^   ^^         ^   ^^  ^  ^
    ///                   2   45       24  2627 28 29

    std::cerr << "Step 11\n";
    {
        /// Test LRUCache::restore().

        auto cache2 = DB::FileCache("2", settings);
        cache2.initialize();
        auto key = DB::FileCacheKey::fromPath("key1");

        /// Get [2, 29]
        assertEqual(
            cache2.getOrSet(key, 2, 28, file_size, {}, 0, user),
            {Range(2, 4), Range(5, 23), Range(24, 26), Range(27, 27), Range(28, 29)},
            {State::DOWNLOADED, State::DOWNLOADED, State::DOWNLOADED, State::DOWNLOADED, State::DOWNLOADED});
    }

    std::cerr << "Step 12\n";
    {
        /// Test max file segment size

        auto settings2 = settings;
<<<<<<< HEAD
        settings2.max_file_segment_size = 10;
        settings2.base_path = caches_dir / "cache2";
        settings2.cache_policy = FileCachePolicy::LRU;
        fs::create_directories(settings2.base_path);
=======
        settings2[FileCacheSetting::max_file_segment_size] = 10;
        settings2[FileCacheSetting::path] = caches_dir / "cache2";
        fs::create_directories(settings2[FileCacheSetting::path].value);
>>>>>>> 7951c172
        auto cache2 = DB::FileCache("3", settings2);
        cache2.initialize();
        auto key = DB::FileCacheKey::fromPath("key1");

        /// Get [0, 24]
        assertEqual(
            cache2.getOrSet(key, 0, 25, file_size, {}, 0, user),
            {Range(0, 9), Range(10, 19), Range(20, 24)},
            {State::EMPTY, State::EMPTY, State::EMPTY});
    }

    std::cerr << "Step 13\n";
    {
        /// Test delayed cleanup

        auto cache = FileCache("4", settings);
        cache.initialize();
        const auto key = FileCacheKey::fromPath("key10");
        const auto key_path = cache.getKeyPath(key, user);

        cache.removeAllReleasable(user.user_id);
        ASSERT_EQ(cache.getUsedCacheSize(), 0);
        ASSERT_TRUE(!fs::exists(key_path));
        ASSERT_TRUE(!fs::exists(fs::path(key_path).parent_path()));

        download(cache.getOrSet(key, 0, 10, file_size, {}, 0, user));
        ASSERT_EQ(cache.getUsedCacheSize(), 10);
        ASSERT_TRUE(fs::exists(cache.getFileSegmentPath(key, 0, FileSegmentKind::Regular, user)));

        cache.removeAllReleasable(user.user_id);
        ASSERT_EQ(cache.getUsedCacheSize(), 0);
        ASSERT_TRUE(!fs::exists(key_path));
        ASSERT_TRUE(!fs::exists(cache.getFileSegmentPath(key, 0, FileSegmentKind::Regular, user)));
    }

    std::cerr << "Step 14\n";
    {
        /// Test background thread delated cleanup

        auto cache = DB::FileCache("5", settings);
        cache.initialize();
        const auto key = FileCacheKey::fromPath("key10");
        const auto key_path = cache.getKeyPath(key, user);

        cache.removeAllReleasable(user.user_id);
        ASSERT_EQ(cache.getUsedCacheSize(), 0);
        ASSERT_TRUE(!fs::exists(key_path));
        ASSERT_TRUE(!fs::exists(fs::path(key_path).parent_path()));

        download(cache.getOrSet(key, 0, 10, file_size, {}, 0, user));
        ASSERT_EQ(cache.getUsedCacheSize(), 10);
        ASSERT_TRUE(fs::exists(key_path));

        cache.removeAllReleasable(user.user_id);
        ASSERT_EQ(cache.getUsedCacheSize(), 0);
        sleepForSeconds(2);
        ASSERT_TRUE(!fs::exists(key_path));
    }
}

TEST_F(FileCacheTest, writeBuffer)
{
    ServerUUID::setRandomForUnitTests();
    FileCacheSettings settings;
<<<<<<< HEAD
    settings.max_size = 100;
    settings.max_elements = 5;
    settings.max_file_segment_size = 5;
    settings.base_path = cache_base_path;
    settings.load_metadata_asynchronously = false;
    settings.cache_policy = FileCachePolicy::LRU;
=======
    settings[FileCacheSetting::max_size] = 100;
    settings[FileCacheSetting::max_elements] = 5;
    settings[FileCacheSetting::max_file_segment_size] = 5;
    settings[FileCacheSetting::path] = cache_base_path;
    settings[FileCacheSetting::load_metadata_asynchronously] = false;
>>>>>>> 7951c172

    FileCache cache("6", settings);
    cache.initialize();
    const auto user = FileCache::getCommonUser();

    auto write_to_cache = [&, this](const String & key, const Strings & data, bool flush, ReadBufferPtr * out_read_buffer = nullptr)
    {
        CreateFileSegmentSettings segment_settings;
        segment_settings.kind = FileSegmentKind::Ephemeral;
        segment_settings.unbounded = true;

        auto cache_key = FileCacheKey::fromPath(key);
        auto holder = cache.set(cache_key, 0, 3, segment_settings, user);
        /// The same is done in TemporaryDataOnDisk::createStreamToCacheFile.
        std::filesystem::create_directories(cache.getKeyPath(cache_key, user));
        EXPECT_EQ(holder->size(), 1);
        auto & segment = holder->front();
        WriteBufferToFileSegment out(&segment);
        std::list<std::thread> threads;
        std::mutex mu;

        /// get random permutation of indexes
        std::vector<size_t> indexes(data.size());
        iota(indexes.data(), indexes.size(), size_t(0));
        std::shuffle(indexes.begin(), indexes.end(), rng);

        for (auto i : indexes)
        {
            /// Write from diffetent threads to check
            /// that no assertions inside cache related to downloaderId are triggered
            const auto & s = data[i];
            threads.emplace_back([&]
            {
                std::unique_lock lock(mu);
                out.write(s.data(), s.size());
                /// test different buffering scenarios
                if (flush)
                    out.next();
            });
        }
        for (auto & t : threads)
            t.join();

        out.finalize();
        if (out_read_buffer)
            *out_read_buffer = out.tryGetReadBuffer();
        return holder;
    };

    std::vector<fs::path> file_segment_paths;
    {
        auto holder = write_to_cache("key1", {"abc", "defg"}, false);
        file_segment_paths.emplace_back(holder->front().getPath());

        ASSERT_EQ(fs::file_size(file_segment_paths.back()), 7);
        EXPECT_EQ(holder->front().range().size(), 7);
        EXPECT_EQ(holder->front().range().left, 0);
        ASSERT_EQ(cache.getUsedCacheSize(), 7);

        {
            ReadBufferPtr reader = nullptr;

            auto holder2 = write_to_cache("key2", {"22", "333", "4444", "55555", "1"}, true, &reader);
            file_segment_paths.emplace_back(holder2->front().getPath());

            std::cerr << "\nFile segments: " << holder2->toString() << "\n";

            ASSERT_EQ(fs::file_size(file_segment_paths.back()), 15);
            EXPECT_TRUE(reader);
            if (reader)
            {
                String result;
                readStringUntilEOF(result, *reader);
                /// sort result to make it independent of the order of writes
                std::sort(result.begin(), result.end());
                EXPECT_EQ(result, "122333444455555");
            }

            EXPECT_EQ(holder2->front().range().size(), 15);
            EXPECT_EQ(holder2->front().range().left, 0);
            ASSERT_EQ(cache.getUsedCacheSize(), 22);
        }
        ASSERT_FALSE(fs::exists(file_segment_paths.back()));
        ASSERT_EQ(cache.getUsedCacheSize(), 7);
    }

    for (const auto & file_segment_path : file_segment_paths)
    {
        ASSERT_FALSE(fs::exists(file_segment_path));
    }
    ASSERT_EQ(cache.getUsedCacheSize(), 0);
}


static Block generateBlock(size_t size = 0)
{
    Block block;
    ColumnWithTypeAndName column;
    column.name = "x";
    column.type = std::make_shared<DataTypeUInt64>();

    {
        MutableColumnPtr mut_col = column.type->createColumn();
        for (size_t i = 0; i < size; ++i)
            mut_col->insert(i);
        column.column = std::move(mut_col);
    }

    block.insert(column);
    return block;
}

static size_t readAllTemporaryData(NativeReader & stream)
{
    Block block;
    size_t read_rows = 0;
    do
    {
        block = stream.read();
        read_rows += block.rows();
    } while (block);
    return read_rows;
}

TEST_F(FileCacheTest, temporaryData)
try
{
    ServerUUID::setRandomForUnitTests();
    DB::FileCacheSettings settings;
<<<<<<< HEAD
    settings.max_size = 10_KiB;
    settings.max_file_segment_size = 1_KiB;
    settings.base_path = cache_base_path;
    settings.load_metadata_asynchronously = false;
    settings.cache_policy = FileCachePolicy::LRU;
=======
    settings[FileCacheSetting::max_size] = 10_KiB;
    settings[FileCacheSetting::max_file_segment_size] = 1_KiB;
    settings[FileCacheSetting::path] = cache_base_path;
    settings[FileCacheSetting::load_metadata_asynchronously] = false;
>>>>>>> 7951c172

    DB::FileCache file_cache("7", settings);
    file_cache.initialize();

    const auto user = FileCache::getCommonUser();
    auto tmp_data_scope = std::make_shared<TemporaryDataOnDiskScope>(&file_cache, TemporaryDataOnDiskSettings{});

    auto some_data_holder = file_cache.getOrSet(FileCacheKey::fromPath("some_data"), 0, 5_KiB, 5_KiB, CreateFileSegmentSettings{}, 0, user);

    {
        ASSERT_EQ(some_data_holder->size(), 5);
        std::string failure_reason;
        for (auto & segment : *some_data_holder)
        {
            ASSERT_TRUE(segment->getOrSetDownloader() == DB::FileSegment::getCallerId());
            ASSERT_TRUE(segment->reserve(segment->range().size(), 1000, failure_reason));
            download(*segment);
            segment->complete(false);
        }
    }

    size_t size_used_before_temporary_data = file_cache.getUsedCacheSize();
    size_t segments_used_before_temporary_data = file_cache.getFileSegmentsNum();
    ASSERT_GT(size_used_before_temporary_data, 0);
    ASSERT_GT(segments_used_before_temporary_data, 0);

    size_t size_used_with_temporary_data;
    size_t segments_used_with_temporary_data;


    {
        TemporaryBlockStreamHolder stream(generateBlock(), tmp_data_scope.get());
        ASSERT_TRUE(stream);
        /// Do nothing with stream, just create it and destroy.
    }

    {
        TemporaryBlockStreamHolder stream(generateBlock(), tmp_data_scope.get());
        ASSERT_GT(stream->write(generateBlock(100)), 0);

        ASSERT_GT(file_cache.getUsedCacheSize(), 0);
        ASSERT_GT(file_cache.getFileSegmentsNum(), 0);

        size_t used_size_before_attempt = file_cache.getUsedCacheSize();
        /// data can't be evicted because it is still held by `some_data_holder`
        ASSERT_THROW({
            stream->write(generateBlock(2000));
            stream.finishWriting();
        }, DB::Exception);

        ASSERT_THROW(stream.finishWriting(), DB::Exception);

        ASSERT_EQ(file_cache.getUsedCacheSize(), used_size_before_attempt);
    }

    {
        size_t before_used_size = file_cache.getUsedCacheSize();
        auto write_buf_stream = std::make_unique<TemporaryDataBuffer>(tmp_data_scope.get());

        write_buf_stream->write("1234567890", 10);
        write_buf_stream->write("abcde", 5);
        auto read_buf = write_buf_stream->read();

        ASSERT_GT(file_cache.getUsedCacheSize(), before_used_size + 10);

        char buf[15];
        size_t read_size = read_buf->read(buf, 15);
        ASSERT_EQ(read_size, 15);
        ASSERT_EQ(std::string(buf, 15), "1234567890abcde");
        read_size = read_buf->read(buf, 15);
        ASSERT_EQ(read_size, 0);
    }

    {
        TemporaryBlockStreamHolder stream(generateBlock(), tmp_data_scope.get());

        ASSERT_GT(stream->write(generateBlock(100)), 0);

        some_data_holder.reset();

        stream->write(generateBlock(2000));

        stream.finishWriting();

        String file_path = stream.getHolder()->describeFilePath().substr(strlen("fscache://"));

        ASSERT_TRUE(fs::exists(file_path)) << "File " << file_path << " should exist";
        ASSERT_GT(fs::file_size(file_path), 100) << "File " << file_path << " should be larger than 100 bytes";

        ASSERT_EQ(readAllTemporaryData(*stream.getReadStream()), 2100);

        size_used_with_temporary_data = file_cache.getUsedCacheSize();
        segments_used_with_temporary_data = file_cache.getFileSegmentsNum();
        ASSERT_GT(size_used_with_temporary_data, 0);
        ASSERT_GT(segments_used_with_temporary_data, 0);
    }

    /// All temp data should be evicted after removing temporary files
    ASSERT_LE(file_cache.getUsedCacheSize(), size_used_with_temporary_data);
    ASSERT_LE(file_cache.getFileSegmentsNum(), segments_used_with_temporary_data);

    /// Some segments reserved by `some_data_holder` was eviced by temporary data
    ASSERT_LE(file_cache.getUsedCacheSize(), size_used_before_temporary_data);
    ASSERT_LE(file_cache.getFileSegmentsNum(), segments_used_before_temporary_data);
}
catch (...)
{
    std::cerr << getCurrentExceptionMessage(true) << std::endl;
    throw;
}

TEST_F(FileCacheTest, CachedReadBuffer)
{
    ServerUUID::setRandomForUnitTests();
    DB::ThreadStatus thread_status;

    /// To work with cache need query_id and query context.
    std::string query_id = "query_id";

    Poco::XML::DOMParser dom_parser;
    std::string xml(R"CONFIG(<clickhouse>
</clickhouse>)CONFIG");
    Poco::AutoPtr<Poco::XML::Document> document = dom_parser.parseString(xml);
    Poco::AutoPtr<Poco::Util::XMLConfiguration> config = new Poco::Util::XMLConfiguration(document);
    getMutableContext().context->setConfig(config);

    auto query_context = DB::Context::createCopy(getContext().context);
    query_context->makeQueryContext();
    query_context->setCurrentQueryId(query_id);
    chassert(&DB::CurrentThread::get() == &thread_status);
    DB::CurrentThread::QueryScope query_scope_holder(query_context);

    DB::FileCacheSettings settings;
<<<<<<< HEAD
    settings.base_path = cache_base_path;
    settings.max_file_segment_size = 5;
    settings.max_size = 30;
    settings.max_elements = 10;
    settings.boundary_alignment = 1;
    settings.load_metadata_asynchronously = false;
    settings.cache_policy = FileCachePolicy::LRU;
=======
    settings[FileCacheSetting::path] = cache_base_path;
    settings[FileCacheSetting::max_file_segment_size] = 5;
    settings[FileCacheSetting::max_size] = 30;
    settings[FileCacheSetting::max_elements] = 10;
    settings[FileCacheSetting::boundary_alignment] = 1;
    settings[FileCacheSetting::load_metadata_asynchronously] = false;
>>>>>>> 7951c172

    ReadSettings read_settings;
    read_settings.enable_filesystem_cache = true;
    read_settings.local_fs_method = LocalFSReadMethod::pread;

    std::string file_path = fs::current_path() / "test";
    auto read_buffer_creator = [&]()
    {
        return createReadBufferFromFileBase(file_path, read_settings, std::nullopt, std::nullopt);
    };

    auto wb = std::make_unique<WriteBufferFromFile>(file_path, DBMS_DEFAULT_BUFFER_SIZE);
    std::string s(30, '*');
    wb->write(s.data(), s.size());
    wb->next();
    wb->finalize();

    auto cache = std::make_shared<DB::FileCache>("8", settings);
    cache->initialize();

    auto key = DB::FileCacheKey::fromPath(file_path);
    const auto user = FileCache::getCommonUser();

    {
        auto cached_buffer = std::make_shared<CachedOnDiskReadBufferFromFile>(
            file_path, key, cache, user, read_buffer_creator, read_settings, "test", s.size(), false, false, std::nullopt, nullptr);

        WriteBufferFromOwnString result;
        copyData(*cached_buffer, result);
        ASSERT_EQ(result.str(), s);

        assertEqual(cache->dumpQueue(), { Range(0, 4), Range(5, 9), Range(10, 14), Range(15, 19), Range(20, 24), Range(25, 29) });
    }

    {
        ReadSettings modified_settings{read_settings};
        modified_settings.local_fs_buffer_size = 10;
        modified_settings.remote_fs_buffer_size = 10;

        auto cached_buffer = std::make_shared<CachedOnDiskReadBufferFromFile>(
            file_path, key, cache, user, read_buffer_creator, modified_settings, "test", s.size(), false, false, std::nullopt, nullptr);

        cached_buffer->next();
        assertEqual(cache->dumpQueue(), {Range(10, 14), Range(15, 19), Range(20, 24), Range(25, 29), Range(0, 4), Range(5, 9)});

        cached_buffer->position() = cached_buffer->buffer().end();
        cached_buffer->next();
        assertEqual(cache->dumpQueue(), {Range(15, 19), Range(20, 24), Range(25, 29), Range(0, 4), Range(5, 9), Range(10, 14)});
    }
}

TEST_F(FileCacheTest, TemporaryDataReadBufferSize)
{
    ServerUUID::setRandomForUnitTests();
    /// Temporary data stored in cache
    {
        DB::FileCacheSettings settings;
<<<<<<< HEAD
        settings.max_size = 10_KiB;
        settings.max_file_segment_size = 1_KiB;
        settings.base_path = cache_base_path;
        settings.load_metadata_asynchronously = false;
        settings.cache_policy = FileCachePolicy::LRU;
=======
        settings[FileCacheSetting::max_size] = 10_KiB;
        settings[FileCacheSetting::max_file_segment_size] = 1_KiB;
        settings[FileCacheSetting::path] = cache_base_path;
        settings[FileCacheSetting::load_metadata_asynchronously] = false;
>>>>>>> 7951c172

        DB::FileCache file_cache("cache", settings);
        file_cache.initialize();

        auto tmp_data_scope = std::make_shared<TemporaryDataOnDiskScope>(&file_cache, TemporaryDataOnDiskSettings{});

        auto block = generateBlock(/*size=*/3);
        TemporaryBlockStreamHolder stream(block, tmp_data_scope.get());

        stream->write(block);
        auto stat = stream.finishWriting();

        /// We allocate buffer of size min(stat.compressed_size, DBMS_DEFAULT_BUFFER_SIZE)
        /// We do care about buffer size because realistic external group by could generate 10^5 temporary files
        ASSERT_EQ(stat.compressed_size, 62);

        auto reader = stream.getReadStream();
        auto * read_buf = reader.getHolder();
        const auto & internal_buffer = static_cast<TemporaryDataReadBuffer *>(read_buf)->compressed_buf.getHolder()->internalBuffer();
        ASSERT_EQ(internal_buffer.size(), 62);
    }

    /// Temporary data stored on disk
    {
        DiskPtr disk;
        SCOPE_EXIT_SAFE(destroyDisk(disk));

        disk = createDisk("temporary_data_read_buffer_size_test_dir");
        VolumePtr volume = std::make_shared<SingleDiskVolume>("volume", disk);

        auto tmp_data_scope = std::make_shared<TemporaryDataOnDiskScope>(volume, TemporaryDataOnDiskSettings{});

        auto block = generateBlock(/*size=*/3);
        TemporaryBlockStreamHolder stream(block, tmp_data_scope.get());
        stream->write(block);
        auto stat = stream.finishWriting();

        ASSERT_EQ(stat.compressed_size, 62);
    }
}

TEST_F(FileCacheTest, SLRUPolicy)
{
    ServerUUID::setRandomForUnitTests();
    DB::ThreadStatus thread_status;
    std::string query_id = "query_id"; /// To work with cache need query_id and query context.

    Poco::XML::DOMParser dom_parser;
    std::string xml(R"CONFIG(<clickhouse>
</clickhouse>)CONFIG");
    Poco::AutoPtr<Poco::XML::Document> document = dom_parser.parseString(xml);
    Poco::AutoPtr<Poco::Util::XMLConfiguration> config = new Poco::Util::XMLConfiguration(document);
    getMutableContext().context->setConfig(config);

    auto query_context = DB::Context::createCopy(getContext().context);
    query_context->makeQueryContext();
    query_context->setCurrentQueryId(query_id);
    chassert(&DB::CurrentThread::get() == &thread_status);
    DB::CurrentThread::QueryScope query_scope_holder(query_context);

    DB::FileCacheSettings settings;
    settings[FileCacheSetting::path] = cache_base_path;
    settings[FileCacheSetting::max_size] = 40;
    settings[FileCacheSetting::max_elements] = 6;
    settings[FileCacheSetting::boundary_alignment] = 1;
    settings[FileCacheSetting::load_metadata_asynchronously] = false;

<<<<<<< HEAD
    settings.cache_policy = FileCachePolicy::SLRU;
    settings.slru_size_ratio = 0.5;
=======
    settings[FileCacheSetting::cache_policy] = "SLRU";
    settings[FileCacheSetting::slru_size_ratio] = 0.5;
>>>>>>> 7951c172

    const size_t file_size = -1; // the value doesn't really matter because boundary_alignment == 1.
    size_t file_cache_name = 0;
    const auto user = FileCache::getCommonUser();

    {
        auto cache = DB::FileCache(std::to_string(++file_cache_name), settings);
        cache.initialize();
        auto key = FileCacheKey::fromPath("key1");

        auto add_range = [&](size_t offset, size_t size)
        {
            std::cerr << "Add [" << offset << ", " << offset + size - 1 << "]" << std::endl;

            auto holder = cache.getOrSet(key, offset, size, file_size, {}, 0, user);
            assertEqual(holder, { Range(offset, offset + size - 1) }, { State::EMPTY });
            download(holder->front());
            assertEqual(holder, { Range(offset, offset + size - 1) }, { State::DOWNLOADED });
        };

        auto check_covering_range = [&](size_t offset, size_t size, Ranges covering_ranges)
        {
            auto holder = cache.getOrSet(key, offset, size, file_size, {}, 0, user);
            std::vector<State> states(covering_ranges.size(), State::DOWNLOADED);
            assertEqual(holder, covering_ranges, states);
            increasePriority(holder);
        };

        add_range(0, 10);
        add_range(10, 5);

        assertEqual(cache.getFileSegmentInfos(key, user.user_id), { Range(0, 9), Range(10, 14) });
        assertEqual(cache.dumpQueue(), { Range(0, 9), Range(10, 14) });

        ASSERT_EQ(cache.getFileSegmentsNum(), 2);
        ASSERT_EQ(cache.getUsedCacheSize(), 15);

        assertProbationary(cache.dumpQueue(), { Range(0, 9), Range(10, 14) });
        assertProtected(cache.dumpQueue(), Ranges{});

        check_covering_range(9, 1, { Range(0, 9) });
        assertEqual(cache.dumpQueue(), { Range(10, 14), Range(0, 9) });

        check_covering_range(10, 1, { Range(10, 14) });
        assertEqual(cache.dumpQueue(), { Range(0, 9), Range(10, 14) });

        assertProbationary(cache.dumpQueue(), Ranges{});
        assertProtected(cache.dumpQueue(), { Range(0, 9), Range(10, 14) });

        add_range(17, 4);
        assertEqual(cache.dumpQueue(), { Range(17, 20), Range(0, 9), Range(10, 14) });

        add_range(24, 3);
        assertEqual(cache.dumpQueue(), { Range(17, 20), Range(24, 26), Range(0, 9), Range(10, 14) });

        add_range(27, 1);
        assertEqual(cache.dumpQueue(), { Range(17, 20), Range(24, 26), Range(27, 27), Range(0, 9), Range(10, 14) });

        assertProbationary(cache.dumpQueue(), { Range(17, 20), Range(24, 26), Range(27, 27) });
        assertProtected(cache.dumpQueue(), { Range(0, 9), Range(10, 14) });

        assertEqual(cache.getFileSegmentInfos(key, user.user_id), { Range(0, 9), Range(10, 14), Range(17, 20), Range(24, 26), Range(27, 27) });
        ASSERT_EQ(cache.getFileSegmentsNum(), 5);
        ASSERT_EQ(cache.getUsedCacheSize(), 23);

        add_range(28, 3);
        assertEqual(cache.dumpQueue(), { Range(24, 26), Range(27, 27), Range(28, 30), Range(0, 9), Range(10, 14) });

        assertProbationary(cache.dumpQueue(), { Range(24, 26), Range(27, 27), Range(28, 30) });
        assertProtected(cache.dumpQueue(), { Range(0, 9), Range(10, 14) });

        check_covering_range(4, 1, { Range(0, 9) });

        assertProbationary(cache.dumpQueue(), { Range(24, 26), Range(27, 27), Range(28, 30) });
        assertProtected(cache.dumpQueue(), { Range(10, 14), Range(0, 9) });

        check_covering_range(27, 3, { Range(27, 27), Range(28, 30) });

        assertProbationary(cache.dumpQueue(), { Range(24, 26), Range(10, 14) });
        assertProtected(cache.dumpQueue(), { Range(0, 9), Range(27, 27), Range(28, 30) });

        assertEqual(cache.getFileSegmentInfos(key, user.user_id), { Range(0, 9), Range(10, 14), Range(24, 26), Range(27, 27), Range(28, 30) });
        ASSERT_EQ(cache.getFileSegmentsNum(), 5);
        ASSERT_EQ(cache.getUsedCacheSize(), 22);
    }

    {
        ReadSettings read_settings;
        read_settings.enable_filesystem_cache = true;
        read_settings.local_fs_method = LocalFSReadMethod::pread;

        auto write_file = [](const std::string & filename, const std::string & s)
        {
            std::string file_path = fs::current_path() / filename;
            auto wb = std::make_unique<WriteBufferFromFile>(file_path, DBMS_DEFAULT_BUFFER_SIZE);
            wb->write(s.data(), s.size());
            wb->next();
            wb->finalize();
            return file_path;
        };

        DB::FileCacheSettings settings2;
<<<<<<< HEAD
        settings2.base_path = cache_base_path2;
        settings2.max_file_segment_size = 5;
        settings2.max_size = 30;
        settings2.max_elements = 6;
        settings2.boundary_alignment = 1;
        settings2.cache_policy = FileCachePolicy::SLRU;
        settings2.slru_size_ratio = 0.5;
        settings.load_metadata_asynchronously = false;
=======
        settings2[FileCacheSetting::path] = cache_base_path2;
        settings2[FileCacheSetting::max_file_segment_size] = 5;
        settings2[FileCacheSetting::max_size] = 30;
        settings2[FileCacheSetting::max_elements] = 6;
        settings2[FileCacheSetting::boundary_alignment] = 1;
        settings2[FileCacheSetting::cache_policy] = "SLRU";
        settings2[FileCacheSetting::slru_size_ratio] = 0.5;
        settings[FileCacheSetting::load_metadata_asynchronously] = false;
>>>>>>> 7951c172

        auto cache = std::make_shared<DB::FileCache>("slru_2", settings2);
        cache->initialize();

        auto read_and_check = [&](const std::string & file, const FileCacheKey & key, const std::string & expect_result)
        {
            auto read_buffer_creator = [&]()
            {
                return createReadBufferFromFileBase(file, read_settings, std::nullopt, std::nullopt);
            };

            auto cached_buffer = std::make_shared<CachedOnDiskReadBufferFromFile>(
                file, key, cache, user, read_buffer_creator, read_settings, "test", expect_result.size(), false, false, std::nullopt, nullptr);

            WriteBufferFromOwnString result;
            copyData(*cached_buffer, result);
            ASSERT_EQ(result.str(), expect_result);
        };

        std::string data1(15, '*');
        auto file1 = write_file("test1", data1);
        auto key1 = DB::FileCacheKey::fromPath(file1);

        read_and_check(file1, key1, data1);

        assertEqual(cache->dumpQueue(), { Range(0, 4), Range(5, 9), Range(10, 14) });
        assertProbationary(cache->dumpQueue(), { Range(0, 4), Range(5, 9), Range(10, 14) });
        assertProtected(cache->dumpQueue(), Ranges{});

        read_and_check(file1, key1, data1);

        assertEqual(cache->dumpQueue(), { Range(0, 4), Range(5, 9), Range(10, 14) });
        assertProbationary(cache->dumpQueue(), Ranges{});
        assertProtected(cache->dumpQueue(), { Range(0, 4), Range(5, 9), Range(10, 14) });

        std::string data2(10, '*');
        auto file2 = write_file("test2", data2);
        auto key2 = DB::FileCacheKey::fromPath(file2);

        read_and_check(file2, key2, data2);

        auto dump = cache->dumpQueue();
        assertEqual(dump, { Range(0, 4), Range(5, 9), Range(0, 4), Range(5, 9), Range(10, 14) });

        const auto & infos = dynamic_cast<const LRUFileCachePriority::LRUPriorityDump *>(dump.get())->infos;
        ASSERT_EQ(infos[0].key, key2);
        ASSERT_EQ(infos[1].key, key2);
        ASSERT_EQ(infos[2].key, key1);
        ASSERT_EQ(infos[3].key, key1);
        ASSERT_EQ(infos[4].key, key1);

        assertProbationary(cache->dumpQueue(), { Range(0, 4), Range(5, 9) });
        assertProtected(cache->dumpQueue(), { Range(0, 4), Range(5, 9), Range(10, 14) });

        read_and_check(file2, key2, data2);

        dump = cache->dumpQueue();
        assertEqual(dump, { Range(0, 4), Range(5, 9), Range(10, 14), Range(0, 4), Range(5, 9)  });

        const auto & infos2 = dynamic_cast<const LRUFileCachePriority::LRUPriorityDump *>(dump.get())->infos;
        ASSERT_EQ(infos2[0].key, key1);
        ASSERT_EQ(infos2[1].key, key1);
        ASSERT_EQ(infos2[2].key, key1);
        ASSERT_EQ(infos2[3].key, key2);
        ASSERT_EQ(infos2[4].key, key2);

        assertProbationary(cache->dumpQueue(), { Range(0, 4), Range(5, 9) });
        assertProtected(cache->dumpQueue(), { Range(10, 14), Range(0, 4), Range(5, 9)  });
    }
}<|MERGE_RESOLUTION|>--- conflicted
+++ resolved
@@ -369,20 +369,12 @@
     DB::CurrentThread::QueryScope query_scope_holder(query_context);
 
     DB::FileCacheSettings settings;
-<<<<<<< HEAD
-    settings.base_path = cache_base_path;
-    settings.max_size = 30;
-    settings.max_elements = 5;
-    settings.boundary_alignment = 1;
-    settings.load_metadata_asynchronously = false;
-    settings.cache_policy = FileCachePolicy::LRU;
-=======
     settings[FileCacheSetting::path] = cache_base_path;
     settings[FileCacheSetting::max_size] = 30;
     settings[FileCacheSetting::max_elements] = 5;
     settings[FileCacheSetting::boundary_alignment] = 1;
     settings[FileCacheSetting::load_metadata_asynchronously] = false;
->>>>>>> 7951c172
+    settings[FileCacheSetting::cache_policy] = FileCachePolicy::LRU;
 
     const size_t file_size = INT_MAX; // the value doesn't really matter because boundary_alignment == 1.
 
@@ -770,16 +762,10 @@
         /// Test max file segment size
 
         auto settings2 = settings;
-<<<<<<< HEAD
-        settings2.max_file_segment_size = 10;
-        settings2.base_path = caches_dir / "cache2";
-        settings2.cache_policy = FileCachePolicy::LRU;
-        fs::create_directories(settings2.base_path);
-=======
         settings2[FileCacheSetting::max_file_segment_size] = 10;
         settings2[FileCacheSetting::path] = caches_dir / "cache2";
+        settings[FileCacheSetting::cache_policy] = FileCachePolicy::LRU;
         fs::create_directories(settings2[FileCacheSetting::path].value);
->>>>>>> 7951c172
         auto cache2 = DB::FileCache("3", settings2);
         cache2.initialize();
         auto key = DB::FileCacheKey::fromPath("key1");
@@ -844,20 +830,12 @@
 {
     ServerUUID::setRandomForUnitTests();
     FileCacheSettings settings;
-<<<<<<< HEAD
-    settings.max_size = 100;
-    settings.max_elements = 5;
-    settings.max_file_segment_size = 5;
-    settings.base_path = cache_base_path;
-    settings.load_metadata_asynchronously = false;
-    settings.cache_policy = FileCachePolicy::LRU;
-=======
     settings[FileCacheSetting::max_size] = 100;
     settings[FileCacheSetting::max_elements] = 5;
     settings[FileCacheSetting::max_file_segment_size] = 5;
     settings[FileCacheSetting::path] = cache_base_path;
     settings[FileCacheSetting::load_metadata_asynchronously] = false;
->>>>>>> 7951c172
+    settings[FileCacheSetting::cache_policy] = FileCachePolicy::LRU;
 
     FileCache cache("6", settings);
     cache.initialize();
@@ -987,18 +965,11 @@
 {
     ServerUUID::setRandomForUnitTests();
     DB::FileCacheSettings settings;
-<<<<<<< HEAD
-    settings.max_size = 10_KiB;
-    settings.max_file_segment_size = 1_KiB;
-    settings.base_path = cache_base_path;
-    settings.load_metadata_asynchronously = false;
-    settings.cache_policy = FileCachePolicy::LRU;
-=======
     settings[FileCacheSetting::max_size] = 10_KiB;
     settings[FileCacheSetting::max_file_segment_size] = 1_KiB;
     settings[FileCacheSetting::path] = cache_base_path;
     settings[FileCacheSetting::load_metadata_asynchronously] = false;
->>>>>>> 7951c172
+    settings[FileCacheSetting::cache_policy] = FileCachePolicy::LRU;
 
     DB::FileCache file_cache("7", settings);
     file_cache.initialize();
@@ -1132,22 +1103,13 @@
     DB::CurrentThread::QueryScope query_scope_holder(query_context);
 
     DB::FileCacheSettings settings;
-<<<<<<< HEAD
-    settings.base_path = cache_base_path;
-    settings.max_file_segment_size = 5;
-    settings.max_size = 30;
-    settings.max_elements = 10;
-    settings.boundary_alignment = 1;
-    settings.load_metadata_asynchronously = false;
-    settings.cache_policy = FileCachePolicy::LRU;
-=======
     settings[FileCacheSetting::path] = cache_base_path;
     settings[FileCacheSetting::max_file_segment_size] = 5;
     settings[FileCacheSetting::max_size] = 30;
     settings[FileCacheSetting::max_elements] = 10;
     settings[FileCacheSetting::boundary_alignment] = 1;
     settings[FileCacheSetting::load_metadata_asynchronously] = false;
->>>>>>> 7951c172
+    settings[FileCacheSetting::cache_policy] = FileCachePolicy::LRU;
 
     ReadSettings read_settings;
     read_settings.enable_filesystem_cache = true;
@@ -1205,18 +1167,11 @@
     /// Temporary data stored in cache
     {
         DB::FileCacheSettings settings;
-<<<<<<< HEAD
-        settings.max_size = 10_KiB;
-        settings.max_file_segment_size = 1_KiB;
-        settings.base_path = cache_base_path;
-        settings.load_metadata_asynchronously = false;
-        settings.cache_policy = FileCachePolicy::LRU;
-=======
         settings[FileCacheSetting::max_size] = 10_KiB;
         settings[FileCacheSetting::max_file_segment_size] = 1_KiB;
         settings[FileCacheSetting::path] = cache_base_path;
         settings[FileCacheSetting::load_metadata_asynchronously] = false;
->>>>>>> 7951c172
+        settings[FileCacheSetting::cache_policy] = FileCachePolicy::LRU;
 
         DB::FileCache file_cache("cache", settings);
         file_cache.initialize();
@@ -1284,13 +1239,8 @@
     settings[FileCacheSetting::boundary_alignment] = 1;
     settings[FileCacheSetting::load_metadata_asynchronously] = false;
 
-<<<<<<< HEAD
-    settings.cache_policy = FileCachePolicy::SLRU;
-    settings.slru_size_ratio = 0.5;
-=======
-    settings[FileCacheSetting::cache_policy] = "SLRU";
+    settings[FileCacheSetting::cache_policy] = FileCachePolicy::SLRU;
     settings[FileCacheSetting::slru_size_ratio] = 0.5;
->>>>>>> 7951c172
 
     const size_t file_size = -1; // the value doesn't really matter because boundary_alignment == 1.
     size_t file_cache_name = 0;
@@ -1393,25 +1343,14 @@
         };
 
         DB::FileCacheSettings settings2;
-<<<<<<< HEAD
-        settings2.base_path = cache_base_path2;
-        settings2.max_file_segment_size = 5;
-        settings2.max_size = 30;
-        settings2.max_elements = 6;
-        settings2.boundary_alignment = 1;
-        settings2.cache_policy = FileCachePolicy::SLRU;
-        settings2.slru_size_ratio = 0.5;
-        settings.load_metadata_asynchronously = false;
-=======
         settings2[FileCacheSetting::path] = cache_base_path2;
         settings2[FileCacheSetting::max_file_segment_size] = 5;
         settings2[FileCacheSetting::max_size] = 30;
         settings2[FileCacheSetting::max_elements] = 6;
         settings2[FileCacheSetting::boundary_alignment] = 1;
-        settings2[FileCacheSetting::cache_policy] = "SLRU";
         settings2[FileCacheSetting::slru_size_ratio] = 0.5;
-        settings[FileCacheSetting::load_metadata_asynchronously] = false;
->>>>>>> 7951c172
+        settings2[FileCacheSetting::load_metadata_asynchronously] = false;
+        settings2[FileCacheSetting::cache_policy] = FileCachePolicy::SLRU;
 
         auto cache = std::make_shared<DB::FileCache>("slru_2", settings2);
         cache->initialize();
