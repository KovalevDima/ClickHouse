#include <map>
#include <set>
#include <optional>
#include <memory>
#include <Poco/Mutex.h>
#include <Poco/UUID.h>
#include <Poco/Net/IPAddress.h>
#include <Poco/Util/Application.h>
#include <Common/Macros.h>
#include <Common/escapeForFileName.h>
#include <Common/EventNotifier.h>
#include <Common/setThreadName.h>
#include <Common/Stopwatch.h>
#include <Common/formatReadable.h>
#include <Common/Throttler.h>
#include <Common/thread_local_rng.h>
#include <Common/FieldVisitorToString.h>
#include <Common/getMultipleKeysFromConfig.h>
#include <Coordination/KeeperDispatcher.h>
#include <Compression/ICompressionCodec.h>
#include <Core/BackgroundSchedulePool.h>
#include <Formats/FormatFactory.h>
#include <Databases/IDatabase.h>
#include <Storages/IStorage.h>
#include <Storages/MarkCache.h>
#include <Storages/MergeTree/MergeList.h>
#include <Storages/MergeTree/ReplicatedFetchList.h>
#include <Storages/MergeTree/MergeTreeData.h>
#include <Storages/MergeTree/MergeTreeSettings.h>
#include <Storages/CompressionCodecSelector.h>
#include <Storages/StorageS3Settings.h>
#include <Disks/DiskLocal.h>
#include <Disks/DiskDecorator.h>
#include <Disks/ObjectStorages/IObjectStorage.h>
#include <Disks/IO/ThreadPoolRemoteFSReader.h>
#include <Disks/IO/ThreadPoolReader.h>
#include <IO/SynchronousReader.h>
#include <TableFunctions/TableFunctionFactory.h>
#include <Interpreters/ActionLocksManager.h>
#include <Interpreters/ExternalLoaderXMLConfigRepository.h>
#include <Interpreters/TemporaryDataOnDisk.h>
#include <Core/Settings.h>
#include <Core/SettingsQuirks.h>
#include <Access/AccessControl.h>
#include <Access/ContextAccess.h>
#include <Access/EnabledRolesInfo.h>
#include <Access/EnabledRowPolicies.h>
#include <Access/QuotaUsage.h>
#include <Access/User.h>
#include <Access/Credentials.h>
#include <Access/SettingsProfile.h>
#include <Access/SettingsProfilesInfo.h>
#include <Access/SettingsConstraintsAndProfileIDs.h>
#include <Access/ExternalAuthenticators.h>
#include <Access/GSSAcceptor.h>
#include <Backups/BackupsWorker.h>
#include <Dictionaries/Embedded/GeoDictionariesLoader.h>
#include <Interpreters/EmbeddedDictionaries.h>
#include <Interpreters/ExternalDictionariesLoader.h>
#include <Functions/UserDefined/ExternalUserDefinedExecutableFunctionsLoader.h>
#include <Functions/UserDefined/IUserDefinedSQLObjectsLoader.h>
#include <Functions/UserDefined/createUserDefinedSQLObjectsLoader.h>
#include <Interpreters/ExpressionActions.h>
#include <Interpreters/ProcessList.h>
#include <Interpreters/InterserverCredentials.h>
#include <Interpreters/Cluster.h>
#include <Interpreters/InterserverIOHandler.h>
#include <Interpreters/SystemLog.h>
#include <Interpreters/SessionLog.h>
#include <Interpreters/Context.h>
#include <Interpreters/DDLWorker.h>
#include <Interpreters/DDLTask.h>
#include <Interpreters/Session.h>
#include <Interpreters/TraceCollector.h>
#include <IO/ReadBufferFromFile.h>
#include <IO/UncompressedCache.h>
#include <IO/MMappedFileCache.h>
#include <IO/WriteSettings.h>
#include <Parsers/ASTCreateQuery.h>
#include <Parsers/ParserCreateQuery.h>
#include <Parsers/parseQuery.h>
#include <Parsers/ASTAsterisk.h>
#include <Parsers/ASTIdentifier.h>
#include <Common/StackTrace.h>
#include <Common/Config/ConfigHelper.h>
#include <Common/Config/ConfigProcessor.h>
#include <Common/Config/AbstractConfigurationComparison.h>
#include <Common/ZooKeeper/ZooKeeper.h>
#include <Common/ShellCommand.h>
#include <Common/logger_useful.h>
#include <base/EnumReflection.h>
#include <Common/RemoteHostFilter.h>
#include <Interpreters/AsynchronousInsertQueue.h>
#include <Interpreters/DatabaseCatalog.h>
#include <Interpreters/JIT/CompiledExpressionCache.h>
#include <Storages/MergeTree/BackgroundJobsAssignee.h>
#include <Storages/MergeTree/MergeTreeBackgroundExecutor.h>
#include <Storages/MergeTree/MergeTreeDataPartUUID.h>
#include <Storages/MergeTree/MergeTreeMetadataCache.h>
#include <Interpreters/SynonymsExtensions.h>
#include <Interpreters/Lemmatizers.h>
#include <Interpreters/ClusterDiscovery.h>
#include <Interpreters/TransactionLog.h>
#include <filesystem>
#include <re2/re2.h>
#include <Storages/StorageView.h>
#include <Parsers/ASTFunction.h>
#include <base/find_symbols.h>

#if USE_ROCKSDB
#include <rocksdb/table.h>
#endif

namespace fs = std::filesystem;

namespace ProfileEvents
{
    extern const Event ContextLock;
}

namespace CurrentMetrics
{
    extern const Metric ContextLockWait;
    extern const Metric BackgroundMovePoolTask;
    extern const Metric BackgroundSchedulePoolTask;
    extern const Metric BackgroundBufferFlushSchedulePoolTask;
    extern const Metric BackgroundDistributedSchedulePoolTask;
    extern const Metric BackgroundMessageBrokerSchedulePoolTask;
    extern const Metric BackgroundMergesAndMutationsPoolTask;
    extern const Metric BackgroundFetchesPoolTask;
    extern const Metric BackgroundCommonPoolTask;
}

namespace DB
{

namespace ErrorCodes
{
    extern const int BAD_ARGUMENTS;
    extern const int BAD_GET;
    extern const int UNKNOWN_DATABASE;
    extern const int UNKNOWN_TABLE;
    extern const int TABLE_ALREADY_EXISTS;
    extern const int THERE_IS_NO_SESSION;
    extern const int THERE_IS_NO_QUERY;
    extern const int NO_ELEMENTS_IN_CONFIG;
    extern const int TABLE_SIZE_EXCEEDS_MAX_DROP_SIZE_LIMIT;
    extern const int LOGICAL_ERROR;
    extern const int INVALID_SETTING_VALUE;
    extern const int UNKNOWN_READ_METHOD;
    extern const int NOT_IMPLEMENTED;
    extern const int UNKNOWN_FUNCTION;
}


/** Set of known objects (environment), that could be used in query.
  * Shared (global) part. Order of members (especially, order of destruction) is very important.
  */
struct ContextSharedPart : boost::noncopyable
{
    Poco::Logger * log = &Poco::Logger::get("Context");

    /// For access of most of shared objects. Recursive mutex.
    mutable std::recursive_mutex mutex;
    /// Separate mutex for access of dictionaries. Separate mutex to avoid locks when server doing request to itself.
    mutable std::mutex embedded_dictionaries_mutex;
    mutable std::mutex external_dictionaries_mutex;
    mutable std::mutex external_user_defined_executable_functions_mutex;
    /// Separate mutex for storage policies. During server startup we may
    /// initialize some important storages (system logs with MergeTree engine)
    /// under context lock.
    mutable std::mutex storage_policies_mutex;
    /// Separate mutex for re-initialization of zookeeper session. This operation could take a long time and must not interfere with another operations.
    mutable std::mutex zookeeper_mutex;

    mutable zkutil::ZooKeeperPtr zookeeper;                 /// Client for ZooKeeper.
    ConfigurationPtr zookeeper_config;                      /// Stores zookeeper configs

#if USE_NURAFT
    mutable std::mutex keeper_dispatcher_mutex;
    mutable std::shared_ptr<KeeperDispatcher> keeper_dispatcher;
#endif
    mutable std::mutex auxiliary_zookeepers_mutex;
    mutable std::map<String, zkutil::ZooKeeperPtr> auxiliary_zookeepers;    /// Map for auxiliary ZooKeeper clients.
    ConfigurationPtr auxiliary_zookeepers_config;           /// Stores auxiliary zookeepers configs

    String interserver_io_host;                             /// The host name by which this server is available for other servers.
    UInt16 interserver_io_port = 0;                         /// and port.
    String interserver_scheme;                              /// http or https
    MultiVersion<InterserverCredentials> interserver_io_credentials;

    String path;                                            /// Path to the data directory, with a slash at the end.
    String flags_path;                                      /// Path to the directory with some control flags for server maintenance.
    String user_files_path;                                 /// Path to the directory with user provided files, usable by 'file' table function.
    String dictionaries_lib_path;                           /// Path to the directory with user provided binaries and libraries for external dictionaries.
    String user_scripts_path;                               /// Path to the directory with user provided scripts.
    ConfigurationPtr config;                                /// Global configuration settings.

    String tmp_path;                                        /// Path to the temporary files that occur when processing the request.
    TemporaryDataOnDiskScopePtr temp_data_on_disk;          /// Temporary files that occur when processing the request accounted here.

    mutable std::unique_ptr<EmbeddedDictionaries> embedded_dictionaries;    /// Metrica's dictionaries. Have lazy initialization.
    mutable std::unique_ptr<ExternalDictionariesLoader> external_dictionaries_loader;

    scope_guard models_repository_guard;

    ExternalLoaderXMLConfigRepository * external_dictionaries_config_repository = nullptr;
    scope_guard dictionaries_xmls;

    mutable std::unique_ptr<ExternalUserDefinedExecutableFunctionsLoader> external_user_defined_executable_functions_loader;
    ExternalLoaderXMLConfigRepository * user_defined_executable_functions_config_repository = nullptr;
    scope_guard user_defined_executable_functions_xmls;

    mutable std::unique_ptr<IUserDefinedSQLObjectsLoader> user_defined_sql_objects_loader;

#if USE_NLP
    mutable std::optional<SynonymsExtensions> synonyms_extensions;
    mutable std::optional<Lemmatizers> lemmatizers;
#endif

    std::optional<BackupsWorker> backups_worker;

    String default_profile_name;                            /// Default profile name used for default values.
    String system_profile_name;                             /// Profile used by system processes
    String buffer_profile_name;                             /// Profile used by Buffer engine for flushing to the underlying
    std::unique_ptr<AccessControl> access_control;
    mutable UncompressedCachePtr uncompressed_cache;        /// The cache of decompressed blocks.
    mutable MarkCachePtr mark_cache;                        /// Cache of marks in compressed files.
    mutable std::unique_ptr<ThreadPool> load_marks_threadpool; /// Threadpool for loading marks cache.
    mutable UncompressedCachePtr index_uncompressed_cache;  /// The cache of decompressed blocks for MergeTree indices.
    mutable MarkCachePtr index_mark_cache;                  /// Cache of marks in compressed files of MergeTree indices.
    mutable MMappedFileCachePtr mmap_cache; /// Cache of mmapped files to avoid frequent open/map/unmap/close and to reuse from several threads.
    ProcessList process_list;                               /// Executing queries at the moment.
    GlobalOvercommitTracker global_overcommit_tracker;
    MergeList merge_list;                                   /// The list of executable merge (for (Replicated)?MergeTree)
    ReplicatedFetchList replicated_fetch_list;
    ConfigurationPtr users_config;                          /// Config with the users, profiles and quotas sections.
    InterserverIOHandler interserver_io_handler;            /// Handler for interserver communication.

    mutable std::unique_ptr<BackgroundSchedulePool> buffer_flush_schedule_pool; /// A thread pool that can do background flush for Buffer tables.
    mutable std::unique_ptr<BackgroundSchedulePool> schedule_pool;    /// A thread pool that can run different jobs in background (used in replicated tables)
    mutable std::unique_ptr<BackgroundSchedulePool> distributed_schedule_pool; /// A thread pool that can run different jobs in background (used for distributed sends)
    mutable std::unique_ptr<BackgroundSchedulePool> message_broker_schedule_pool; /// A thread pool that can run different jobs in background (used for message brokers, like RabbitMQ and Kafka)

    mutable std::unique_ptr<IAsynchronousReader> asynchronous_remote_fs_reader;
    mutable std::unique_ptr<IAsynchronousReader> asynchronous_local_fs_reader;
    mutable std::unique_ptr<IAsynchronousReader> synchronous_local_fs_reader;

    mutable std::unique_ptr<ThreadPool> threadpool_writer;

    mutable ThrottlerPtr replicated_fetches_throttler;      /// A server-wide throttler for replicated fetches
    mutable ThrottlerPtr replicated_sends_throttler;        /// A server-wide throttler for replicated sends
    mutable ThrottlerPtr remote_read_throttler;             /// A server-wide throttler for remote IO reads
    mutable ThrottlerPtr remote_write_throttler;            /// A server-wide throttler for remote IO writes

    MultiVersion<Macros> macros;                            /// Substitutions extracted from config.
    std::unique_ptr<DDLWorker> ddl_worker;                  /// Process ddl commands from zk.
    /// Rules for selecting the compression settings, depending on the size of the part.
    mutable std::unique_ptr<CompressionCodecSelector> compression_codec_selector;
    /// Storage disk chooser for MergeTree engines
    mutable std::shared_ptr<const DiskSelector> merge_tree_disk_selector;
    /// Storage policy chooser for MergeTree engines
    mutable std::shared_ptr<const StoragePolicySelector> merge_tree_storage_policy_selector;

    std::optional<MergeTreeSettings> merge_tree_settings;   /// Settings of MergeTree* engines.
    std::optional<MergeTreeSettings> replicated_merge_tree_settings;   /// Settings of ReplicatedMergeTree* engines.
    std::atomic_size_t max_table_size_to_drop = 50000000000lu; /// Protects MergeTree tables from accidental DROP (50GB by default)
    std::atomic_size_t max_partition_size_to_drop = 50000000000lu; /// Protects MergeTree partitions from accidental DROP (50GB by default)
    String format_schema_path;                              /// Path to a directory that contains schema files used by input formats.
    ActionLocksManagerPtr action_locks_manager;             /// Set of storages' action lockers
    std::unique_ptr<SystemLogs> system_logs;                /// Used to log queries and operations on parts
    std::optional<StorageS3Settings> storage_s3_settings;   /// Settings of S3 storage
    std::vector<String> warnings;                           /// Store warning messages about server configuration.

    /// Background executors for *MergeTree tables
    MergeMutateBackgroundExecutorPtr merge_mutate_executor;
    OrdinaryBackgroundExecutorPtr moves_executor;
    OrdinaryBackgroundExecutorPtr fetch_executor;
    OrdinaryBackgroundExecutorPtr common_executor;

    RemoteHostFilter remote_host_filter; /// Allowed URL from config.xml

    std::optional<TraceCollector> trace_collector;        /// Thread collecting traces from threads executing queries

    /// Clusters for distributed tables
    /// Initialized on demand (on distributed storages initialization) since Settings should be initialized
    std::shared_ptr<Clusters> clusters;
    ConfigurationPtr clusters_config;                        /// Stores updated configs
    mutable std::mutex clusters_mutex;                       /// Guards clusters and clusters_config
    std::unique_ptr<ClusterDiscovery> cluster_discovery;

    std::shared_ptr<AsynchronousInsertQueue> async_insert_queue;
    std::map<String, UInt16> server_ports;

    bool shutdown_called = false;

    /// Has background executors for MergeTree tables been initialized?
    bool are_background_executors_initialized = false;

    Stopwatch uptime_watch;

    Context::ApplicationType application_type = Context::ApplicationType::SERVER;

    /// vector of xdbc-bridge commands, they will be killed when Context will be destroyed
    std::vector<std::unique_ptr<ShellCommand>> bridge_commands;

    Context::ConfigReloadCallback config_reload_callback;

    bool is_server_completely_started = false;

#if USE_ROCKSDB
    /// Global merge tree metadata cache, stored in rocksdb.
    MergeTreeMetadataCachePtr merge_tree_metadata_cache;
#endif

    ContextSharedPart()
        : access_control(std::make_unique<AccessControl>())
        , global_overcommit_tracker(&process_list)
        , macros(std::make_unique<Macros>())
    {
        /// TODO: make it singleton (?)
        static std::atomic<size_t> num_calls{0};
        if (++num_calls > 1)
        {
            std::cerr << "Attempting to create multiple ContextShared instances. Stack trace:\n" << StackTrace().toString();
            std::cerr.flush();
            std::terminate();
        }
    }


    ~ContextSharedPart()
    {
        /// Wait for thread pool for background reads and writes,
        /// since it may use per-user MemoryTracker which will be destroyed here.
        if (asynchronous_remote_fs_reader)
        {
            try
            {
                LOG_DEBUG(log, "Desctructing remote fs threadpool reader");
                asynchronous_remote_fs_reader->wait();
                asynchronous_remote_fs_reader.reset();
            }
            catch (...)
            {
                tryLogCurrentException(__PRETTY_FUNCTION__);
            }
        }

        if (asynchronous_local_fs_reader)
        {
            try
            {
                LOG_DEBUG(log, "Desctructing local fs threadpool reader");
                asynchronous_local_fs_reader->wait();
                asynchronous_local_fs_reader.reset();
            }
            catch (...)
            {
                tryLogCurrentException(__PRETTY_FUNCTION__);
            }
        }

        if (synchronous_local_fs_reader)
        {
            try
            {
                LOG_DEBUG(log, "Desctructing local fs threadpool reader");
                synchronous_local_fs_reader->wait();
                synchronous_local_fs_reader.reset();
            }
            catch (...)
            {
                tryLogCurrentException(__PRETTY_FUNCTION__);
            }
        }

        if (threadpool_writer)
        {
            try
            {
                LOG_DEBUG(log, "Desctructing threadpool writer");
                threadpool_writer->wait();
                threadpool_writer.reset();
            }
            catch (...)
            {
                tryLogCurrentException(__PRETTY_FUNCTION__);
            }
        }

        if (load_marks_threadpool)
        {
            try
            {
                LOG_DEBUG(log, "Desctructing marks loader");
                load_marks_threadpool->wait();
                load_marks_threadpool.reset();
            }
            catch (...)
            {
                tryLogCurrentException(__PRETTY_FUNCTION__);
            }
        }

        try
        {
            shutdown();
        }
        catch (...)
        {
            tryLogCurrentException(__PRETTY_FUNCTION__);
        }
    }


    /** Perform a complex job of destroying objects in advance.
      */
    void shutdown()
    {
        if (shutdown_called)
            return;
        shutdown_called = true;

        /// Stop periodic reloading of the configuration files.
        /// This must be done first because otherwise the reloading may pass a changed config
        /// to some destroyed parts of ContextSharedPart.
        if (external_dictionaries_loader)
            external_dictionaries_loader->enablePeriodicUpdates(false);
        if (external_user_defined_executable_functions_loader)
            external_user_defined_executable_functions_loader->enablePeriodicUpdates(false);
        if (user_defined_sql_objects_loader)
            user_defined_sql_objects_loader->stopWatching();

        Session::shutdownNamedSessions();

        /// Waiting for current backups/restores to be finished. This must be done before `DatabaseCatalog::shutdown()`.
        if (backups_worker)
            backups_worker->shutdown();

        /**  After system_logs have been shut down it is guaranteed that no system table gets created or written to.
          *  Note that part changes at shutdown won't be logged to part log.
          */
        if (system_logs)
            system_logs->shutdown();

        DatabaseCatalog::shutdown();

        if (merge_mutate_executor)
            merge_mutate_executor->wait();
        if (fetch_executor)
            fetch_executor->wait();
        if (moves_executor)
            moves_executor->wait();
        if (common_executor)
            common_executor->wait();

        TransactionLog::shutdownIfAny();

        std::unique_ptr<SystemLogs> delete_system_logs;
        std::unique_ptr<EmbeddedDictionaries> delete_embedded_dictionaries;
        std::unique_ptr<ExternalDictionariesLoader> delete_external_dictionaries_loader;
        std::unique_ptr<ExternalUserDefinedExecutableFunctionsLoader> delete_external_user_defined_executable_functions_loader;
        std::unique_ptr<IUserDefinedSQLObjectsLoader> delete_user_defined_sql_objects_loader;
        std::unique_ptr<BackgroundSchedulePool> delete_buffer_flush_schedule_pool;
        std::unique_ptr<BackgroundSchedulePool> delete_schedule_pool;
        std::unique_ptr<BackgroundSchedulePool> delete_distributed_schedule_pool;
        std::unique_ptr<BackgroundSchedulePool> delete_message_broker_schedule_pool;
        std::unique_ptr<DDLWorker> delete_ddl_worker;
        std::unique_ptr<AccessControl> delete_access_control;

        /// Delete DDLWorker before zookeeper.
        /// Cause it can call Context::getZooKeeper and resurrect it.

        {
            auto lock = std::lock_guard(mutex);
            delete_ddl_worker = std::move(ddl_worker);
        }

        /// DDLWorker should be deleted without lock, cause its internal thread can
        /// take it as well, which will cause deadlock.
        delete_ddl_worker.reset();

        {
            auto lock = std::lock_guard(mutex);

            /** Compiled expressions stored in cache need to be destroyed before destruction of static objects.
              * Because CHJIT instance can be static object.
              */
#if USE_EMBEDDED_COMPILER
            if (auto * cache = CompiledExpressionCacheFactory::instance().tryGetCache())
                cache->reset();
#endif

            /// Preemptive destruction is important, because these objects may have a refcount to ContextShared (cyclic reference).
            /// TODO: Get rid of this.

            /// Dictionaries may be required:
            /// - for storage shutdown (during final flush of the Buffer engine)
            /// - before storage startup (because of some streaming of, i.e. Kafka, to
            ///   the table with materialized column that has dictGet)
            ///
            /// So they should be created before any storages and preserved until storages will be terminated.
            ///
            /// But they cannot be created before storages since they may required table as a source,
            /// but at least they can be preserved for storage termination.
            dictionaries_xmls.reset();
            user_defined_executable_functions_xmls.reset();
            models_repository_guard.reset();

            delete_system_logs = std::move(system_logs);
            delete_embedded_dictionaries = std::move(embedded_dictionaries);
            delete_external_dictionaries_loader = std::move(external_dictionaries_loader);
            delete_external_user_defined_executable_functions_loader = std::move(external_user_defined_executable_functions_loader);
            delete_user_defined_sql_objects_loader = std::move(user_defined_sql_objects_loader);
            delete_buffer_flush_schedule_pool = std::move(buffer_flush_schedule_pool);
            delete_schedule_pool = std::move(schedule_pool);
            delete_distributed_schedule_pool = std::move(distributed_schedule_pool);
            delete_message_broker_schedule_pool = std::move(message_broker_schedule_pool);
            delete_access_control = std::move(access_control);

            /// Stop trace collector if any
            trace_collector.reset();
            /// Stop zookeeper connection
            zookeeper.reset();

#if USE_ROCKSDB
            /// Shutdown merge tree metadata cache
            if (merge_tree_metadata_cache)
            {
                merge_tree_metadata_cache->shutdown();
                merge_tree_metadata_cache.reset();
            }
#endif
        }

        /// Can be removed without context lock
        delete_system_logs.reset();
        delete_embedded_dictionaries.reset();
        delete_external_dictionaries_loader.reset();
        delete_external_user_defined_executable_functions_loader.reset();
        delete_user_defined_sql_objects_loader.reset();
        delete_ddl_worker.reset();
        delete_buffer_flush_schedule_pool.reset();
        delete_schedule_pool.reset();
        delete_distributed_schedule_pool.reset();
        delete_message_broker_schedule_pool.reset();
        delete_access_control.reset();

        total_memory_tracker.resetOvercommitTracker();
    }

    bool hasTraceCollector() const
    {
        return trace_collector.has_value();
    }

    void initializeTraceCollector(std::shared_ptr<TraceLog> trace_log)
    {
        if (!trace_log)
            return;
        if (hasTraceCollector())
            return;

        trace_collector.emplace(std::move(trace_log));
    }

    void addWarningMessage(const String & message)
    {
        /// A warning goes both: into server's log; stored to be placed in `system.warnings` table.
        log->warning(message);
        warnings.push_back(message);
    }
};


Context::Context() = default;
Context::Context(const Context &) = default;
Context & Context::operator=(const Context &) = default;

SharedContextHolder::SharedContextHolder(SharedContextHolder &&) noexcept = default;
SharedContextHolder & SharedContextHolder::operator=(SharedContextHolder &&) noexcept = default;
SharedContextHolder::SharedContextHolder() = default;
SharedContextHolder::~SharedContextHolder() = default;
SharedContextHolder::SharedContextHolder(std::unique_ptr<ContextSharedPart> shared_context)
    : shared(std::move(shared_context)) {}

void SharedContextHolder::reset() { shared.reset(); }

ContextMutablePtr Context::createGlobal(ContextSharedPart * shared)
{
    auto res = std::shared_ptr<Context>(new Context);
    res->shared = shared;
    return res;
}

void Context::initGlobal()
{
    assert(!global_context_instance);
    global_context_instance = shared_from_this();
    DatabaseCatalog::init(shared_from_this());
    EventNotifier::init();
}

SharedContextHolder Context::createShared()
{
    return SharedContextHolder(std::make_unique<ContextSharedPart>());
}

ContextMutablePtr Context::createCopy(const ContextPtr & other)
{
    return std::shared_ptr<Context>(new Context(*other));
}

ContextMutablePtr Context::createCopy(const ContextWeakPtr & other)
{
    auto ptr = other.lock();
    if (!ptr) throw Exception("Can't copy an expired context", ErrorCodes::LOGICAL_ERROR);
    return createCopy(ptr);
}

ContextMutablePtr Context::createCopy(const ContextMutablePtr & other)
{
    return createCopy(std::const_pointer_cast<const Context>(other));
}

Context::~Context() = default;

InterserverIOHandler & Context::getInterserverIOHandler() { return shared->interserver_io_handler; }
const InterserverIOHandler & Context::getInterserverIOHandler() const { return shared->interserver_io_handler; }

std::unique_lock<std::recursive_mutex> Context::getLock() const
{
    ProfileEvents::increment(ProfileEvents::ContextLock);
    CurrentMetrics::Increment increment{CurrentMetrics::ContextLockWait};
    return std::unique_lock(shared->mutex);
}

ProcessList & Context::getProcessList() { return shared->process_list; }
const ProcessList & Context::getProcessList() const { return shared->process_list; }
OvercommitTracker * Context::getGlobalOvercommitTracker() const { return &shared->global_overcommit_tracker; }
MergeList & Context::getMergeList() { return shared->merge_list; }
const MergeList & Context::getMergeList() const { return shared->merge_list; }
ReplicatedFetchList & Context::getReplicatedFetchList() { return shared->replicated_fetch_list; }
const ReplicatedFetchList & Context::getReplicatedFetchList() const { return shared->replicated_fetch_list; }

String Context::resolveDatabase(const String & database_name) const
{
    String res = database_name.empty() ? getCurrentDatabase() : database_name;
    if (res.empty())
        throw Exception("Default database is not selected", ErrorCodes::UNKNOWN_DATABASE);
    return res;
}

String Context::getPath() const
{
    auto lock = getLock();
    return shared->path;
}

String Context::getFlagsPath() const
{
    auto lock = getLock();
    return shared->flags_path;
}

String Context::getUserFilesPath() const
{
    auto lock = getLock();
    return shared->user_files_path;
}

String Context::getDictionariesLibPath() const
{
    auto lock = getLock();
    return shared->dictionaries_lib_path;
}

String Context::getUserScriptsPath() const
{
    auto lock = getLock();
    return shared->user_scripts_path;
}

Strings Context::getWarnings() const
{
    Strings common_warnings;
    {
        auto lock = getLock();
        common_warnings = shared->warnings;
    }
    for (const auto & setting : settings)
    {
        if (setting.isValueChanged() && setting.isObsolete())
        {
            common_warnings.emplace_back("Some obsolete setting is changed. "
                                         "Check 'select * from system.settings where changed' and read the changelog.");
            break;
        }
    }
    return common_warnings;
}

/// TODO: remove, use `getTempDataOnDisk`
VolumePtr Context::getTemporaryVolume() const
{
    auto lock = getLock();
    if (shared->temp_data_on_disk)
        return shared->temp_data_on_disk->getVolume();
    return nullptr;
}

TemporaryDataOnDiskScopePtr Context::getTempDataOnDisk() const
{
    auto lock = getLock();
    if (this->temp_data_on_disk)
        return this->temp_data_on_disk;
    return shared->temp_data_on_disk;
}

void Context::setTempDataOnDisk(TemporaryDataOnDiskScopePtr temp_data_on_disk_)
{
    auto lock = getLock();
    this->temp_data_on_disk = std::move(temp_data_on_disk_);
}

void Context::setPath(const String & path)
{
    auto lock = getLock();

    shared->path = path;

    if (shared->tmp_path.empty() && !shared->temp_data_on_disk)
        shared->tmp_path = shared->path + "tmp/";

    if (shared->flags_path.empty())
        shared->flags_path = shared->path + "flags/";

    if (shared->user_files_path.empty())
        shared->user_files_path = shared->path + "user_files/";

    if (shared->dictionaries_lib_path.empty())
        shared->dictionaries_lib_path = shared->path + "dictionaries_lib/";

    if (shared->user_scripts_path.empty())
        shared->user_scripts_path = shared->path + "user_scripts/";
}

VolumePtr Context::setTemporaryStorage(const String & path, const String & policy_name, size_t max_size)
{
    std::lock_guard lock(shared->storage_policies_mutex);
    VolumePtr volume;

    if (policy_name.empty())
    {
        shared->tmp_path = path;
        if (!shared->tmp_path.ends_with('/'))
            shared->tmp_path += '/';

        auto disk = std::make_shared<DiskLocal>("_tmp_default", shared->tmp_path, 0);
        volume = std::make_shared<SingleDiskVolume>("_tmp_default", disk, 0);
    }
    else
    {
        StoragePolicyPtr tmp_policy = getStoragePolicySelector(lock)->get(policy_name);
        if (tmp_policy->getVolumes().size() != 1)
             throw Exception(ErrorCodes::NO_ELEMENTS_IN_CONFIG,
                "Policy '{}' is used temporary files, such policy should have exactly one volume", policy_name);
        volume = tmp_policy->getVolume(0);
    }

    if (volume->getDisks().empty())
         throw Exception("No disks volume for temporary files", ErrorCodes::NO_ELEMENTS_IN_CONFIG);

    for (const auto & disk : volume->getDisks())
    {
        if (!disk)
            throw Exception(ErrorCodes::NO_ELEMENTS_IN_CONFIG, "Temporary disk is null");

        /// Check that underlying disk is local (can be wrapped in decorator)
        DiskPtr disk_ptr = disk;
        if (const auto * disk_decorator = dynamic_cast<const DiskDecorator *>(disk_ptr.get()))
            disk_ptr = disk_decorator->getNestedDisk();

        if (dynamic_cast<const DiskLocal *>(disk_ptr.get()) == nullptr)
        {
            const auto * disk_raw_ptr = disk_ptr.get();
            throw Exception(ErrorCodes::NO_ELEMENTS_IN_CONFIG,
                "Disk '{}' ({}) is not local and can't be used for temporary files",
                disk_ptr->getName(), typeid(*disk_raw_ptr).name());
        }
    }

    shared->temp_data_on_disk = std::make_shared<TemporaryDataOnDiskScope>(volume, max_size);
    return volume;
}

void Context::setFlagsPath(const String & path)
{
    auto lock = getLock();
    shared->flags_path = path;
}

void Context::setUserFilesPath(const String & path)
{
    auto lock = getLock();
    shared->user_files_path = path;
}

void Context::setDictionariesLibPath(const String & path)
{
    auto lock = getLock();
    shared->dictionaries_lib_path = path;
}

void Context::setUserScriptsPath(const String & path)
{
    auto lock = getLock();
    shared->user_scripts_path = path;
}

void Context::addWarningMessage(const String & msg) const
{
    auto lock = getLock();
    auto suppress_re = getConfigRef().getString("warning_supress_regexp", "");
    bool is_supressed = !suppress_re.empty() && re2::RE2::PartialMatch(msg, suppress_re);
    if (!is_supressed)
        shared->addWarningMessage(msg);
}

void Context::setConfig(const ConfigurationPtr & config)
{
    auto lock = getLock();
    shared->config = config;
    shared->access_control->setExternalAuthenticatorsConfig(*shared->config);
}

const Poco::Util::AbstractConfiguration & Context::getConfigRef() const
{
    auto lock = getLock();
    return shared->config ? *shared->config : Poco::Util::Application::instance().config();
}


AccessControl & Context::getAccessControl()
{
    return *shared->access_control;
}

const AccessControl & Context::getAccessControl() const
{
    return *shared->access_control;
}

void Context::setExternalAuthenticatorsConfig(const Poco::Util::AbstractConfiguration & config)
{
    auto lock = getLock();
    shared->access_control->setExternalAuthenticatorsConfig(config);
}

std::unique_ptr<GSSAcceptorContext> Context::makeGSSAcceptorContext() const
{
    auto lock = getLock();
    return std::make_unique<GSSAcceptorContext>(shared->access_control->getExternalAuthenticators().getKerberosParams());
}

void Context::setUsersConfig(const ConfigurationPtr & config)
{
    auto lock = getLock();
    shared->users_config = config;
    shared->access_control->setUsersConfig(*shared->users_config);
}

ConfigurationPtr Context::getUsersConfig()
{
    auto lock = getLock();
    return shared->users_config;
}

void Context::setUser(const UUID & user_id_)
{
    auto lock = getLock();

    user_id = user_id_;

    access = getAccessControl().getContextAccess(
        user_id_, /* current_roles = */ {}, /* use_default_roles = */ true, settings, current_database, client_info);

    auto user = access->getUser();

    current_roles = std::make_shared<std::vector<UUID>>(user->granted_roles.findGranted(user->default_roles));

    auto default_profile_info = access->getDefaultProfileInfo();
    settings_constraints_and_current_profiles = default_profile_info->getConstraintsAndProfileIDs();
    applySettingsChanges(default_profile_info->settings);

    if (!user->default_database.empty())
        setCurrentDatabase(user->default_database);
}

std::shared_ptr<const User> Context::getUser() const
{
    return getAccess()->getUser();
}

String Context::getUserName() const
{
    return getAccess()->getUserName();
}

std::optional<UUID> Context::getUserID() const
{
    auto lock = getLock();
    return user_id;
}


void Context::setQuotaKey(String quota_key_)
{
    auto lock = getLock();
    client_info.quota_key = std::move(quota_key_);
}


void Context::setCurrentRoles(const std::vector<UUID> & current_roles_)
{
    auto lock = getLock();
    if (current_roles ? (*current_roles == current_roles_) : current_roles_.empty())
       return;
    current_roles = std::make_shared<std::vector<UUID>>(current_roles_);
    calculateAccessRights();
}

void Context::setCurrentRolesDefault()
{
    auto user = getUser();
    setCurrentRoles(user->granted_roles.findGranted(user->default_roles));
}

boost::container::flat_set<UUID> Context::getCurrentRoles() const
{
    return getRolesInfo()->current_roles;
}

boost::container::flat_set<UUID> Context::getEnabledRoles() const
{
    return getRolesInfo()->enabled_roles;
}

std::shared_ptr<const EnabledRolesInfo> Context::getRolesInfo() const
{
    return getAccess()->getRolesInfo();
}


void Context::calculateAccessRights()
{
    auto lock = getLock();
    if (user_id)
        access = getAccessControl().getContextAccess(
            *user_id,
            current_roles ? *current_roles : std::vector<UUID>{},
            /* use_default_roles = */ false,
            settings,
            current_database,
            client_info);
}


template <typename... Args>
void Context::checkAccessImpl(const Args &... args) const
{
    return getAccess()->checkAccess(args...);
}

void Context::checkAccess(const AccessFlags & flags) const { return checkAccessImpl(flags); }
void Context::checkAccess(const AccessFlags & flags, std::string_view database) const { return checkAccessImpl(flags, database); }
void Context::checkAccess(const AccessFlags & flags, std::string_view database, std::string_view table) const { return checkAccessImpl(flags, database, table); }
void Context::checkAccess(const AccessFlags & flags, std::string_view database, std::string_view table, std::string_view column) const { return checkAccessImpl(flags, database, table, column); }
void Context::checkAccess(const AccessFlags & flags, std::string_view database, std::string_view table, const std::vector<std::string_view> & columns) const { return checkAccessImpl(flags, database, table, columns); }
void Context::checkAccess(const AccessFlags & flags, std::string_view database, std::string_view table, const Strings & columns) const { return checkAccessImpl(flags, database, table, columns); }
void Context::checkAccess(const AccessFlags & flags, const StorageID & table_id) const { checkAccessImpl(flags, table_id.getDatabaseName(), table_id.getTableName()); }
void Context::checkAccess(const AccessFlags & flags, const StorageID & table_id, std::string_view column) const { checkAccessImpl(flags, table_id.getDatabaseName(), table_id.getTableName(), column); }
void Context::checkAccess(const AccessFlags & flags, const StorageID & table_id, const std::vector<std::string_view> & columns) const { checkAccessImpl(flags, table_id.getDatabaseName(), table_id.getTableName(), columns); }
void Context::checkAccess(const AccessFlags & flags, const StorageID & table_id, const Strings & columns) const { checkAccessImpl(flags, table_id.getDatabaseName(), table_id.getTableName(), columns); }
void Context::checkAccess(const AccessRightsElement & element) const { return checkAccessImpl(element); }
void Context::checkAccess(const AccessRightsElements & elements) const { return checkAccessImpl(elements); }


std::shared_ptr<const ContextAccess> Context::getAccess() const
{
    auto lock = getLock();
    return access ? access : ContextAccess::getFullAccess();
}

RowPolicyFilterPtr Context::getRowPolicyFilter(const String & database, const String & table_name, RowPolicyFilterType filter_type) const
{
    auto lock = getLock();
    RowPolicyFilterPtr row_filter_of_initial_user;
    if (row_policies_of_initial_user)
        row_filter_of_initial_user = row_policies_of_initial_user->getFilter(database, table_name, filter_type);
    return getAccess()->getRowPolicyFilter(database, table_name, filter_type, row_filter_of_initial_user);
}

void Context::enableRowPoliciesOfInitialUser()
{
    auto lock = getLock();
    row_policies_of_initial_user = nullptr;
    if (client_info.initial_user == client_info.current_user)
        return;
    auto initial_user_id = getAccessControl().find<User>(client_info.initial_user);
    if (!initial_user_id)
        return;
    row_policies_of_initial_user = getAccessControl().tryGetDefaultRowPolicies(*initial_user_id);
}


std::shared_ptr<const EnabledQuota> Context::getQuota() const
{
    return getAccess()->getQuota();
}


std::optional<QuotaUsage> Context::getQuotaUsage() const
{
    return getAccess()->getQuotaUsage();
}


void Context::setCurrentProfile(const String & profile_name)
{
    auto lock = getLock();
    try
    {
        UUID profile_id = getAccessControl().getID<SettingsProfile>(profile_name);
        setCurrentProfile(profile_id);
    }
    catch (Exception & e)
    {
        e.addMessage(", while trying to set settings profile {}", profile_name);
        throw;
    }
}

void Context::setCurrentProfile(const UUID & profile_id)
{
    auto lock = getLock();
    auto profile_info = getAccessControl().getSettingsProfileInfo(profile_id);
    checkSettingsConstraints(profile_info->settings);
    applySettingsChanges(profile_info->settings);
    settings_constraints_and_current_profiles = profile_info->getConstraintsAndProfileIDs(settings_constraints_and_current_profiles);
}


std::vector<UUID> Context::getCurrentProfiles() const
{
    auto lock = getLock();
    return settings_constraints_and_current_profiles->current_profiles;
}

std::vector<UUID> Context::getEnabledProfiles() const
{
    auto lock = getLock();
    return settings_constraints_and_current_profiles->enabled_profiles;
}


const Scalars & Context::getScalars() const
{
    return scalars;
}


const Block & Context::getScalar(const String & name) const
{
    auto it = scalars.find(name);
    if (scalars.end() == it)
    {
        // This should be a logical error, but it fails the sql_fuzz test too
        // often, so 'bad arguments' for now.
        throw Exception("Scalar " + backQuoteIfNeed(name) + " doesn't exist (internal bug)", ErrorCodes::BAD_ARGUMENTS);
    }
    return it->second;
}

const Block * Context::tryGetSpecialScalar(const String & name) const
{
    auto it = special_scalars.find(name);
    if (special_scalars.end() == it)
        return nullptr;
    return &it->second;
}

Tables Context::getExternalTables() const
{
    if (isGlobalContext())
        throw Exception(ErrorCodes::LOGICAL_ERROR, "Global context cannot have external tables");

    auto lock = getLock();

    Tables res;
    for (const auto & table : external_tables_mapping)
        res[table.first] = table.second->getTable();

    auto query_context_ptr = query_context.lock();
    auto session_context_ptr = session_context.lock();
    if (query_context_ptr && query_context_ptr.get() != this)
    {
        Tables buf = query_context_ptr->getExternalTables();
        res.insert(buf.begin(), buf.end());
    }
    else if (session_context_ptr && session_context_ptr.get() != this)
    {
        Tables buf = session_context_ptr->getExternalTables();
        res.insert(buf.begin(), buf.end());
    }
    return res;
}


void Context::addExternalTable(const String & table_name, TemporaryTableHolder && temporary_table)
{
    if (isGlobalContext())
        throw Exception(ErrorCodes::LOGICAL_ERROR, "Global context cannot have external tables");

    auto lock = getLock();
    if (external_tables_mapping.end() != external_tables_mapping.find(table_name))
        throw Exception("Temporary table " + backQuoteIfNeed(table_name) + " already exists.", ErrorCodes::TABLE_ALREADY_EXISTS);
    external_tables_mapping.emplace(table_name, std::make_shared<TemporaryTableHolder>(std::move(temporary_table)));
}


std::shared_ptr<TemporaryTableHolder> Context::removeExternalTable(const String & table_name)
{
    if (isGlobalContext())
        throw Exception(ErrorCodes::LOGICAL_ERROR, "Global context cannot have external tables");

    std::shared_ptr<TemporaryTableHolder> holder;
    {
        auto lock = getLock();
        auto iter = external_tables_mapping.find(table_name);
        if (iter == external_tables_mapping.end())
            return {};
        holder = iter->second;
        external_tables_mapping.erase(iter);
    }
    return holder;
}


void Context::addScalar(const String & name, const Block & block)
{
    if (isGlobalContext())
        throw Exception(ErrorCodes::LOGICAL_ERROR, "Global context cannot have scalars");

    scalars[name] = block;
}


void Context::addSpecialScalar(const String & name, const Block & block)
{
    if (isGlobalContext())
        throw Exception(ErrorCodes::LOGICAL_ERROR, "Global context cannot have local scalars");

    special_scalars[name] = block;
}


bool Context::hasScalar(const String & name) const
{
    if (isGlobalContext())
        throw Exception(ErrorCodes::LOGICAL_ERROR, "Global context cannot have scalars");

    return scalars.contains(name);
}


void Context::addQueryAccessInfo(
    const String & quoted_database_name,
    const String & full_quoted_table_name,
    const Names & column_names,
    const String & projection_name,
    const String & view_name)
{
    if (isGlobalContext())
        throw Exception(ErrorCodes::LOGICAL_ERROR, "Global context cannot have query access info");

    std::lock_guard<std::mutex> lock(query_access_info.mutex);
    query_access_info.databases.emplace(quoted_database_name);
    query_access_info.tables.emplace(full_quoted_table_name);
    for (const auto & column_name : column_names)
        query_access_info.columns.emplace(full_quoted_table_name + "." + backQuoteIfNeed(column_name));
    if (!projection_name.empty())
        query_access_info.projections.emplace(full_quoted_table_name + "." + backQuoteIfNeed(projection_name));
    if (!view_name.empty())
        query_access_info.views.emplace(view_name);
}

void Context::addQueryFactoriesInfo(QueryLogFactories factory_type, const String & created_object) const
{
    if (isGlobalContext())
        throw Exception(ErrorCodes::LOGICAL_ERROR, "Global context cannot have query factories info");

    std::lock_guard lock(query_factories_info.mutex);

    switch (factory_type)
    {
        case QueryLogFactories::AggregateFunction:
            query_factories_info.aggregate_functions.emplace(created_object);
            break;
        case QueryLogFactories::AggregateFunctionCombinator:
            query_factories_info.aggregate_function_combinators.emplace(created_object);
            break;
        case QueryLogFactories::Database:
            query_factories_info.database_engines.emplace(created_object);
            break;
        case QueryLogFactories::DataType:
            query_factories_info.data_type_families.emplace(created_object);
            break;
        case QueryLogFactories::Dictionary:
            query_factories_info.dictionaries.emplace(created_object);
            break;
        case QueryLogFactories::Format:
            query_factories_info.formats.emplace(created_object);
            break;
        case QueryLogFactories::Function:
            query_factories_info.functions.emplace(created_object);
            break;
        case QueryLogFactories::Storage:
            query_factories_info.storages.emplace(created_object);
            break;
        case QueryLogFactories::TableFunction:
            query_factories_info.table_functions.emplace(created_object);
    }
}


StoragePtr Context::executeTableFunction(const ASTPtr & table_expression, const ASTSelectQuery * select_query_hint)
{
    ASTFunction * function = assert_cast<ASTFunction *>(table_expression.get());
    String database_name = getCurrentDatabase();
    String table_name = function->name;

    if (function->is_compound_name)
    {
        std::vector<std::string> parts;
        splitInto<'.'>(parts, function->name);

        if (parts.size() == 2)
        {
            database_name = parts[0];
            table_name = parts[1];
        }
    }

    StoragePtr table = DatabaseCatalog::instance().tryGetTable({database_name, table_name}, getQueryContext());
    if (table)
    {
        if (table.get()->isView() && table->as<StorageView>()->isParameterizedView())
        {
            function->prefer_subquery_to_function_formatting = true;
            return table;
        }
    }
    auto hash = table_expression->getTreeHash();
    String key = toString(hash.first) + '_' + toString(hash.second);
    StoragePtr & res = table_function_results[key];
    if (!res)
    {
<<<<<<< HEAD
        TableFunctionPtr table_function_ptr;
        try
        {
            table_function_ptr = TableFunctionFactory::instance().get(table_expression, shared_from_this());
        }
        catch (Exception & e)
        {
            if (e.code() == ErrorCodes::UNKNOWN_FUNCTION)
            {
                e.addMessage(" or incorrect parameterized view");
            }
            throw;
        }
        if (getSettingsRef().use_structure_from_insertion_table_in_table_functions && table_function_ptr->needStructureHint())
=======
        TableFunctionPtr table_function_ptr = TableFunctionFactory::instance().get(table_expression, shared_from_this());
        if (getSettingsRef().use_structure_from_insertion_table_in_table_functions && table_function_ptr->needStructureHint() && hasInsertionTable())
>>>>>>> 7e6fe94a
        {
            const auto & structure_hint = DatabaseCatalog::instance().getTable(getInsertionTable(), shared_from_this())->getInMemoryMetadataPtr()->getColumns();
            bool use_columns_from_insert_query = true;

            /// use_structure_from_insertion_table_in_table_functions=2 means `auto`
            if (select_query_hint && getSettingsRef().use_structure_from_insertion_table_in_table_functions == 2)
            {
                const auto * expression_list = select_query_hint->select()->as<ASTExpressionList>();
                Names columns_names;
                bool have_asterisk = false;
                /// First, check if we have only identifiers, asterisk and literals in select expression,
                /// and if no, we cannot use the structure from insertion table.
                for (const auto & expression : expression_list->children)
                {
                    if (auto * identifier = expression->as<ASTIdentifier>())
                    {
                        columns_names.push_back(identifier->name());
                    }
                    else if (expression->as<ASTAsterisk>())
                    {
                        have_asterisk = true;
                    }
                    else if (!expression->as<ASTLiteral>())
                    {
                        use_columns_from_insert_query = false;
                        break;
                    }
                }

                /// Check that all identifiers are column names from insertion table.
                for (const auto & column_name : columns_names)
                {
                    if (!structure_hint.has(column_name))
                    {
                        use_columns_from_insert_query = false;
                        break;
                    }
                }

                /// If we don't have asterisk but only subset of columns, we should use
                /// structure from insertion table only in case when table function
                /// supports reading subset of columns from data.
                if (use_columns_from_insert_query && !have_asterisk && !columns_names.empty())
                {
                    /// For input function we should check if input format supports reading subset of columns.
                    if (table_function_ptr->getName() == "input")
                        use_columns_from_insert_query = FormatFactory::instance().checkIfFormatSupportsSubsetOfColumns(getInsertFormat());
                    else
                        use_columns_from_insert_query = table_function_ptr->supportsReadingSubsetOfColumns();
                }
            }

            if (use_columns_from_insert_query)
                table_function_ptr->setStructureHint(structure_hint);
        }

        res = table_function_ptr->execute(table_expression, shared_from_this(), table_function_ptr->getName());

        /// Since ITableFunction::parseArguments() may change table_expression, i.e.:
        ///
        ///     remote('127.1', system.one) -> remote('127.1', 'system.one'),
        ///
        auto new_hash = table_expression->getTreeHash();
        if (hash != new_hash)
        {
            key = toString(new_hash.first) + '_' + toString(new_hash.second);
            table_function_results[key] = res;
        }
    }
    return res;
}


void Context::addViewSource(const StoragePtr & storage)
{
    if (view_source)
        throw Exception(
            "Temporary view source storage " + backQuoteIfNeed(view_source->getName()) + " already exists.", ErrorCodes::TABLE_ALREADY_EXISTS);
    view_source = storage;
}


StoragePtr Context::getViewSource() const
{
    return view_source;
}

Settings Context::getSettings() const
{
    auto lock = getLock();
    return settings;
}


void Context::setSettings(const Settings & settings_)
{
    auto lock = getLock();
    auto old_readonly = settings.readonly;
    auto old_allow_ddl = settings.allow_ddl;
    auto old_allow_introspection_functions = settings.allow_introspection_functions;

    settings = settings_;

    if ((settings.readonly != old_readonly) || (settings.allow_ddl != old_allow_ddl) || (settings.allow_introspection_functions != old_allow_introspection_functions))
        calculateAccessRights();
}


void Context::setSetting(std::string_view name, const String & value)
{
    auto lock = getLock();
    if (name == "profile")
    {
        setCurrentProfile(value);
        return;
    }
    settings.set(name, value);

    if (name == "readonly" || name == "allow_ddl" || name == "allow_introspection_functions")
        calculateAccessRights();
}


void Context::setSetting(std::string_view name, const Field & value)
{
    auto lock = getLock();
    if (name == "profile")
    {
        setCurrentProfile(value.safeGet<String>());
        return;
    }
    settings.set(name, value);

    if (name == "readonly" || name == "allow_ddl" || name == "allow_introspection_functions")
        calculateAccessRights();
}


void Context::applySettingChange(const SettingChange & change)
{
    try
    {
        setSetting(change.name, change.value);
    }
    catch (Exception & e)
    {
        e.addMessage(fmt::format("in attempt to set the value of setting '{}' to {}",
                                 change.name, applyVisitor(FieldVisitorToString(), change.value)));
        throw;
    }
}


void Context::applySettingsChanges(const SettingsChanges & changes)
{
    auto lock = getLock();
    for (const SettingChange & change : changes)
        applySettingChange(change);
    applySettingsQuirks(settings);
}


void Context::checkSettingsConstraints(const SettingChange & change) const
{
    getSettingsConstraintsAndCurrentProfiles()->constraints.check(settings, change);
}

void Context::checkSettingsConstraints(const SettingsChanges & changes) const
{
    getSettingsConstraintsAndCurrentProfiles()->constraints.check(settings, changes);
}

void Context::checkSettingsConstraints(SettingsChanges & changes) const
{
    getSettingsConstraintsAndCurrentProfiles()->constraints.check(settings, changes);
}

void Context::clampToSettingsConstraints(SettingsChanges & changes) const
{
    getSettingsConstraintsAndCurrentProfiles()->constraints.clamp(settings, changes);
}

void Context::resetSettingsToDefaultValue(const std::vector<String> & names)
{
    auto lock = getLock();
    for (const String & name: names)
    {
        settings.setDefaultValue(name);
    }
}

std::shared_ptr<const SettingsConstraintsAndProfileIDs> Context::getSettingsConstraintsAndCurrentProfiles() const
{
    auto lock = getLock();
    if (settings_constraints_and_current_profiles)
        return settings_constraints_and_current_profiles;
    static auto no_constraints_or_profiles = std::make_shared<SettingsConstraintsAndProfileIDs>(getAccessControl());
    return no_constraints_or_profiles;
}


String Context::getCurrentDatabase() const
{
    auto lock = getLock();
    return current_database;
}


String Context::getInitialQueryId() const
{
    return client_info.initial_query_id;
}


void Context::setCurrentDatabaseNameInGlobalContext(const String & name)
{
    if (!isGlobalContext())
        throw Exception("Cannot set current database for non global context, this method should be used during server initialization",
                        ErrorCodes::LOGICAL_ERROR);
    auto lock = getLock();

    if (!current_database.empty())
        throw Exception("Default database name cannot be changed in global context without server restart",
                        ErrorCodes::LOGICAL_ERROR);

    current_database = name;
}

void Context::setCurrentDatabase(const String & name)
{
    DatabaseCatalog::instance().assertDatabaseExists(name);
    auto lock = getLock();
    current_database = name;
    calculateAccessRights();
}

void Context::setCurrentQueryId(const String & query_id)
{
    /// Generate random UUID, but using lower quality RNG,
    ///  because Poco::UUIDGenerator::generateRandom method is using /dev/random, that is very expensive.
    /// NOTE: Actually we don't need to use UUIDs for query identifiers.
    /// We could use any suitable string instead.
    union
    {
        char bytes[16];
        struct
        {
            UInt64 a;
            UInt64 b;
        } words;
        UUID uuid{};
    } random;

    random.words.a = thread_local_rng(); //-V656
    random.words.b = thread_local_rng(); //-V656


    String query_id_to_set = query_id;
    if (query_id_to_set.empty())    /// If the user did not submit his query_id, then we generate it ourselves.
    {
        /// Use protected constructor.
        struct QueryUUID : Poco::UUID
        {
            QueryUUID(const char * bytes, Poco::UUID::Version version)
                : Poco::UUID(bytes, version) {}
        };

        query_id_to_set = QueryUUID(random.bytes, Poco::UUID::UUID_RANDOM).toString();
    }

    client_info.current_query_id = query_id_to_set;

    if (client_info.query_kind == ClientInfo::QueryKind::INITIAL_QUERY)
        client_info.initial_query_id = client_info.current_query_id;
}

void Context::killCurrentQuery()
{
    if (auto elem = process_list_elem.lock())
        elem->cancelQuery(true);
}

String Context::getDefaultFormat() const
{
    return default_format.empty() ? "TabSeparated" : default_format;
}

void Context::setDefaultFormat(const String & name)
{
    default_format = name;
}

String Context::getInsertFormat() const
{
    return insert_format;
}

void Context::setInsertFormat(const String & name)
{
    insert_format = name;
}

MultiVersion<Macros>::Version Context::getMacros() const
{
    return shared->macros.get();
}

void Context::setMacros(std::unique_ptr<Macros> && macros)
{
    shared->macros.set(std::move(macros));
}

ContextMutablePtr Context::getQueryContext() const
{
    auto ptr = query_context.lock();
    if (!ptr) throw Exception("There is no query or query context has expired", ErrorCodes::THERE_IS_NO_QUERY);
    return ptr;
}

bool Context::isInternalSubquery() const
{
    auto ptr = query_context.lock();
    return ptr && ptr.get() != this;
}

ContextMutablePtr Context::getSessionContext() const
{
    auto ptr = session_context.lock();
    if (!ptr) throw Exception("There is no session or session context has expired", ErrorCodes::THERE_IS_NO_SESSION);
    return ptr;
}

ContextMutablePtr Context::getGlobalContext() const
{
    auto ptr = global_context.lock();
    if (!ptr) throw Exception("There is no global context or global context has expired", ErrorCodes::LOGICAL_ERROR);
    return ptr;
}

ContextMutablePtr Context::getBufferContext() const
{
    if (!buffer_context) throw Exception("There is no buffer context", ErrorCodes::LOGICAL_ERROR);
    return buffer_context;
}


const EmbeddedDictionaries & Context::getEmbeddedDictionaries() const
{
    return getEmbeddedDictionariesImpl(false);
}

EmbeddedDictionaries & Context::getEmbeddedDictionaries()
{
    return getEmbeddedDictionariesImpl(false);
}


const ExternalDictionariesLoader & Context::getExternalDictionariesLoader() const
{
    return const_cast<Context *>(this)->getExternalDictionariesLoader();
}

ExternalDictionariesLoader & Context::getExternalDictionariesLoader()
{
    std::lock_guard lock(shared->external_dictionaries_mutex);
    return getExternalDictionariesLoaderUnlocked();
}

ExternalDictionariesLoader & Context::getExternalDictionariesLoaderUnlocked()
{
    if (!shared->external_dictionaries_loader)
        shared->external_dictionaries_loader =
            std::make_unique<ExternalDictionariesLoader>(getGlobalContext());
    return *shared->external_dictionaries_loader;
}

const ExternalUserDefinedExecutableFunctionsLoader & Context::getExternalUserDefinedExecutableFunctionsLoader() const
{
    return const_cast<Context *>(this)->getExternalUserDefinedExecutableFunctionsLoader();
}

ExternalUserDefinedExecutableFunctionsLoader & Context::getExternalUserDefinedExecutableFunctionsLoader()
{
    std::lock_guard lock(shared->external_user_defined_executable_functions_mutex);
    return getExternalUserDefinedExecutableFunctionsLoaderUnlocked();
}

ExternalUserDefinedExecutableFunctionsLoader & Context::getExternalUserDefinedExecutableFunctionsLoaderUnlocked()
{
    if (!shared->external_user_defined_executable_functions_loader)
        shared->external_user_defined_executable_functions_loader =
            std::make_unique<ExternalUserDefinedExecutableFunctionsLoader>(getGlobalContext());
    return *shared->external_user_defined_executable_functions_loader;
}

EmbeddedDictionaries & Context::getEmbeddedDictionariesImpl(const bool throw_on_error) const
{
    std::lock_guard lock(shared->embedded_dictionaries_mutex);

    if (!shared->embedded_dictionaries)
    {
        auto geo_dictionaries_loader = std::make_unique<GeoDictionariesLoader>();

        shared->embedded_dictionaries = std::make_unique<EmbeddedDictionaries>(
            std::move(geo_dictionaries_loader),
            getGlobalContext(),
            throw_on_error);
    }

    return *shared->embedded_dictionaries;
}


void Context::tryCreateEmbeddedDictionaries(const Poco::Util::AbstractConfiguration & config) const
{
    if (!config.getBool("dictionaries_lazy_load", true))
        static_cast<void>(getEmbeddedDictionariesImpl(true));
}

void Context::loadOrReloadDictionaries(const Poco::Util::AbstractConfiguration & config)
{
    bool dictionaries_lazy_load = config.getBool("dictionaries_lazy_load", true);
    auto patterns_values = getMultipleValuesFromConfig(config, "", "dictionaries_config");
    std::unordered_set<std::string> patterns(patterns_values.begin(), patterns_values.end());

    std::lock_guard lock(shared->external_dictionaries_mutex);

    auto & external_dictionaries_loader = getExternalDictionariesLoaderUnlocked();
    external_dictionaries_loader.enableAlwaysLoadEverything(!dictionaries_lazy_load);

    if (shared->external_dictionaries_config_repository)
    {
        shared->external_dictionaries_config_repository->updatePatterns(patterns);
        external_dictionaries_loader.reloadConfig(shared->external_dictionaries_config_repository->getName());
        return;
    }

    auto app_path = getPath();
    auto config_path = getConfigRef().getString("config-file", "config.xml");
    auto repository = std::make_unique<ExternalLoaderXMLConfigRepository>(app_path, config_path, patterns);
    shared->external_dictionaries_config_repository = repository.get();
    shared->dictionaries_xmls = external_dictionaries_loader.addConfigRepository(std::move(repository));
}

void Context::loadOrReloadUserDefinedExecutableFunctions(const Poco::Util::AbstractConfiguration & config)
{
    auto patterns_values = getMultipleValuesFromConfig(config, "", "user_defined_executable_functions_config");
    std::unordered_set<std::string> patterns(patterns_values.begin(), patterns_values.end());

    std::lock_guard lock(shared->external_user_defined_executable_functions_mutex);

    auto & external_user_defined_executable_functions_loader = getExternalUserDefinedExecutableFunctionsLoaderUnlocked();

    if (shared->user_defined_executable_functions_config_repository)
    {
        shared->user_defined_executable_functions_config_repository->updatePatterns(patterns);
        external_user_defined_executable_functions_loader.reloadConfig(shared->user_defined_executable_functions_config_repository->getName());
        return;
    }

    auto app_path = getPath();
    auto config_path = getConfigRef().getString("config-file", "config.xml");
    auto repository = std::make_unique<ExternalLoaderXMLConfigRepository>(app_path, config_path, patterns);
    shared->user_defined_executable_functions_config_repository = repository.get();
    shared->user_defined_executable_functions_xmls = external_user_defined_executable_functions_loader.addConfigRepository(std::move(repository));
}

const IUserDefinedSQLObjectsLoader & Context::getUserDefinedSQLObjectsLoader() const
{
    auto lock = getLock();
    if (!shared->user_defined_sql_objects_loader)
        shared->user_defined_sql_objects_loader = createUserDefinedSQLObjectsLoader(getGlobalContext());
    return *shared->user_defined_sql_objects_loader;
}

IUserDefinedSQLObjectsLoader & Context::getUserDefinedSQLObjectsLoader()
{
    auto lock = getLock();
    if (!shared->user_defined_sql_objects_loader)
        shared->user_defined_sql_objects_loader = createUserDefinedSQLObjectsLoader(getGlobalContext());
    return *shared->user_defined_sql_objects_loader;
}

#if USE_NLP

SynonymsExtensions & Context::getSynonymsExtensions() const
{
    auto lock = getLock();

    if (!shared->synonyms_extensions)
        shared->synonyms_extensions.emplace(getConfigRef());

    return *shared->synonyms_extensions;
}

Lemmatizers & Context::getLemmatizers() const
{
    auto lock = getLock();

    if (!shared->lemmatizers)
        shared->lemmatizers.emplace(getConfigRef());

    return *shared->lemmatizers;
}
#endif

BackupsWorker & Context::getBackupsWorker() const
{
    auto lock = getLock();

    if (!shared->backups_worker)
        shared->backups_worker.emplace(getSettingsRef().backup_threads, getSettingsRef().restore_threads);

    return *shared->backups_worker;
}


void Context::setProgressCallback(ProgressCallback callback)
{
    /// Callback is set to a session or to a query. In the session, only one query is processed at a time. Therefore, the lock is not needed.
    progress_callback = callback;
}

ProgressCallback Context::getProgressCallback() const
{
    return progress_callback;
}


void Context::setProcessListElement(QueryStatusPtr elem)
{
    /// Set to a session or query. In the session, only one query is processed at a time. Therefore, the lock is not needed.
    process_list_elem = elem;
}

QueryStatusPtr Context::getProcessListElement() const
{
    return process_list_elem.lock();
}


void Context::setUncompressedCache(size_t max_size_in_bytes, const String & uncompressed_cache_policy)
{
    auto lock = getLock();

    if (shared->uncompressed_cache)
        throw Exception("Uncompressed cache has been already created.", ErrorCodes::LOGICAL_ERROR);

    shared->uncompressed_cache = std::make_shared<UncompressedCache>(max_size_in_bytes, uncompressed_cache_policy);
}


UncompressedCachePtr Context::getUncompressedCache() const
{
    auto lock = getLock();
    return shared->uncompressed_cache;
}


void Context::dropUncompressedCache() const
{
    auto lock = getLock();
    if (shared->uncompressed_cache)
        shared->uncompressed_cache->reset();
}


void Context::setMarkCache(size_t cache_size_in_bytes, const String & mark_cache_policy)
{
    auto lock = getLock();

    if (shared->mark_cache)
        throw Exception("Mark cache has been already created.", ErrorCodes::LOGICAL_ERROR);

    shared->mark_cache = std::make_shared<MarkCache>(cache_size_in_bytes, mark_cache_policy);
}

MarkCachePtr Context::getMarkCache() const
{
    auto lock = getLock();
    return shared->mark_cache;
}

void Context::dropMarkCache() const
{
    auto lock = getLock();
    if (shared->mark_cache)
        shared->mark_cache->reset();
}

ThreadPool & Context::getLoadMarksThreadpool() const
{
    auto lock = getLock();
    if (!shared->load_marks_threadpool)
    {
        constexpr size_t pool_size = 50;
        constexpr size_t queue_size = 1000000;
        shared->load_marks_threadpool = std::make_unique<ThreadPool>(pool_size, pool_size, queue_size);
    }
    return *shared->load_marks_threadpool;
}

void Context::setIndexUncompressedCache(size_t max_size_in_bytes)
{
    auto lock = getLock();

    if (shared->index_uncompressed_cache)
        throw Exception("Index uncompressed cache has been already created.", ErrorCodes::LOGICAL_ERROR);

    shared->index_uncompressed_cache = std::make_shared<UncompressedCache>(max_size_in_bytes);
}


UncompressedCachePtr Context::getIndexUncompressedCache() const
{
    auto lock = getLock();
    return shared->index_uncompressed_cache;
}


void Context::dropIndexUncompressedCache() const
{
    auto lock = getLock();
    if (shared->index_uncompressed_cache)
        shared->index_uncompressed_cache->reset();
}


void Context::setIndexMarkCache(size_t cache_size_in_bytes)
{
    auto lock = getLock();

    if (shared->index_mark_cache)
        throw Exception("Index mark cache has been already created.", ErrorCodes::LOGICAL_ERROR);

    shared->index_mark_cache = std::make_shared<MarkCache>(cache_size_in_bytes);
}

MarkCachePtr Context::getIndexMarkCache() const
{
    auto lock = getLock();
    return shared->index_mark_cache;
}

void Context::dropIndexMarkCache() const
{
    auto lock = getLock();
    if (shared->index_mark_cache)
        shared->index_mark_cache->reset();
}


void Context::setMMappedFileCache(size_t cache_size_in_num_entries)
{
    auto lock = getLock();

    if (shared->mmap_cache)
        throw Exception("Mapped file cache has been already created.", ErrorCodes::LOGICAL_ERROR);

    shared->mmap_cache = std::make_shared<MMappedFileCache>(cache_size_in_num_entries);
}

MMappedFileCachePtr Context::getMMappedFileCache() const
{
    auto lock = getLock();
    return shared->mmap_cache;
}

void Context::dropMMappedFileCache() const
{
    auto lock = getLock();
    if (shared->mmap_cache)
        shared->mmap_cache->reset();
}


void Context::dropCaches() const
{
    auto lock = getLock();

    if (shared->uncompressed_cache)
        shared->uncompressed_cache->reset();

    if (shared->mark_cache)
        shared->mark_cache->reset();

    if (shared->index_uncompressed_cache)
        shared->index_uncompressed_cache->reset();

    if (shared->index_mark_cache)
        shared->index_mark_cache->reset();

    if (shared->mmap_cache)
        shared->mmap_cache->reset();
}

BackgroundSchedulePool & Context::getBufferFlushSchedulePool() const
{
    auto lock = getLock();
    if (!shared->buffer_flush_schedule_pool)
    {
        size_t background_buffer_flush_schedule_pool_size = 16;
        if (getConfigRef().has("background_buffer_flush_schedule_pool_size"))
            background_buffer_flush_schedule_pool_size = getConfigRef().getUInt64("background_buffer_flush_schedule_pool_size");
        else if (getConfigRef().has("profiles.default.background_buffer_flush_schedule_pool_size"))
            background_buffer_flush_schedule_pool_size = getConfigRef().getUInt64("profiles.default.background_buffer_flush_schedule_pool_size");

        shared->buffer_flush_schedule_pool = std::make_unique<BackgroundSchedulePool>(
            background_buffer_flush_schedule_pool_size,
            CurrentMetrics::BackgroundBufferFlushSchedulePoolTask,
            "BgBufSchPool");
    }

    return *shared->buffer_flush_schedule_pool;
}

BackgroundTaskSchedulingSettings Context::getBackgroundProcessingTaskSchedulingSettings() const
{
    BackgroundTaskSchedulingSettings task_settings;

    const auto & config = getConfigRef();
    task_settings.thread_sleep_seconds = config.getDouble("background_processing_pool_thread_sleep_seconds", 10);
    task_settings.thread_sleep_seconds_random_part = config.getDouble("background_processing_pool_thread_sleep_seconds_random_part", 1.0);
    task_settings.thread_sleep_seconds_if_nothing_to_do = config.getDouble("background_processing_pool_thread_sleep_seconds_if_nothing_to_do", 0.1);
    task_settings.task_sleep_seconds_when_no_work_min = config.getDouble("background_processing_pool_task_sleep_seconds_when_no_work_min", 10);
    task_settings.task_sleep_seconds_when_no_work_max = config.getDouble("background_processing_pool_task_sleep_seconds_when_no_work_max", 600);
    task_settings.task_sleep_seconds_when_no_work_multiplier = config.getDouble("background_processing_pool_task_sleep_seconds_when_no_work_multiplier", 1.1);
    task_settings.task_sleep_seconds_when_no_work_random_part = config.getDouble("background_processing_pool_task_sleep_seconds_when_no_work_random_part", 1.0);
    return task_settings;
}

BackgroundTaskSchedulingSettings Context::getBackgroundMoveTaskSchedulingSettings() const
{
    BackgroundTaskSchedulingSettings task_settings;

    const auto & config = getConfigRef();
    task_settings.thread_sleep_seconds = config.getDouble("background_move_processing_pool_thread_sleep_seconds", 10);
    task_settings.thread_sleep_seconds_random_part = config.getDouble("background_move_processing_pool_thread_sleep_seconds_random_part", 1.0);
    task_settings.thread_sleep_seconds_if_nothing_to_do = config.getDouble("background_move_processing_pool_thread_sleep_seconds_if_nothing_to_do", 0.1);
    task_settings.task_sleep_seconds_when_no_work_min = config.getDouble("background_move_processing_pool_task_sleep_seconds_when_no_work_min", 10);
    task_settings.task_sleep_seconds_when_no_work_max = config.getDouble("background_move_processing_pool_task_sleep_seconds_when_no_work_max", 600);
    task_settings.task_sleep_seconds_when_no_work_multiplier = config.getDouble("background_move_processing_pool_task_sleep_seconds_when_no_work_multiplier", 1.1);
    task_settings.task_sleep_seconds_when_no_work_random_part = config.getDouble("background_move_processing_pool_task_sleep_seconds_when_no_work_random_part", 1.0);

    return task_settings;
}

BackgroundSchedulePool & Context::getSchedulePool() const
{
    auto lock = getLock();
    if (!shared->schedule_pool)
    {
        size_t background_schedule_pool_size = 128;
        if (getConfigRef().has("background_schedule_pool_size"))
            background_schedule_pool_size = getConfigRef().getUInt64("background_schedule_pool_size");
        else if (getConfigRef().has("profiles.default.background_schedule_pool_size"))
            background_schedule_pool_size = getConfigRef().getUInt64("profiles.default.background_schedule_pool_size");

        shared->schedule_pool = std::make_unique<BackgroundSchedulePool>(
            background_schedule_pool_size,
            CurrentMetrics::BackgroundSchedulePoolTask,
            "BgSchPool");
    }

    return *shared->schedule_pool;
}

BackgroundSchedulePool & Context::getDistributedSchedulePool() const
{
    auto lock = getLock();
    if (!shared->distributed_schedule_pool)
    {
        size_t background_distributed_schedule_pool_size = 16;
        if (getConfigRef().has("background_distributed_schedule_pool_size"))
            background_distributed_schedule_pool_size = getConfigRef().getUInt64("background_distributed_schedule_pool_size");
        else if (getConfigRef().has("profiles.default.background_distributed_schedule_pool_size"))
            background_distributed_schedule_pool_size = getConfigRef().getUInt64("profiles.default.background_distributed_schedule_pool_size");

        shared->distributed_schedule_pool = std::make_unique<BackgroundSchedulePool>(
            background_distributed_schedule_pool_size,
            CurrentMetrics::BackgroundDistributedSchedulePoolTask,
            "BgDistSchPool");
    }

    return *shared->distributed_schedule_pool;
}

BackgroundSchedulePool & Context::getMessageBrokerSchedulePool() const
{
    auto lock = getLock();
    if (!shared->message_broker_schedule_pool)
    {
        size_t background_message_broker_schedule_pool_size = 16;
        if (getConfigRef().has("background_message_broker_schedule_pool_size"))
            background_message_broker_schedule_pool_size = getConfigRef().getUInt64("background_message_broker_schedule_pool_size");
        else if (getConfigRef().has("profiles.default.background_message_broker_schedule_pool_size"))
            background_message_broker_schedule_pool_size = getConfigRef().getUInt64("profiles.default.background_message_broker_schedule_pool_size");

        shared->message_broker_schedule_pool = std::make_unique<BackgroundSchedulePool>(
            background_message_broker_schedule_pool_size,
            CurrentMetrics::BackgroundMessageBrokerSchedulePoolTask,
            "BgMBSchPool");
    }

    return *shared->message_broker_schedule_pool;
}

ThrottlerPtr Context::getReplicatedFetchesThrottler() const
{
    auto lock = getLock();
    if (!shared->replicated_fetches_throttler)
        shared->replicated_fetches_throttler = std::make_shared<Throttler>(
            settings.max_replicated_fetches_network_bandwidth_for_server);

    return shared->replicated_fetches_throttler;
}

ThrottlerPtr Context::getReplicatedSendsThrottler() const
{
    auto lock = getLock();
    if (!shared->replicated_sends_throttler)
        shared->replicated_sends_throttler = std::make_shared<Throttler>(
            settings.max_replicated_sends_network_bandwidth_for_server);

    return shared->replicated_sends_throttler;
}

ThrottlerPtr Context::getRemoteReadThrottler() const
{
    auto lock = getLock();
    if (!shared->remote_read_throttler)
        shared->remote_read_throttler = std::make_shared<Throttler>(
            settings.max_remote_read_network_bandwidth_for_server);

    return shared->remote_read_throttler;
}

ThrottlerPtr Context::getRemoteWriteThrottler() const
{
    auto lock = getLock();
    if (!shared->remote_write_throttler)
        shared->remote_write_throttler = std::make_shared<Throttler>(
            settings.max_remote_write_network_bandwidth_for_server);

    return shared->remote_write_throttler;
}

bool Context::hasDistributedDDL() const
{
    return getConfigRef().has("distributed_ddl");
}

void Context::setDDLWorker(std::unique_ptr<DDLWorker> ddl_worker)
{
    auto lock = getLock();
    if (shared->ddl_worker)
        throw Exception("DDL background thread has already been initialized", ErrorCodes::LOGICAL_ERROR);
    ddl_worker->startup();
    shared->ddl_worker = std::move(ddl_worker);
}

DDLWorker & Context::getDDLWorker() const
{
    auto lock = getLock();
    if (!shared->ddl_worker)
    {
        if (!hasZooKeeper())
            throw Exception("There is no Zookeeper configuration in server config", ErrorCodes::NO_ELEMENTS_IN_CONFIG);

        if (!hasDistributedDDL())
            throw Exception("There is no DistributedDDL configuration in server config", ErrorCodes::NO_ELEMENTS_IN_CONFIG);

        throw Exception("DDL background thread is not initialized", ErrorCodes::NO_ELEMENTS_IN_CONFIG);
    }
    return *shared->ddl_worker;
}

zkutil::ZooKeeperPtr Context::getZooKeeper() const
{
    std::lock_guard lock(shared->zookeeper_mutex);

    const auto & config = shared->zookeeper_config ? *shared->zookeeper_config : getConfigRef();
    if (!shared->zookeeper)
        shared->zookeeper = std::make_shared<zkutil::ZooKeeper>(config, "zookeeper", getZooKeeperLog());
    else if (shared->zookeeper->expired())
    {
        Stopwatch watch;
        LOG_DEBUG(shared->log, "Trying to establish a new connection with ZooKeeper");
        shared->zookeeper = shared->zookeeper->startNewSession();
        LOG_DEBUG(shared->log, "Establishing a new connection with ZooKeeper took {} ms", watch.elapsedMilliseconds());
    }

    return shared->zookeeper;
}

namespace
{

bool checkZooKeeperConfigIsLocal(const Poco::Util::AbstractConfiguration & config, const std::string & config_name)
{
    Poco::Util::AbstractConfiguration::Keys keys;
    config.keys(config_name, keys);

    for (const auto & key : keys)
    {
        if (startsWith(key, "node"))
        {
            String host = config.getString(config_name + "." + key + ".host");
            if (isLocalAddress(DNSResolver::instance().resolveHost(host)))
                return true;
        }
    }
    return false;
}

}


bool Context::tryCheckClientConnectionToMyKeeperCluster() const
{
    try
    {
        /// If our server is part of main Keeper cluster
        if (checkZooKeeperConfigIsLocal(getConfigRef(), "zookeeper"))
        {
            LOG_DEBUG(shared->log, "Keeper server is participant of the main zookeeper cluster, will try to connect to it");
            getZooKeeper();
            /// Connected, return true
            return true;
        }
        else
        {
            Poco::Util::AbstractConfiguration::Keys keys;
            getConfigRef().keys("auxiliary_zookeepers", keys);

            /// If our server is part of some auxiliary_zookeeper
            for (const auto & aux_zk_name : keys)
            {
                if (checkZooKeeperConfigIsLocal(getConfigRef(), "auxiliary_zookeepers." + aux_zk_name))
                {
                    LOG_DEBUG(shared->log, "Our Keeper server is participant of the auxiliary zookeeper cluster ({}), will try to connect to it", aux_zk_name);
                    getAuxiliaryZooKeeper(aux_zk_name);
                    /// Connected, return true
                    return true;
                }
            }
        }

        /// Our server doesn't depend on our Keeper cluster
        return true;
    }
    catch (...)
    {
        return false;
    }
}

UInt32 Context::getZooKeeperSessionUptime() const
{
    std::lock_guard lock(shared->zookeeper_mutex);
    if (!shared->zookeeper || shared->zookeeper->expired())
        return 0;
    return shared->zookeeper->getSessionUptime();
}

void Context::setSystemZooKeeperLogAfterInitializationIfNeeded()
{
    /// It can be nearly impossible to understand in which order global objects are initialized on server startup.
    /// If getZooKeeper() is called before initializeSystemLogs(), then zkutil::ZooKeeper gets nullptr
    /// instead of pointer to system table and it logs nothing.
    /// This method explicitly sets correct pointer to system log after its initialization.
    /// TODO get rid of this if possible

    std::lock_guard lock(shared->zookeeper_mutex);
    if (!shared->system_logs || !shared->system_logs->zookeeper_log)
        return;

    if (shared->zookeeper)
        shared->zookeeper->setZooKeeperLog(shared->system_logs->zookeeper_log);

    for (auto & zk : shared->auxiliary_zookeepers)
        zk.second->setZooKeeperLog(shared->system_logs->zookeeper_log);
}

void Context::initializeKeeperDispatcher([[maybe_unused]] bool start_async) const
{
#if USE_NURAFT
    std::lock_guard lock(shared->keeper_dispatcher_mutex);

    if (shared->keeper_dispatcher)
        throw Exception(ErrorCodes::LOGICAL_ERROR, "Trying to initialize Keeper multiple times");

    const auto & config = getConfigRef();
    if (config.has("keeper_server"))
    {
        bool is_standalone_app = getApplicationType() == ApplicationType::KEEPER;
        if (start_async)
        {
            assert(!is_standalone_app);
            LOG_INFO(shared->log, "Connected to ZooKeeper (or Keeper) before internal Keeper start or we don't depend on our Keeper cluster, "
                     "will wait for Keeper asynchronously");
        }
        else
        {
            LOG_INFO(shared->log, "Cannot connect to ZooKeeper (or Keeper) before internal Keeper start, "
                     "will wait for Keeper synchronously");
        }

        shared->keeper_dispatcher = std::make_shared<KeeperDispatcher>();
        shared->keeper_dispatcher->initialize(config, is_standalone_app, start_async);
    }
#endif
}

#if USE_NURAFT
std::shared_ptr<KeeperDispatcher> & Context::getKeeperDispatcher() const
{
    std::lock_guard lock(shared->keeper_dispatcher_mutex);
    if (!shared->keeper_dispatcher)
        throw Exception(ErrorCodes::LOGICAL_ERROR, "Keeper must be initialized before requests");

    return shared->keeper_dispatcher;
}

std::shared_ptr<KeeperDispatcher> & Context::tryGetKeeperDispatcher() const
{
    std::lock_guard lock(shared->keeper_dispatcher_mutex);
    return shared->keeper_dispatcher;
}
#endif

void Context::shutdownKeeperDispatcher() const
{
#if USE_NURAFT
    std::lock_guard lock(shared->keeper_dispatcher_mutex);
    if (shared->keeper_dispatcher)
    {
        shared->keeper_dispatcher->shutdown();
        shared->keeper_dispatcher.reset();
    }
#endif
}


void Context::updateKeeperConfiguration([[maybe_unused]] const Poco::Util::AbstractConfiguration & config)
{
#if USE_NURAFT
    std::lock_guard lock(shared->keeper_dispatcher_mutex);
    if (!shared->keeper_dispatcher)
        return;

    shared->keeper_dispatcher->updateConfiguration(config);
#endif
}


zkutil::ZooKeeperPtr Context::getAuxiliaryZooKeeper(const String & name) const
{
    std::lock_guard lock(shared->auxiliary_zookeepers_mutex);

    auto zookeeper = shared->auxiliary_zookeepers.find(name);
    if (zookeeper == shared->auxiliary_zookeepers.end())
    {
        if (name.find(':') != std::string::npos || name.find('/') != std::string::npos)
            throw Exception(ErrorCodes::BAD_ARGUMENTS, "Invalid auxiliary ZooKeeper name {}: ':' and '/' are not allowed", name);

        const auto & config = shared->auxiliary_zookeepers_config ? *shared->auxiliary_zookeepers_config : getConfigRef();
        if (!config.has("auxiliary_zookeepers." + name))
            throw Exception(
                ErrorCodes::BAD_ARGUMENTS,
                "Unknown auxiliary ZooKeeper name '{}'. If it's required it can be added to the section <auxiliary_zookeepers> in "
                "config.xml",
                name);

        zookeeper = shared->auxiliary_zookeepers.emplace(name,
                        std::make_shared<zkutil::ZooKeeper>(config, "auxiliary_zookeepers." + name, getZooKeeperLog())).first;
    }
    else if (zookeeper->second->expired())
        zookeeper->second = zookeeper->second->startNewSession();

    return zookeeper->second;
}

#if USE_ROCKSDB
MergeTreeMetadataCachePtr Context::getMergeTreeMetadataCache() const
{
    auto cache = tryGetMergeTreeMetadataCache();
    if (!cache)
        throw Exception(
            ErrorCodes::LOGICAL_ERROR,
            "Merge tree metadata cache is not initialized, please add config merge_tree_metadata_cache in config.xml and restart");
    return cache;
}

MergeTreeMetadataCachePtr Context::tryGetMergeTreeMetadataCache() const
{
    return shared->merge_tree_metadata_cache;
}
#endif

void Context::resetZooKeeper() const
{
    std::lock_guard lock(shared->zookeeper_mutex);
    shared->zookeeper.reset();
}

static void reloadZooKeeperIfChangedImpl(const ConfigurationPtr & config, const std::string & config_name, zkutil::ZooKeeperPtr & zk,
                                         std::shared_ptr<ZooKeeperLog> zk_log)
{
    if (!zk || zk->configChanged(*config, config_name))
    {
        if (zk)
            zk->finalize("Config changed");

        zk = std::make_shared<zkutil::ZooKeeper>(*config, config_name, std::move(zk_log));
    }
}

void Context::reloadZooKeeperIfChanged(const ConfigurationPtr & config) const
{
    std::lock_guard lock(shared->zookeeper_mutex);
    shared->zookeeper_config = config;
    reloadZooKeeperIfChangedImpl(config, "zookeeper", shared->zookeeper, getZooKeeperLog());
}

void Context::reloadAuxiliaryZooKeepersConfigIfChanged(const ConfigurationPtr & config)
{
    std::lock_guard lock(shared->auxiliary_zookeepers_mutex);

    shared->auxiliary_zookeepers_config = config;

    for (auto it = shared->auxiliary_zookeepers.begin(); it != shared->auxiliary_zookeepers.end();)
    {
        if (!config->has("auxiliary_zookeepers." + it->first))
            it = shared->auxiliary_zookeepers.erase(it);
        else
        {
            reloadZooKeeperIfChangedImpl(config, "auxiliary_zookeepers." + it->first, it->second, getZooKeeperLog());
            ++it;
        }
    }
}


bool Context::hasZooKeeper() const
{
    return getConfigRef().has("zookeeper");
}

bool Context::hasAuxiliaryZooKeeper(const String & name) const
{
    return getConfigRef().has("auxiliary_zookeepers." + name);
}

InterserverCredentialsPtr Context::getInterserverCredentials() const
{
    return shared->interserver_io_credentials.get();
}

void Context::updateInterserverCredentials(const Poco::Util::AbstractConfiguration & config)
{
    auto credentials = InterserverCredentials::make(config, "interserver_http_credentials");
    shared->interserver_io_credentials.set(std::move(credentials));
}

void Context::setInterserverIOAddress(const String & host, UInt16 port)
{
    shared->interserver_io_host = host;
    shared->interserver_io_port = port;
}

std::pair<String, UInt16> Context::getInterserverIOAddress() const
{
    if (shared->interserver_io_host.empty() || shared->interserver_io_port == 0)
        throw Exception("Parameter 'interserver_http(s)_port' required for replication is not specified in configuration file.",
                        ErrorCodes::NO_ELEMENTS_IN_CONFIG);

    return { shared->interserver_io_host, shared->interserver_io_port };
}

void Context::setInterserverScheme(const String & scheme)
{
    shared->interserver_scheme = scheme;
}

String Context::getInterserverScheme() const
{
    return shared->interserver_scheme;
}

void Context::setRemoteHostFilter(const Poco::Util::AbstractConfiguration & config)
{
    shared->remote_host_filter.setValuesFromConfig(config);
}

const RemoteHostFilter & Context::getRemoteHostFilter() const
{
    return shared->remote_host_filter;
}

UInt16 Context::getTCPPort() const
{
    auto lock = getLock();

    const auto & config = getConfigRef();
    return config.getInt("tcp_port", DBMS_DEFAULT_PORT);
}

std::optional<UInt16> Context::getTCPPortSecure() const
{
    auto lock = getLock();

    const auto & config = getConfigRef();
    if (config.has("tcp_port_secure"))
        return config.getInt("tcp_port_secure");
    return {};
}

void Context::registerServerPort(String port_name, UInt16 port)
{
    shared->server_ports.emplace(std::move(port_name), port);
}

UInt16 Context::getServerPort(const String & port_name) const
{
    auto it = shared->server_ports.find(port_name);
    if (it == shared->server_ports.end())
        throw Exception(ErrorCodes::BAD_GET, "There is no port named {}", port_name);
    else
        return it->second;
}

std::shared_ptr<Cluster> Context::getCluster(const std::string & cluster_name) const
{
    if (auto res = tryGetCluster(cluster_name))
        return res;
    throw Exception("Requested cluster '" + cluster_name + "' not found", ErrorCodes::BAD_GET);
}


std::shared_ptr<Cluster> Context::tryGetCluster(const std::string & cluster_name) const
{
    auto res = getClusters()->getCluster(cluster_name);
    if (res)
        return res;
    if (!cluster_name.empty())
        res = tryGetReplicatedDatabaseCluster(cluster_name);
    return res;
}


void Context::reloadClusterConfig() const
{
    while (true)
    {
        ConfigurationPtr cluster_config;
        {
            std::lock_guard lock(shared->clusters_mutex);
            cluster_config = shared->clusters_config;
        }

        const auto & config = cluster_config ? *cluster_config : getConfigRef();
        auto new_clusters = std::make_shared<Clusters>(config, settings, getMacros());

        {
            std::lock_guard lock(shared->clusters_mutex);
            if (shared->clusters_config.get() == cluster_config.get())
            {
                shared->clusters = std::move(new_clusters);
                return;
            }

            // Clusters config has been suddenly changed, recompute clusters
        }
    }
}


std::shared_ptr<Clusters> Context::getClusters() const
{
    std::lock_guard lock(shared->clusters_mutex);
    if (!shared->clusters)
    {
        const auto & config = shared->clusters_config ? *shared->clusters_config : getConfigRef();
        shared->clusters = std::make_shared<Clusters>(config, settings, getMacros());
    }

    return shared->clusters;
}

void Context::startClusterDiscovery()
{
    if (!shared->cluster_discovery)
        return;
    shared->cluster_discovery->start();
}


/// On repeating calls updates existing clusters and adds new clusters, doesn't delete old clusters
void Context::setClustersConfig(const ConfigurationPtr & config, bool enable_discovery, const String & config_name)
{
    std::lock_guard lock(shared->clusters_mutex);
    if (ConfigHelper::getBool(*config, "allow_experimental_cluster_discovery") && enable_discovery && !shared->cluster_discovery)
    {
        shared->cluster_discovery = std::make_unique<ClusterDiscovery>(*config, getGlobalContext());
    }

    /// Do not update clusters if this part of config wasn't changed.
    if (shared->clusters && isSameConfiguration(*config, *shared->clusters_config, config_name))
        return;

    auto old_clusters_config = shared->clusters_config;
    shared->clusters_config = config;

    if (!shared->clusters)
        shared->clusters = std::make_shared<Clusters>(*shared->clusters_config, settings, getMacros(), config_name);
    else
        shared->clusters->updateClusters(*shared->clusters_config, settings, config_name, old_clusters_config);
}


void Context::setCluster(const String & cluster_name, const std::shared_ptr<Cluster> & cluster)
{
    std::lock_guard lock(shared->clusters_mutex);

    if (!shared->clusters)
        throw Exception("Clusters are not set", ErrorCodes::LOGICAL_ERROR);

    shared->clusters->setCluster(cluster_name, cluster);
}


void Context::initializeSystemLogs()
{
    auto lock = getLock();
    shared->system_logs = std::make_unique<SystemLogs>(getGlobalContext(), getConfigRef());
}

void Context::initializeTraceCollector()
{
    shared->initializeTraceCollector(getTraceLog());
}

#if USE_ROCKSDB
void Context::initializeMergeTreeMetadataCache(const String & dir, size_t size)
{
    shared->merge_tree_metadata_cache = MergeTreeMetadataCache::create(dir, size);
}
#endif

bool Context::hasTraceCollector() const
{
    return shared->hasTraceCollector();
}


std::shared_ptr<QueryLog> Context::getQueryLog() const
{
    auto lock = getLock();

    if (!shared->system_logs)
        return {};

    return shared->system_logs->query_log;
}

std::shared_ptr<QueryThreadLog> Context::getQueryThreadLog() const
{
    auto lock = getLock();

    if (!shared->system_logs)
        return {};

    return shared->system_logs->query_thread_log;
}

std::shared_ptr<QueryViewsLog> Context::getQueryViewsLog() const
{
    auto lock = getLock();

    if (!shared->system_logs)
        return {};

    return shared->system_logs->query_views_log;
}

std::shared_ptr<PartLog> Context::getPartLog(const String & part_database) const
{
    auto lock = getLock();

    /// No part log or system logs are shutting down.
    if (!shared->system_logs)
        return {};

    /// Will not log operations on system tables (including part_log itself).
    /// It doesn't make sense and not allow to destruct PartLog correctly due to infinite logging and flushing,
    /// and also make troubles on startup.
    if (part_database == DatabaseCatalog::SYSTEM_DATABASE)
        return {};

    return shared->system_logs->part_log;
}


std::shared_ptr<TraceLog> Context::getTraceLog() const
{
    auto lock = getLock();

    if (!shared->system_logs)
        return {};

    return shared->system_logs->trace_log;
}


std::shared_ptr<TextLog> Context::getTextLog() const
{
    auto lock = getLock();

    if (!shared->system_logs)
        return {};

    return shared->system_logs->text_log;
}


std::shared_ptr<MetricLog> Context::getMetricLog() const
{
    auto lock = getLock();

    if (!shared->system_logs)
        return {};

    return shared->system_logs->metric_log;
}


std::shared_ptr<AsynchronousMetricLog> Context::getAsynchronousMetricLog() const
{
    auto lock = getLock();

    if (!shared->system_logs)
        return {};

    return shared->system_logs->asynchronous_metric_log;
}


std::shared_ptr<OpenTelemetrySpanLog> Context::getOpenTelemetrySpanLog() const
{
    auto lock = getLock();

    if (!shared->system_logs)
        return {};

    return shared->system_logs->opentelemetry_span_log;
}

std::shared_ptr<SessionLog> Context::getSessionLog() const
{
    auto lock = getLock();

    if (!shared->system_logs)
        return {};

    return shared->system_logs->session_log;
}


std::shared_ptr<ZooKeeperLog> Context::getZooKeeperLog() const
{
    auto lock = getLock();

    if (!shared->system_logs)
        return {};

    return shared->system_logs->zookeeper_log;
}


std::shared_ptr<TransactionsInfoLog> Context::getTransactionsInfoLog() const
{
    auto lock = getLock();

    if (!shared->system_logs)
        return {};

    return shared->system_logs->transactions_info_log;
}


std::shared_ptr<ProcessorsProfileLog> Context::getProcessorsProfileLog() const
{
    auto lock = getLock();

    if (!shared->system_logs)
        return {};

    return shared->system_logs->processors_profile_log;
}

std::shared_ptr<FilesystemCacheLog> Context::getFilesystemCacheLog() const
{
    auto lock = getLock();
    if (!shared->system_logs)
        return {};

    return shared->system_logs->cache_log;
}

std::shared_ptr<AsynchronousInsertLog> Context::getAsynchronousInsertLog() const
{
    auto lock = getLock();

    if (!shared->system_logs)
        return {};

    return shared->system_logs->asynchronous_insert_log;
}

CompressionCodecPtr Context::chooseCompressionCodec(size_t part_size, double part_size_ratio) const
{
    auto lock = getLock();

    if (!shared->compression_codec_selector)
    {
        constexpr auto config_name = "compression";
        const auto & config = getConfigRef();

        if (config.has(config_name))
            shared->compression_codec_selector = std::make_unique<CompressionCodecSelector>(config, "compression");
        else
            shared->compression_codec_selector = std::make_unique<CompressionCodecSelector>();
    }

    return shared->compression_codec_selector->choose(part_size, part_size_ratio);
}


DiskPtr Context::getDisk(const String & name) const
{
    std::lock_guard lock(shared->storage_policies_mutex);

    auto disk_selector = getDiskSelector(lock);

    return disk_selector->get(name);
}

StoragePolicyPtr Context::getStoragePolicy(const String & name) const
{
    std::lock_guard lock(shared->storage_policies_mutex);

    auto policy_selector = getStoragePolicySelector(lock);

    return policy_selector->get(name);
}


DisksMap Context::getDisksMap() const
{
    std::lock_guard lock(shared->storage_policies_mutex);
    return getDiskSelector(lock)->getDisksMap();
}

StoragePoliciesMap Context::getPoliciesMap() const
{
    std::lock_guard lock(shared->storage_policies_mutex);
    return getStoragePolicySelector(lock)->getPoliciesMap();
}

DiskSelectorPtr Context::getDiskSelector(std::lock_guard<std::mutex> & /* lock */) const
{
    if (!shared->merge_tree_disk_selector)
    {
        constexpr auto config_name = "storage_configuration.disks";
        const auto & config = getConfigRef();

        auto disk_selector = std::make_shared<DiskSelector>();
        disk_selector->initialize(config, config_name, shared_from_this());
        shared->merge_tree_disk_selector = disk_selector;
    }
    return shared->merge_tree_disk_selector;
}

StoragePolicySelectorPtr Context::getStoragePolicySelector(std::lock_guard<std::mutex> & lock) const
{
    if (!shared->merge_tree_storage_policy_selector)
    {
        constexpr auto config_name = "storage_configuration.policies";
        const auto & config = getConfigRef();

        shared->merge_tree_storage_policy_selector = std::make_shared<StoragePolicySelector>(config, config_name, getDiskSelector(lock));
    }
    return shared->merge_tree_storage_policy_selector;
}


void Context::updateStorageConfiguration(const Poco::Util::AbstractConfiguration & config)
{
    std::lock_guard lock(shared->storage_policies_mutex);

    if (shared->merge_tree_disk_selector)
        shared->merge_tree_disk_selector
            = shared->merge_tree_disk_selector->updateFromConfig(config, "storage_configuration.disks", shared_from_this());

    if (shared->merge_tree_storage_policy_selector)
    {
        try
        {
            shared->merge_tree_storage_policy_selector = shared->merge_tree_storage_policy_selector->updateFromConfig(
                config, "storage_configuration.policies", shared->merge_tree_disk_selector);
        }
        catch (Exception & e)
        {
            LOG_ERROR(
                shared->log, "An error has occurred while reloading storage policies, storage policies were not applied: {}", e.message());
        }
    }

    if (shared->storage_s3_settings)
    {
        shared->storage_s3_settings->loadFromConfig("s3", config, getSettingsRef());
    }
}


const MergeTreeSettings & Context::getMergeTreeSettings() const
{
    auto lock = getLock();

    if (!shared->merge_tree_settings)
    {
        const auto & config = getConfigRef();
        MergeTreeSettings mt_settings;
        mt_settings.loadFromConfig("merge_tree", config);
        shared->merge_tree_settings.emplace(mt_settings);
    }

    return *shared->merge_tree_settings;
}

const MergeTreeSettings & Context::getReplicatedMergeTreeSettings() const
{
    auto lock = getLock();

    if (!shared->replicated_merge_tree_settings)
    {
        const auto & config = getConfigRef();
        MergeTreeSettings mt_settings;
        mt_settings.loadFromConfig("merge_tree", config);
        mt_settings.loadFromConfig("replicated_merge_tree", config);
        shared->replicated_merge_tree_settings.emplace(mt_settings);
    }

    return *shared->replicated_merge_tree_settings;
}

const StorageS3Settings & Context::getStorageS3Settings() const
{
    auto lock = getLock();

    if (!shared->storage_s3_settings)
    {
        const auto & config = getConfigRef();
        shared->storage_s3_settings.emplace().loadFromConfig("s3", config, getSettingsRef());
    }

    return *shared->storage_s3_settings;
}

void Context::checkCanBeDropped(const String & database, const String & table, const size_t & size, const size_t & max_size_to_drop) const
{
    if (!max_size_to_drop || size <= max_size_to_drop)
        return;

    fs::path force_file(getFlagsPath() + "force_drop_table");
    bool force_file_exists = fs::exists(force_file);

    if (force_file_exists)
    {
        try
        {
            fs::remove(force_file);
            return;
        }
        catch (...)
        {
            /// User should recreate force file on each drop, it shouldn't be protected
            tryLogCurrentException("Drop table check", "Can't remove force file to enable table or partition drop");
        }
    }

    String size_str = formatReadableSizeWithDecimalSuffix(size);
    String max_size_to_drop_str = formatReadableSizeWithDecimalSuffix(max_size_to_drop);
    throw Exception(ErrorCodes::TABLE_SIZE_EXCEEDS_MAX_DROP_SIZE_LIMIT,
                    "Table or Partition in {}.{} was not dropped.\nReason:\n"
                    "1. Size ({}) is greater than max_[table/partition]_size_to_drop ({})\n"
                    "2. File '{}' intended to force DROP {}\n"
                    "How to fix this:\n"
                    "1. Either increase (or set to zero) max_[table/partition]_size_to_drop in server config\n"
                    "2. Either create forcing file {} and make sure that ClickHouse has write permission for it.\n"
                    "Example:\nsudo touch '{}' && sudo chmod 666 '{}'",
                    backQuoteIfNeed(database), backQuoteIfNeed(table),
                    size_str, max_size_to_drop_str,
                    force_file.string(), force_file_exists ? "exists but not writeable (could not be removed)" : "doesn't exist",
                    force_file.string(),
                    force_file.string(), force_file.string());
}


void Context::setMaxTableSizeToDrop(size_t max_size)
{
    // Is initialized at server startup and updated at config reload
    shared->max_table_size_to_drop.store(max_size, std::memory_order_relaxed);
}


void Context::checkTableCanBeDropped(const String & database, const String & table, const size_t & table_size) const
{
    size_t max_table_size_to_drop = shared->max_table_size_to_drop.load(std::memory_order_relaxed);

    checkCanBeDropped(database, table, table_size, max_table_size_to_drop);
}


void Context::setMaxPartitionSizeToDrop(size_t max_size)
{
    // Is initialized at server startup and updated at config reload
    shared->max_partition_size_to_drop.store(max_size, std::memory_order_relaxed);
}


void Context::checkPartitionCanBeDropped(const String & database, const String & table, const size_t & partition_size) const
{
    size_t max_partition_size_to_drop = shared->max_partition_size_to_drop.load(std::memory_order_relaxed);

    checkCanBeDropped(database, table, partition_size, max_partition_size_to_drop);
}


InputFormatPtr Context::getInputFormat(const String & name, ReadBuffer & buf, const Block & sample, UInt64 max_block_size, const std::optional<FormatSettings> & format_settings) const
{
    return FormatFactory::instance().getInput(name, buf, sample, shared_from_this(), max_block_size, format_settings);
}

OutputFormatPtr Context::getOutputFormat(const String & name, WriteBuffer & buf, const Block & sample) const
{
    return FormatFactory::instance().getOutputFormat(name, buf, sample, shared_from_this());
}

OutputFormatPtr Context::getOutputFormatParallelIfPossible(const String & name, WriteBuffer & buf, const Block & sample) const
{
    return FormatFactory::instance().getOutputFormatParallelIfPossible(name, buf, sample, shared_from_this());
}


double Context::getUptimeSeconds() const
{
    auto lock = getLock();
    return shared->uptime_watch.elapsedSeconds();
}


void Context::setConfigReloadCallback(ConfigReloadCallback && callback)
{
    /// Is initialized at server startup, so lock isn't required. Otherwise use mutex.
    shared->config_reload_callback = std::move(callback);
}

void Context::reloadConfig() const
{
    /// Use mutex if callback may be changed after startup.
    if (!shared->config_reload_callback)
        throw Exception("Can't reload config because config_reload_callback is not set.", ErrorCodes::LOGICAL_ERROR);

    shared->config_reload_callback();
}


void Context::shutdown()
{
    // Disk selector might not be initialized if there was some error during
    // its initialization. Don't try to initialize it again on shutdown.
    if (shared->merge_tree_disk_selector)
    {
        for (auto & [disk_name, disk] : getDisksMap())
        {
            LOG_INFO(shared->log, "Shutdown disk {}", disk_name);
            disk->shutdown();
        }
    }

    /// Special volumes might also use disks that require shutdown.
    auto & tmp_data = shared->temp_data_on_disk;
    if (tmp_data && tmp_data->getVolume())
    {
        auto & disks = tmp_data->getVolume()->getDisks();
        for (auto & disk : disks)
            disk->shutdown();
    }

    shared->shutdown();
}


Context::ApplicationType Context::getApplicationType() const
{
    return shared->application_type;
}

void Context::setApplicationType(ApplicationType type)
{
    /// Lock isn't required, you should set it at start
    shared->application_type = type;
}

void Context::setDefaultProfiles(const Poco::Util::AbstractConfiguration & config)
{
    shared->default_profile_name = config.getString("default_profile", "default");
    getAccessControl().setDefaultProfileName(shared->default_profile_name);

    shared->system_profile_name = config.getString("system_profile", shared->default_profile_name);
    setCurrentProfile(shared->system_profile_name);

    applySettingsQuirks(settings, &Poco::Logger::get("SettingsQuirks"));

    shared->buffer_profile_name = config.getString("buffer_profile", shared->system_profile_name);
    buffer_context = Context::createCopy(shared_from_this());
    buffer_context->setCurrentProfile(shared->buffer_profile_name);
}

String Context::getDefaultProfileName() const
{
    return shared->default_profile_name;
}

String Context::getSystemProfileName() const
{
    return shared->system_profile_name;
}

String Context::getFormatSchemaPath() const
{
    return shared->format_schema_path;
}

void Context::setFormatSchemaPath(const String & path)
{
    shared->format_schema_path = path;
}

Context::SampleBlockCache & Context::getSampleBlockCache() const
{
    assert(hasQueryContext());
    return getQueryContext()->sample_block_cache;
}


bool Context::hasQueryParameters() const
{
    return !query_parameters.empty();
}


const NameToNameMap & Context::getQueryParameters() const
{
    return query_parameters;
}


void Context::setQueryParameter(const String & name, const String & value)
{
    if (!query_parameters.emplace(name, value).second)
        throw Exception("Duplicate name " + backQuote(name) + " of query parameter", ErrorCodes::BAD_ARGUMENTS);
}

void Context::addQueryParameters(const NameToNameMap & parameters)
{
    for (const auto & [name, value] : parameters)
        query_parameters.insert_or_assign(name, value);
}

void Context::addBridgeCommand(std::unique_ptr<ShellCommand> cmd) const
{
    auto lock = getLock();
    shared->bridge_commands.emplace_back(std::move(cmd));
}


IHostContextPtr & Context::getHostContext()
{
    return host_context;
}


const IHostContextPtr & Context::getHostContext() const
{
    return host_context;
}


std::shared_ptr<ActionLocksManager> Context::getActionLocksManager() const
{
    auto lock = getLock();

    if (!shared->action_locks_manager)
        shared->action_locks_manager = std::make_shared<ActionLocksManager>(shared_from_this());

    return shared->action_locks_manager;
}


void Context::setExternalTablesInitializer(ExternalTablesInitializer && initializer)
{
    if (external_tables_initializer_callback)
        throw Exception("External tables initializer is already set", ErrorCodes::LOGICAL_ERROR);

    external_tables_initializer_callback = std::move(initializer);
}

void Context::initializeExternalTablesIfSet()
{
    if (external_tables_initializer_callback)
    {
        external_tables_initializer_callback(shared_from_this());
        /// Reset callback
        external_tables_initializer_callback = {};
    }
}


void Context::setInputInitializer(InputInitializer && initializer)
{
    if (input_initializer_callback)
        throw Exception("Input initializer is already set", ErrorCodes::LOGICAL_ERROR);

    input_initializer_callback = std::move(initializer);
}


void Context::initializeInput(const StoragePtr & input_storage)
{
    if (!input_initializer_callback)
        throw Exception("Input initializer is not set", ErrorCodes::LOGICAL_ERROR);

    input_initializer_callback(shared_from_this(), input_storage);
    /// Reset callback
    input_initializer_callback = {};
}


void Context::setInputBlocksReaderCallback(InputBlocksReader && reader)
{
    if (input_blocks_reader)
        throw Exception("Input blocks reader is already set", ErrorCodes::LOGICAL_ERROR);

    input_blocks_reader = std::move(reader);
}


InputBlocksReader Context::getInputBlocksReaderCallback() const
{
    return input_blocks_reader;
}


void Context::resetInputCallbacks()
{
    if (input_initializer_callback)
        input_initializer_callback = {};

    if (input_blocks_reader)
        input_blocks_reader = {};
}


StorageID Context::resolveStorageID(StorageID storage_id, StorageNamespace where) const
{
    if (storage_id.uuid != UUIDHelpers::Nil)
        return storage_id;

    StorageID resolved = StorageID::createEmpty();
    std::optional<Exception> exc;
    {
        auto lock = getLock();
        resolved = resolveStorageIDImpl(std::move(storage_id), where, &exc);
    }
    if (exc)
        throw Exception(*exc);
    if (!resolved.hasUUID() && resolved.database_name != DatabaseCatalog::TEMPORARY_DATABASE)
        resolved.uuid = DatabaseCatalog::instance().getDatabase(resolved.database_name)->tryGetTableUUID(resolved.table_name);
    return resolved;
}

StorageID Context::tryResolveStorageID(StorageID storage_id, StorageNamespace where) const
{
    if (storage_id.uuid != UUIDHelpers::Nil)
        return storage_id;

    StorageID resolved = StorageID::createEmpty();
    {
        auto lock = getLock();
        resolved = resolveStorageIDImpl(std::move(storage_id), where, nullptr);
    }
    if (resolved && !resolved.hasUUID() && resolved.database_name != DatabaseCatalog::TEMPORARY_DATABASE)
    {
        auto db = DatabaseCatalog::instance().tryGetDatabase(resolved.database_name);
        if (db)
            resolved.uuid = db->tryGetTableUUID(resolved.table_name);
    }
    return resolved;
}

StorageID Context::resolveStorageIDImpl(StorageID storage_id, StorageNamespace where, std::optional<Exception> * exception) const
{
    if (storage_id.uuid != UUIDHelpers::Nil)
        return storage_id;

    if (!storage_id)
    {
        if (exception)
            exception->emplace("Both table name and UUID are empty", ErrorCodes::UNKNOWN_TABLE);
        return storage_id;
    }

    bool look_for_external_table = where & StorageNamespace::ResolveExternal;
    /// Global context should not contain temporary tables
    if (isGlobalContext())
        look_for_external_table = false;

    bool in_current_database = where & StorageNamespace::ResolveCurrentDatabase;
    bool in_specified_database = where & StorageNamespace::ResolveGlobal;

    if (!storage_id.database_name.empty())
    {
        if (in_specified_database)
            return storage_id;     /// NOTE There is no guarantees that table actually exists in database.
        if (exception)
            exception->emplace("External and temporary tables have no database, but " +
                        storage_id.database_name + " is specified", ErrorCodes::UNKNOWN_TABLE);
        return StorageID::createEmpty();
    }

    /// Database name is not specified. It's temporary table or table in current database.

    if (look_for_external_table)
    {
        auto resolved_id = StorageID::createEmpty();
        auto try_resolve = [&](ContextPtr context) -> bool
        {
            const auto & tables = context->external_tables_mapping;
            auto it = tables.find(storage_id.getTableName());
            if (it == tables.end())
                return false;
            resolved_id = it->second->getGlobalTableID();
            return true;
        };

        /// Firstly look for temporary table in current context
        if (try_resolve(shared_from_this()))
            return resolved_id;

        /// If not found and current context was created from some query context, look for temporary table in query context
        auto query_context_ptr = query_context.lock();
        bool is_local_context = query_context_ptr && query_context_ptr.get() != this;
        if (is_local_context && try_resolve(query_context_ptr))
            return resolved_id;

        /// If not found and current context was created from some session context, look for temporary table in session context
        auto session_context_ptr = session_context.lock();
        bool is_local_or_query_context = session_context_ptr && session_context_ptr.get() != this;
        if (is_local_or_query_context && try_resolve(session_context_ptr))
            return resolved_id;
    }

    /// Temporary table not found. It's table in current database.

    if (in_current_database)
    {
        if (current_database.empty())
        {
            if (exception)
                exception->emplace("Default database is not selected", ErrorCodes::UNKNOWN_DATABASE);
            return StorageID::createEmpty();
        }
        storage_id.database_name = current_database;
        /// NOTE There is no guarantees that table actually exists in database.
        return storage_id;
    }

    if (exception)
        exception->emplace("Cannot resolve database name for table " + storage_id.getNameForLogs(), ErrorCodes::UNKNOWN_TABLE);
    return StorageID::createEmpty();
}

void Context::initZooKeeperMetadataTransaction(ZooKeeperMetadataTransactionPtr txn, [[maybe_unused]] bool attach_existing)
{
    assert(!metadata_transaction);
    assert(attach_existing || query_context.lock().get() == this);
    metadata_transaction = std::move(txn);
}

ZooKeeperMetadataTransactionPtr Context::getZooKeeperMetadataTransaction() const
{
    assert(!metadata_transaction || hasQueryContext());
    return metadata_transaction;
}

void Context::resetZooKeeperMetadataTransaction()
{
    assert(metadata_transaction);
    assert(hasQueryContext());
    metadata_transaction = nullptr;
}


void Context::checkTransactionsAreAllowed(bool explicit_tcl_query /* = false */) const
{
    if (getConfigRef().getInt("allow_experimental_transactions", 0))
        return;

    if (explicit_tcl_query)
        throw Exception(ErrorCodes::NOT_IMPLEMENTED, "Transactions are not supported");

    throw Exception(ErrorCodes::LOGICAL_ERROR, "Experimental support for transactions is disabled, "
                    "however, some query or background task tried to access TransactionLog. "
                    "If you have not enabled this feature explicitly, then it's a bug.");
}

void Context::initCurrentTransaction(MergeTreeTransactionPtr txn)
{
    merge_tree_transaction_holder = MergeTreeTransactionHolder(txn, false, this);
    setCurrentTransaction(std::move(txn));
}

void Context::setCurrentTransaction(MergeTreeTransactionPtr txn)
{
    assert(!merge_tree_transaction || !txn);
    assert(this == session_context.lock().get() || this == query_context.lock().get());
    merge_tree_transaction = std::move(txn);
    if (!merge_tree_transaction)
        merge_tree_transaction_holder = {};
}

MergeTreeTransactionPtr Context::getCurrentTransaction() const
{
    return merge_tree_transaction;
}

bool Context::isServerCompletelyStarted() const
{
    auto lock = getLock();
    assert(getApplicationType() == ApplicationType::SERVER);
    return shared->is_server_completely_started;
}

void Context::setServerCompletelyStarted()
{
    auto lock = getLock();
    assert(global_context.lock().get() == this);
    assert(!shared->is_server_completely_started);
    assert(getApplicationType() == ApplicationType::SERVER);
    shared->is_server_completely_started = true;
}

PartUUIDsPtr Context::getPartUUIDs() const
{
    auto lock = getLock();
    if (!part_uuids)
        /// For context itself, only this initialization is not const.
        /// We could have done in constructor.
        /// TODO: probably, remove this from Context.
        const_cast<PartUUIDsPtr &>(part_uuids) = std::make_shared<PartUUIDs>();

    return part_uuids;
}


ReadTaskCallback Context::getReadTaskCallback() const
{
    if (!next_task_callback.has_value())
        throw Exception(ErrorCodes::LOGICAL_ERROR, "Next task callback is not set for query {}", getInitialQueryId());
    return next_task_callback.value();
}


void Context::setReadTaskCallback(ReadTaskCallback && callback)
{
    next_task_callback = callback;
}


MergeTreeReadTaskCallback Context::getMergeTreeReadTaskCallback() const
{
    if (!merge_tree_read_task_callback.has_value())
        throw Exception(ErrorCodes::LOGICAL_ERROR, "Next task callback for is not set for query {}", getInitialQueryId());

    return merge_tree_read_task_callback.value();
}

void Context::setMergeTreeReadTaskCallback(MergeTreeReadTaskCallback && callback)
{
    merge_tree_read_task_callback = callback;
}

PartUUIDsPtr Context::getIgnoredPartUUIDs() const
{
    auto lock = getLock();
    if (!ignored_part_uuids)
        const_cast<PartUUIDsPtr &>(ignored_part_uuids) = std::make_shared<PartUUIDs>();

    return ignored_part_uuids;
}

AsynchronousInsertQueue * Context::getAsynchronousInsertQueue() const
{
    return shared->async_insert_queue.get();
}

void Context::setAsynchronousInsertQueue(const std::shared_ptr<AsynchronousInsertQueue> & ptr)
{
    using namespace std::chrono;

    if (std::chrono::milliseconds(settings.async_insert_busy_timeout_ms) == 0ms)
        throw Exception("Setting async_insert_busy_timeout_ms can't be zero", ErrorCodes::INVALID_SETTING_VALUE);

    shared->async_insert_queue = ptr;
}

void Context::initializeBackgroundExecutorsIfNeeded()
{
    auto lock = getLock();
    if (shared->are_background_executors_initialized)
        return;

    const auto & config = getConfigRef();

    size_t background_pool_size = 16;
    if (config.has("background_pool_size"))
        background_pool_size = config.getUInt64("background_pool_size");
    else if (config.has("profiles.default.background_pool_size"))
        background_pool_size = config.getUInt64("profiles.default.background_pool_size");

    size_t background_merges_mutations_concurrency_ratio = 2;
    if (config.has("background_merges_mutations_concurrency_ratio"))
        background_merges_mutations_concurrency_ratio = config.getUInt64("background_merges_mutations_concurrency_ratio");
    else if (config.has("profiles.default.background_merges_mutations_concurrency_ratio"))
        background_merges_mutations_concurrency_ratio = config.getUInt64("profiles.default.background_merges_mutations_concurrency_ratio");

    size_t background_move_pool_size = 8;
    if (config.has("background_move_pool_size"))
        background_move_pool_size = config.getUInt64("background_move_pool_size");
    else if (config.has("profiles.default.background_move_pool_size"))
        background_move_pool_size = config.getUInt64("profiles.default.background_move_pool_size");

    size_t background_fetches_pool_size = 8;
    if (config.has("background_fetches_pool_size"))
        background_fetches_pool_size = config.getUInt64("background_fetches_pool_size");
    else if (config.has("profiles.default.background_fetches_pool_size"))
        background_fetches_pool_size = config.getUInt64("profiles.default.background_fetches_pool_size");

    size_t background_common_pool_size = 8;
    if (config.has("background_common_pool_size"))
        background_common_pool_size = config.getUInt64("background_common_pool_size");
    else if (config.has("profiles.default.background_common_pool_size"))
        background_common_pool_size = config.getUInt64("profiles.default.background_common_pool_size");

    /// With this executor we can execute more tasks than threads we have
    shared->merge_mutate_executor = std::make_shared<MergeMutateBackgroundExecutor>
    (
        "MergeMutate",
        /*max_threads_count*/background_pool_size,
        /*max_tasks_count*/background_pool_size * background_merges_mutations_concurrency_ratio,
        CurrentMetrics::BackgroundMergesAndMutationsPoolTask
    );
    LOG_INFO(shared->log, "Initialized background executor for merges and mutations with num_threads={}, num_tasks={}",
        background_pool_size, background_pool_size * background_merges_mutations_concurrency_ratio);

    shared->moves_executor = std::make_shared<OrdinaryBackgroundExecutor>
    (
        "Move",
        background_move_pool_size,
        background_move_pool_size,
        CurrentMetrics::BackgroundMovePoolTask
    );
    LOG_INFO(shared->log, "Initialized background executor for move operations with num_threads={}, num_tasks={}", background_move_pool_size, background_move_pool_size);

    shared->fetch_executor = std::make_shared<OrdinaryBackgroundExecutor>
    (
        "Fetch",
        background_fetches_pool_size,
        background_fetches_pool_size,
        CurrentMetrics::BackgroundFetchesPoolTask
    );
    LOG_INFO(shared->log, "Initialized background executor for fetches with num_threads={}, num_tasks={}", background_fetches_pool_size, background_fetches_pool_size);

    shared->common_executor = std::make_shared<OrdinaryBackgroundExecutor>
    (
        "Common",
        background_common_pool_size,
        background_common_pool_size,
        CurrentMetrics::BackgroundCommonPoolTask
    );
    LOG_INFO(shared->log, "Initialized background executor for common operations (e.g. clearing old parts) with num_threads={}, num_tasks={}", background_common_pool_size, background_common_pool_size);

    shared->are_background_executors_initialized = true;
}

bool Context::areBackgroundExecutorsInitialized()
{
    auto lock = getLock();
    return shared->are_background_executors_initialized;
}

MergeMutateBackgroundExecutorPtr Context::getMergeMutateExecutor() const
{
    return shared->merge_mutate_executor;
}

OrdinaryBackgroundExecutorPtr Context::getMovesExecutor() const
{
    return shared->moves_executor;
}

OrdinaryBackgroundExecutorPtr Context::getFetchesExecutor() const
{
    return shared->fetch_executor;
}

OrdinaryBackgroundExecutorPtr Context::getCommonExecutor() const
{
    return shared->common_executor;
}

IAsynchronousReader & Context::getThreadPoolReader(FilesystemReaderType type) const
{
    const auto & config = getConfigRef();

    auto lock = getLock();

    switch (type)
    {
        case FilesystemReaderType::ASYNCHRONOUS_REMOTE_FS_READER:
        {
            if (!shared->asynchronous_remote_fs_reader)
            {
                auto pool_size = config.getUInt(".threadpool_remote_fs_reader_pool_size", 100);
                auto queue_size = config.getUInt(".threadpool_remote_fs_reader_queue_size", 1000000);

                shared->asynchronous_remote_fs_reader = std::make_unique<ThreadPoolRemoteFSReader>(pool_size, queue_size);
            }

            return *shared->asynchronous_remote_fs_reader;
        }
        case FilesystemReaderType::ASYNCHRONOUS_LOCAL_FS_READER:
        {
            if (!shared->asynchronous_local_fs_reader)
            {
                auto pool_size = config.getUInt(".threadpool_local_fs_reader_pool_size", 100);
                auto queue_size = config.getUInt(".threadpool_local_fs_reader_queue_size", 1000000);

                shared->asynchronous_local_fs_reader = std::make_unique<ThreadPoolReader>(pool_size, queue_size);
            }

            return *shared->asynchronous_local_fs_reader;
        }
        case FilesystemReaderType::SYNCHRONOUS_LOCAL_FS_READER:
        {
            if (!shared->synchronous_local_fs_reader)
            {
                shared->synchronous_local_fs_reader = std::make_unique<SynchronousReader>();
            }

            return *shared->synchronous_local_fs_reader;
        }
    }
}

ThreadPool & Context::getThreadPoolWriter() const
{
    const auto & config = getConfigRef();

    auto lock = getLock();

    if (!shared->threadpool_writer)
    {
        auto pool_size = config.getUInt(".threadpool_writer_pool_size", 100);
        auto queue_size = config.getUInt(".threadpool_writer_queue_size", 1000000);

        shared->threadpool_writer = std::make_unique<ThreadPool>(pool_size, pool_size, queue_size);
    }

    return *shared->threadpool_writer;
}

ReadSettings Context::getReadSettings() const
{
    ReadSettings res;

    std::string_view read_method_str = settings.local_filesystem_read_method.value;

    if (auto opt_method = magic_enum::enum_cast<LocalFSReadMethod>(read_method_str))
        res.local_fs_method = *opt_method;
    else
        throw Exception(ErrorCodes::UNKNOWN_READ_METHOD, "Unknown read method '{}' for local filesystem", read_method_str);

    read_method_str = settings.remote_filesystem_read_method.value;

    if (auto opt_method = magic_enum::enum_cast<RemoteFSReadMethod>(read_method_str))
        res.remote_fs_method = *opt_method;
    else
        throw Exception(ErrorCodes::UNKNOWN_READ_METHOD, "Unknown read method '{}' for remote filesystem", read_method_str);

    res.local_fs_prefetch = settings.local_filesystem_read_prefetch;
    res.remote_fs_prefetch = settings.remote_filesystem_read_prefetch;

    res.load_marks_asynchronously = settings.load_marks_asynchronously;

    res.remote_fs_read_max_backoff_ms = settings.remote_fs_read_max_backoff_ms;
    res.remote_fs_read_backoff_max_tries = settings.remote_fs_read_backoff_max_tries;
    res.enable_filesystem_cache = settings.enable_filesystem_cache;
    res.read_from_filesystem_cache_if_exists_otherwise_bypass_cache = settings.read_from_filesystem_cache_if_exists_otherwise_bypass_cache;
    res.enable_filesystem_cache_log = settings.enable_filesystem_cache_log;
    res.enable_filesystem_cache_on_lower_level = settings.enable_filesystem_cache_on_lower_level;

    res.max_query_cache_size = settings.max_query_cache_size;
    res.skip_download_if_exceeds_query_cache = settings.skip_download_if_exceeds_query_cache;

    res.remote_read_min_bytes_for_seek = settings.remote_read_min_bytes_for_seek;

    /// Zero read buffer will not make progress.
    if (!settings.max_read_buffer_size)
    {
        throw Exception(ErrorCodes::INVALID_SETTING_VALUE,
            "Invalid value '{}' for max_read_buffer_size", settings.max_read_buffer_size);
    }

    res.local_fs_buffer_size = settings.max_read_buffer_size;
    res.remote_fs_buffer_size = settings.max_read_buffer_size;
    res.direct_io_threshold = settings.min_bytes_to_use_direct_io;
    res.mmap_threshold = settings.min_bytes_to_use_mmap_io;
    res.priority = settings.read_priority;

    res.remote_throttler = getRemoteReadThrottler();

    res.http_max_tries = settings.http_max_tries;
    res.http_retry_initial_backoff_ms = settings.http_retry_initial_backoff_ms;
    res.http_retry_max_backoff_ms = settings.http_retry_max_backoff_ms;
    res.http_skip_not_found_url_for_globs = settings.http_skip_not_found_url_for_globs;

    res.mmap_cache = getMMappedFileCache().get();

    return res;
}

WriteSettings Context::getWriteSettings() const
{
    WriteSettings res;

    res.enable_filesystem_cache_on_write_operations = settings.enable_filesystem_cache_on_write_operations;
    res.enable_filesystem_cache_log = settings.enable_filesystem_cache_log;
    res.s3_allow_parallel_part_upload = settings.s3_allow_parallel_part_upload;

    res.remote_throttler = getRemoteWriteThrottler();

    return res;
}

}<|MERGE_RESOLUTION|>--- conflicted
+++ resolved
@@ -1267,7 +1267,6 @@
     StoragePtr & res = table_function_results[key];
     if (!res)
     {
-<<<<<<< HEAD
         TableFunctionPtr table_function_ptr;
         try
         {
@@ -1281,11 +1280,7 @@
             }
             throw;
         }
-        if (getSettingsRef().use_structure_from_insertion_table_in_table_functions && table_function_ptr->needStructureHint())
-=======
-        TableFunctionPtr table_function_ptr = TableFunctionFactory::instance().get(table_expression, shared_from_this());
         if (getSettingsRef().use_structure_from_insertion_table_in_table_functions && table_function_ptr->needStructureHint() && hasInsertionTable())
->>>>>>> 7e6fe94a
         {
             const auto & structure_hint = DatabaseCatalog::instance().getTable(getInsertionTable(), shared_from_this())->getInMemoryMetadataPtr()->getColumns();
             bool use_columns_from_insert_query = true;
