--- conflicted
+++ resolved
@@ -20,11 +20,6 @@
 
 private:
     ASTPtr query_ptr;
-<<<<<<< HEAD
-
-    QueryPipeline executeImpl();
-=======
->>>>>>> 333fd323
 };
 
 
