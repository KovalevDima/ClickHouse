#include <Access/AccessControl.h>

#include <DataTypes/DataTypeAggregateFunction.h>
#include <DataTypes/DataTypeInterval.h>

#include <Parsers/ASTFunction.h>
#include <Parsers/ASTIdentifier.h>
#include <Parsers/ASTLiteral.h>
#include <Parsers/ASTOrderByElement.h>
#include <Parsers/ASTInterpolateElement.h>
#include <Parsers/ASTSelectWithUnionQuery.h>
#include <Parsers/ASTSelectIntersectExceptQuery.h>
#include <Parsers/ASTTablesInSelectQuery.h>
#include <Parsers/ExpressionListParsers.h>
#include <Parsers/parseQuery.h>
#include <Parsers/FunctionParameterValuesVisitor.h>

#include <Access/Common/AccessFlags.h>
#include <Access/ContextAccess.h>

#include <AggregateFunctions/AggregateFunctionCount.h>

#include <Interpreters/ApplyWithAliasVisitor.h>
#include <Interpreters/ApplyWithSubqueryVisitor.h>
#include <Interpreters/InterpreterFactory.h>
#include <Interpreters/InterpreterSelectQuery.h>
#include <Interpreters/InterpreterSelectWithUnionQuery.h>
#include <Interpreters/InterpreterSetQuery.h>
#include <Interpreters/evaluateConstantExpression.h>
#include <Interpreters/convertFieldToType.h>
#include <Interpreters/addTypeConversionToAST.h>
#include <Interpreters/ExpressionAnalyzer.h>
#include <Interpreters/getTableExpressions.h>
#include <Interpreters/JoinToSubqueryTransformVisitor.h>
#include <Interpreters/CrossToInnerJoinVisitor.h>
#include <Interpreters/TableJoin.h>
#include <Interpreters/JoinedTables.h>
#include <Interpreters/OpenTelemetrySpanLog.h>
#include <Interpreters/QueryAliasesVisitor.h>
#include <Interpreters/QueryLog.h>
#include <Interpreters/replaceAliasColumnsInQuery.h>
#include <Interpreters/RewriteCountDistinctVisitor.h>
#include <Interpreters/RewriteUniqToCountVisitor.h>
#include <Interpreters/getCustomKeyFilterForParallelReplicas.h>

#include <QueryPipeline/Pipe.h>
#include <Processors/QueryPlan/AggregatingStep.h>
#include <Processors/QueryPlan/ArrayJoinStep.h>
#include <Processors/QueryPlan/CreateSetAndFilterOnTheFlyStep.h>
#include <Processors/QueryPlan/CreatingSetsStep.h>
#include <Processors/QueryPlan/CubeStep.h>
#include <Processors/QueryPlan/DistinctStep.h>
#include <Processors/QueryPlan/ExpressionStep.h>
#include <Processors/QueryPlan/ExtremesStep.h>
#include <Processors/QueryPlan/FillingStep.h>
#include <Processors/QueryPlan/FilterStep.h>
#include <Processors/QueryPlan/JoinStep.h>
#include <Processors/QueryPlan/LimitByStep.h>
#include <Processors/QueryPlan/LimitStep.h>
#include <Processors/QueryPlan/SortingStep.h>
#include <Processors/QueryPlan/MergingAggregatedStep.h>
#include <Processors/QueryPlan/OffsetStep.h>
#include <Processors/QueryPlan/QueryPlan.h>
#include <Processors/QueryPlan/ReadFromPreparedSource.h>
#include <Processors/QueryPlan/ReadNothingStep.h>
#include <Processors/QueryPlan/RollupStep.h>
#include <Processors/QueryPlan/TotalsHavingStep.h>
#include <Processors/QueryPlan/WindowStep.h>
#include <Processors/QueryPlan/Optimizations/QueryPlanOptimizationSettings.h>
#include <Processors/Sources/NullSource.h>
#include <Processors/Sources/SourceFromSingleChunk.h>
#include <Processors/Transforms/AggregatingTransform.h>
#include <Processors/Transforms/FilterTransform.h>
#include <QueryPipeline/QueryPipelineBuilder.h>

#include <Storages/IStorage.h>
#include <Storages/MergeTree/MergeTreeWhereOptimizer.h>
#include <Storages/StorageDistributed.h>
#include <Storages/StorageDummy.h>
#include <Storages/StorageMerge.h>
#include <Storages/StorageValues.h>
#include <Storages/StorageView.h>

#include <Columns/Collator.h>
#include <Core/ColumnNumbers.h>
#include <Core/Field.h>
#include <Core/ProtocolDefines.h>
#include <Functions/IFunction.h>
#include <Interpreters/Aggregator.h>
#include <Interpreters/IJoin.h>
#include <QueryPipeline/SizeLimits.h>
#include <base/map.h>
#include <Common/FieldVisitorToString.h>
#include <Common/FieldVisitorsAccurateComparison.h>
#include <Common/checkStackSize.h>
#include <Common/scope_guard_safe.h>
#include <Common/typeid_cast.h>
#include <Common/ProfileEvents.h>
#include <Common/NaNUtils.h>


namespace ProfileEvents
{
    extern const Event SelectQueriesWithSubqueries;
    extern const Event QueriesWithSubqueries;
}

namespace DB
{

static UInt64 getLimitUIntValue(const ASTPtr & node, const ContextPtr & context, const std::string & expr);

namespace ErrorCodes
{
    extern const int TOO_DEEP_SUBQUERIES;
    extern const int SAMPLING_NOT_SUPPORTED;
    extern const int ILLEGAL_FINAL;
    extern const int ILLEGAL_PREWHERE;
    extern const int TOO_MANY_COLUMNS;
    extern const int LOGICAL_ERROR;
    extern const int NOT_IMPLEMENTED;
    extern const int PARAMETER_OUT_OF_BOUND;
    extern const int INVALID_LIMIT_EXPRESSION;
    extern const int INVALID_WITH_FILL_EXPRESSION;
    extern const int ACCESS_DENIED;
    extern const int UNKNOWN_IDENTIFIER;
    extern const int BAD_ARGUMENTS;
    extern const int SUPPORT_IS_DISABLED;
}

/// Assumes `storage` is set and the table filter (row-level security) is not empty.
FilterDAGInfoPtr generateFilterActions(
    const StorageID & table_id,
    const ASTPtr & row_policy_filter_expression,
    const ContextPtr & context,
    const StoragePtr & storage,
    const StorageSnapshotPtr & storage_snapshot,
    const StorageMetadataPtr & metadata_snapshot,
    Names & prerequisite_columns,
    PreparedSetsPtr prepared_sets)
{
    auto filter_info = std::make_shared<FilterDAGInfo>();

    const auto & db_name = table_id.getDatabaseName();
    const auto & table_name = table_id.getTableName();

    /// TODO: implement some AST builders for this kind of stuff
    ASTPtr query_ast = std::make_shared<ASTSelectQuery>();
    auto * select_ast = query_ast->as<ASTSelectQuery>();

    select_ast->setExpression(ASTSelectQuery::Expression::SELECT, std::make_shared<ASTExpressionList>());
    auto expr_list = select_ast->select();

    /// The first column is our filter expression.
    /// the row_policy_filter_expression should be cloned, because it may be changed by TreeRewriter.
    /// which make it possible an invalid expression, although it may be valid in whole select.
    expr_list->children.push_back(row_policy_filter_expression->clone());

    /// Keep columns that are required after the filter actions.
    for (const auto & column_str : prerequisite_columns)
    {
        ParserExpression expr_parser;
        /// We should add back quotes around column name as it can contain dots.
        expr_list->children.push_back(parseQuery(expr_parser, backQuoteIfNeed(column_str), 0, context->getSettingsRef().max_parser_depth, context->getSettingsRef().max_parser_backtracks));
    }

    select_ast->setExpression(ASTSelectQuery::Expression::TABLES, std::make_shared<ASTTablesInSelectQuery>());
    auto tables = select_ast->tables();
    auto tables_elem = std::make_shared<ASTTablesInSelectQueryElement>();
    auto table_expr = std::make_shared<ASTTableExpression>();
    tables->children.push_back(tables_elem);
    tables_elem->table_expression = table_expr;
    tables_elem->children.push_back(table_expr);
    table_expr->database_and_table_name = std::make_shared<ASTTableIdentifier>(db_name, table_name);
    table_expr->children.push_back(table_expr->database_and_table_name);

    /// Using separate expression analyzer to prevent any possible alias injection
    auto syntax_result = TreeRewriter(context).analyzeSelect(query_ast, TreeRewriterResult({}, storage, storage_snapshot));
    SelectQueryExpressionAnalyzer analyzer(query_ast, syntax_result, context, metadata_snapshot, {}, false, {}, prepared_sets);
    filter_info->actions = analyzer.simpleSelectActions();

    filter_info->column_name = expr_list->children.at(0)->getColumnName();
    filter_info->actions->removeUnusedActions(NameSet{filter_info->column_name});
    filter_info->actions->projectInput(false);

    for (const auto * node : filter_info->actions->getInputs())
        filter_info->actions->getOutputs().push_back(node);

    auto required_columns_from_filter = filter_info->actions->getRequiredColumns();

    for (const auto & column : required_columns_from_filter)
    {
        if (prerequisite_columns.end() == std::find(prerequisite_columns.begin(), prerequisite_columns.end(), column.name))
            prerequisite_columns.push_back(column.name);
    }

    return filter_info;
}

InterpreterSelectQuery::InterpreterSelectQuery(
    const ASTPtr & query_ptr_,
    const ContextPtr & context_,
    const SelectQueryOptions & options_,
    const Names & required_result_column_names_)
    : InterpreterSelectQuery(query_ptr_, context_, std::nullopt, nullptr, options_, required_result_column_names_)
{}

InterpreterSelectQuery::InterpreterSelectQuery(
    const ASTPtr & query_ptr_,
    const ContextMutablePtr & context_,
    const SelectQueryOptions & options_,
    const Names & required_result_column_names_)
    : InterpreterSelectQuery(query_ptr_, context_, std::nullopt, nullptr, options_, required_result_column_names_)
{}

InterpreterSelectQuery::InterpreterSelectQuery(
        const ASTPtr & query_ptr_,
        const ContextPtr & context_,
        Pipe input_pipe_,
        const SelectQueryOptions & options_)
        : InterpreterSelectQuery(query_ptr_, context_, std::move(input_pipe_), nullptr, options_.copy().noSubquery())
{}

InterpreterSelectQuery::InterpreterSelectQuery(
    const ASTPtr & query_ptr_,
    const ContextPtr & context_,
    const StoragePtr & storage_,
    const StorageMetadataPtr & metadata_snapshot_,
    const SelectQueryOptions & options_)
    : InterpreterSelectQuery(
        query_ptr_, context_, std::nullopt, storage_, options_.copy().noSubquery(), {}, metadata_snapshot_)
{
}

InterpreterSelectQuery::InterpreterSelectQuery(
    const ASTPtr & query_ptr_,
    const ContextPtr & context_,
    const SelectQueryOptions & options_,
    PreparedSetsPtr prepared_sets_)
    : InterpreterSelectQuery(
        query_ptr_, context_, std::nullopt, nullptr, options_, {}, {}, prepared_sets_)
{}

InterpreterSelectQuery::~InterpreterSelectQuery() = default;


namespace
{

/** There are no limits on the maximum size of the result for the subquery.
  *  Since the result of the query is not the result of the entire query.
  */
ContextPtr getSubqueryContext(const ContextPtr & context)
{
    auto subquery_context = Context::createCopy(context);
    Settings subquery_settings = context->getSettings();
    subquery_settings.max_result_rows = 0;
    subquery_settings.max_result_bytes = 0;
    /// The calculation of extremes does not make sense and is not necessary (if you do it, then the extremes of the subquery can be taken for whole query).
    subquery_settings.extremes = false;
    subquery_context->setSettings(subquery_settings);
    return subquery_context;
}

void rewriteMultipleJoins(ASTPtr & query, const TablesWithColumns & tables, const String & database, const Settings & settings)
{
    ASTSelectQuery & select = query->as<ASTSelectQuery &>();

    Aliases aliases;
    if (ASTPtr with = select.with())
        QueryAliasesNoSubqueriesVisitor(aliases).visit(with);
    QueryAliasesNoSubqueriesVisitor(aliases).visit(select.select());

    CrossToInnerJoinVisitor::Data cross_to_inner{tables, aliases, database};
    cross_to_inner.cross_to_inner_join_rewrite = static_cast<UInt8>(std::min<UInt64>(settings.cross_to_inner_join_rewrite, 2));
    CrossToInnerJoinVisitor(cross_to_inner).visit(query);

    JoinToSubqueryTransformVisitor::Data join_to_subs_data{tables, aliases};
    join_to_subs_data.try_to_keep_original_names = settings.multiple_joins_try_to_keep_original_names;

    JoinToSubqueryTransformVisitor(join_to_subs_data).visit(query);
}

/// Checks that the current user has the SELECT privilege.
void checkAccessRightsForSelect(
    const ContextPtr & context,
    const StorageID & table_id,
    const StorageMetadataPtr & table_metadata,
    const TreeRewriterResult & syntax_analyzer_result)
{
    if (!syntax_analyzer_result.has_explicit_columns && table_metadata && !table_metadata->getColumns().empty())
    {
        /// For a trivial query like "SELECT count() FROM table" access is granted if at least
        /// one column is accessible.
        /// In this case just checking access for `required_columns` doesn't work correctly
        /// because `required_columns` will contain the name of a column of minimum size (see TreeRewriterResult::collectUsedColumns())
        /// which is probably not the same column as the column the current user has access to.
        auto access = context->getAccess();
        for (const auto & column : table_metadata->getColumns())
        {
            if (access->isGranted(AccessType::SELECT, table_id.database_name, table_id.table_name, column.name))
                return;
        }
        throw Exception(
            ErrorCodes::ACCESS_DENIED,
            "{}: Not enough privileges. To execute this query, it's necessary to have the grant SELECT for at least one column on {}",
            context->getUserName(),
            table_id.getFullTableName());
    }

    /// General check.
    context->checkAccess(AccessType::SELECT, table_id, syntax_analyzer_result.requiredSourceColumnsForAccessCheck());
}

ASTPtr parseAdditionalFilterConditionForTable(
    const Map & additional_table_filters,
    const DatabaseAndTableWithAlias & target,
    const Context & context)
{
    for (const auto & additional_filter : additional_table_filters)
    {
        const auto & tuple = additional_filter.safeGet<const Tuple &>();
        auto & table = tuple.at(0).safeGet<String>();
        auto & filter = tuple.at(1).safeGet<String>();

        if (table == target.alias ||
            (table == target.table && context.getCurrentDatabase() == target.database) ||
            (table == target.database + '.' + target.table))
        {
            /// Try to parse expression
            ParserExpression parser;
            const auto & settings = context.getSettingsRef();
            return parseQuery(
                parser, filter.data(), filter.data() + filter.size(),
                "additional filter", settings.max_query_size, settings.max_parser_depth, settings.max_parser_backtracks);
        }
    }

    return nullptr;
}

/// Returns true if we should ignore quotas and limits for a specified table in the system database.
bool shouldIgnoreQuotaAndLimits(const StorageID & table_id)
{
    if (table_id.database_name == DatabaseCatalog::SYSTEM_DATABASE)
    {
        static const boost::container::flat_set<String> tables_ignoring_quota{"quotas", "quota_limits", "quota_usage", "quotas_usage", "one"};
        if (tables_ignoring_quota.count(table_id.table_name))
            return true;
    }
    return false;
}

}

InterpreterSelectQuery::InterpreterSelectQuery(
    const ASTPtr & query_ptr_,
    const ContextPtr & context_,
    std::optional<Pipe> input_pipe_,
    const StoragePtr & storage_,
    const SelectQueryOptions & options_,
    const Names & required_result_column_names,
    const StorageMetadataPtr & metadata_snapshot_,
    PreparedSetsPtr prepared_sets_)
    : InterpreterSelectQuery(
        query_ptr_,
        Context::createCopy(context_),
        std::move(input_pipe_),
        storage_,
        options_,
        required_result_column_names,
        metadata_snapshot_,
        prepared_sets_)
{}

InterpreterSelectQuery::InterpreterSelectQuery(
    const ASTPtr & query_ptr_,
    const ContextMutablePtr & context_,
    std::optional<Pipe> input_pipe_,
    const StoragePtr & storage_,
    const SelectQueryOptions & options_,
    const Names & required_result_column_names,
    const StorageMetadataPtr & metadata_snapshot_,
    PreparedSetsPtr prepared_sets_)
    /// NOTE: the query almost always should be cloned because it will be modified during analysis.
    : IInterpreterUnionOrSelectQuery(options_.modify_inplace ? query_ptr_ : query_ptr_->clone(), context_, options_)
    , storage(storage_)
    , input_pipe(std::move(input_pipe_))
    , log(getLogger("InterpreterSelectQuery"))
    , metadata_snapshot(metadata_snapshot_)
    , prepared_sets(prepared_sets_)
{
    checkStackSize();

    if (!prepared_sets)
        prepared_sets = std::make_shared<PreparedSets>();

    query_info.is_internal = options.is_internal;

    initSettings();
    const Settings & settings = context->getSettingsRef();

    if (settings.max_subquery_depth && options.subquery_depth > settings.max_subquery_depth)
        throw Exception(ErrorCodes::TOO_DEEP_SUBQUERIES, "Too deep subqueries. Maximum: {}",
            settings.max_subquery_depth.toString());

    bool has_input = input_pipe != std::nullopt;
    if (input_pipe)
    {
        /// Read from prepared input.
        source_header = input_pipe->getHeader();
    }

    // Only propagate WITH elements to subqueries if we're not a subquery
    if (!options.is_subquery)
    {
        if (context->getSettingsRef().enable_global_with_statement)
            ApplyWithAliasVisitor().visit(query_ptr);
        ApplyWithSubqueryVisitor().visit(query_ptr);
    }

    query_info.query = query_ptr->clone();

    if (settings.count_distinct_optimization)
    {
        RewriteCountDistinctFunctionMatcher::Data data_rewrite_countdistinct;
        RewriteCountDistinctFunctionVisitor(data_rewrite_countdistinct).visit(query_ptr);
    }

    if (settings.optimize_uniq_to_count)
    {
        RewriteUniqToCountMatcher::Data data_rewrite_uniq_count;
        RewriteUniqToCountVisitor(data_rewrite_uniq_count).visit(query_ptr);
    }

    JoinedTables joined_tables(getSubqueryContext(context), getSelectQuery(), options.with_all_cols, options_.is_create_parameterized_view);

    bool got_storage_from_query = false;
    if (!has_input && !storage)
    {
        storage = joined_tables.getLeftTableStorage();
        // Mark uses_view_source if the returned storage is the same as the one saved in viewSource
        uses_view_source |= storage && storage == context->getViewSource();
        got_storage_from_query = true;
    }

    if (storage)
    {
        table_lock = storage->lockForShare(context->getInitialQueryId(), context->getSettingsRef().lock_acquire_timeout);
        table_id = storage->getStorageID();
        if (!metadata_snapshot)
            metadata_snapshot = storage->getInMemoryMetadataPtr();

        if (options.only_analyze)
            storage_snapshot = storage->getStorageSnapshotWithoutData(metadata_snapshot, context);
        else
            storage_snapshot = storage->getStorageSnapshotForQuery(metadata_snapshot, query_ptr, context);
    }

    if (has_input || !joined_tables.resolveTables())
        joined_tables.makeFakeTable(storage, metadata_snapshot, source_header);

    if (context->getCurrentTransaction() && context->getSettingsRef().throw_on_unsupported_query_inside_transaction)
    {
        if (storage)
            checkStorageSupportsTransactionsIfNeeded(storage, context, /* is_readonly_query */ true);
        for (const auto & table : joined_tables.tablesWithColumns())
        {
            if (table.table.table.empty())
                continue;
            auto maybe_storage = DatabaseCatalog::instance().tryGetTable({table.table.database, table.table.table}, context);
            if (!maybe_storage)
                continue;
            checkStorageSupportsTransactionsIfNeeded(storage, context, /* is_readonly_query */ true);
        }
    }

    /// Check support for JOIN for parallel replicas with custom key
    if (joined_tables.tablesCount() > 1 && !settings.parallel_replicas_custom_key.value.empty())
    {
        LOG_DEBUG(log, "JOINs are not supported with parallel_replicas_custom_key. Query will be executed without using them.");
        context->setSetting("parallel_replicas_custom_key", String{""});
    }

    /// Check support for FINAL for parallel replicas
    bool is_query_with_final = isQueryWithFinal(query_info);
    if (is_query_with_final && context->canUseTaskBasedParallelReplicas())
    {
        if (settings.allow_experimental_parallel_reading_from_replicas == 1)
        {
            LOG_DEBUG(log, "FINAL modifier is not supported with parallel replicas. Query will be executed without using them.");
            context->setSetting("allow_experimental_parallel_reading_from_replicas", Field(0));
        }
        else if (settings.allow_experimental_parallel_reading_from_replicas >= 2)
        {
            throw Exception(ErrorCodes::SUPPORT_IS_DISABLED, "FINAL modifier is not supported with parallel replicas");
        }
    }

    /// Check support for parallel replicas for non-replicated storage (plain MergeTree)
    bool is_plain_merge_tree = storage && storage->isMergeTree() && !storage->supportsReplication();
    if (is_plain_merge_tree && settings.allow_experimental_parallel_reading_from_replicas > 0 && !settings.parallel_replicas_for_non_replicated_merge_tree)
    {
        if (settings.allow_experimental_parallel_reading_from_replicas == 1)
        {
            LOG_DEBUG(log, "To use parallel replicas with plain MergeTree tables please enable setting `parallel_replicas_for_non_replicated_merge_tree`. For now query will be executed without using them.");
            context->setSetting("allow_experimental_parallel_reading_from_replicas", Field(0));
        }
        else if (settings.allow_experimental_parallel_reading_from_replicas >= 2)
        {
            throw Exception(ErrorCodes::SUPPORT_IS_DISABLED, "To use parallel replicas with plain MergeTree tables please enable setting `parallel_replicas_for_non_replicated_merge_tree`");
        }
    }

    /// Rewrite JOINs
    if (!has_input && joined_tables.tablesCount() > 1)
    {
        rewriteMultipleJoins(query_ptr, joined_tables.tablesWithColumns(), context->getCurrentDatabase(), context->getSettingsRef());

        joined_tables.reset(getSelectQuery());
        joined_tables.resolveTables();
        if (auto view_source = context->getViewSource())
        {
            // If we are using a virtual block view to replace a table and that table is used
            // inside the JOIN then we need to update uses_view_source accordingly so we avoid propagating scalars that we can't cache
            const auto & storage_values = static_cast<const StorageValues &>(*view_source);
            auto tmp_table_id = storage_values.getStorageID();
            for (const auto & t : joined_tables.tablesWithColumns())
                uses_view_source |= (t.table.database == tmp_table_id.database_name && t.table.table == tmp_table_id.table_name);
        }

        if (storage && joined_tables.isLeftTableSubquery())
        {
            /// Rewritten with subquery. Free storage locks here.
            storage = nullptr;
            table_lock.reset();
            table_id = StorageID::createEmpty();
            metadata_snapshot = nullptr;
            storage_snapshot = nullptr;
        }
    }

    if (!has_input)
    {
        interpreter_subquery = joined_tables.makeLeftTableSubquery(options.subquery());
        if (interpreter_subquery)
        {
            source_header = interpreter_subquery->getSampleBlock();
            uses_view_source |= interpreter_subquery->usesViewSource();
        }
    }

    joined_tables.rewriteDistributedInAndJoins(query_ptr);

    max_streams = settings.max_threads;
    ASTSelectQuery & query = getSelectQuery();
    std::shared_ptr<TableJoin> table_join = joined_tables.makeTableJoin(query);

    if (storage)
        row_policy_filter = context->getRowPolicyFilter(table_id.getDatabaseName(), table_id.getTableName(), RowPolicyFilterType::SELECT_FILTER);

    StorageView * view = nullptr;
    if (storage)
        view = dynamic_cast<StorageView *>(storage.get());

    if (!settings.additional_table_filters.value.empty() && storage && !joined_tables.tablesWithColumns().empty())
        query_info.additional_filter_ast = parseAdditionalFilterConditionForTable(
            settings.additional_table_filters, joined_tables.tablesWithColumns().front().table, *context);

    ASTPtr parallel_replicas_custom_filter_ast = nullptr;
    if (storage && context->getParallelReplicasMode() == Context::ParallelReplicasMode::CUSTOM_KEY && !joined_tables.tablesWithColumns().empty())
    {
        if (settings.parallel_replicas_count > 1)
        {
            if (auto custom_key_ast = parseCustomKeyForTable(settings.parallel_replicas_custom_key, *context))
            {
                LOG_TRACE(log, "Processing query on a replica using custom_key '{}'", settings.parallel_replicas_custom_key.value);

                parallel_replicas_custom_filter_ast = getCustomKeyFilterForParallelReplica(
                    settings.parallel_replicas_count,
                    settings.parallel_replica_offset,
                    std::move(custom_key_ast),
                    settings.parallel_replicas_custom_key_filter_type,
                    storage->getInMemoryMetadataPtr()->columns,
                    context);
            }
            else if (settings.parallel_replica_offset > 0)
            {
                throw Exception(
                        ErrorCodes::BAD_ARGUMENTS,
                        "Parallel replicas processing with custom_key has been requested "
                        "(setting 'max_parallel_replicas') but the table does not have custom_key defined for it "
                        "or it's invalid (settings `parallel_replicas_custom_key`)");
            }
        }
        else if (auto * distributed = dynamic_cast<StorageDistributed *>(storage.get());
                 distributed && context->canUseParallelReplicasCustomKey(*distributed->getCluster()))
        {
            context->setSetting("distributed_group_by_no_merge", 2);
        }
    }

    if (autoFinalOnQuery(query))
    {
        query.setFinal();
    }

    auto analyze = [&] (bool try_move_to_prewhere)
    {
        /// Allow push down and other optimizations for VIEW: replace with subquery and rewrite it.
        ASTPtr view_table;
        if (view)
        {
            query_info.is_parameterized_view = view->isParameterizedView();
            view->replaceWithSubquery(getSelectQuery(), view_table, metadata_snapshot, view->isParameterizedView());
        }

        syntax_analyzer_result = TreeRewriter(context).analyzeSelect(
            query_ptr,
            TreeRewriterResult(source_header.getNamesAndTypesList(), storage, storage_snapshot),
            options,
            joined_tables.tablesWithColumns(),
            required_result_column_names,
            table_join);

        query_info.syntax_analyzer_result = syntax_analyzer_result;
        context->setDistributed(syntax_analyzer_result->is_remote_storage);

        if (storage && !query.final() && storage->needRewriteQueryWithFinal(syntax_analyzer_result->requiredSourceColumns()))
            query.setFinal();

        if (view)
        {
            /// Restore original view name. Save rewritten subquery for future usage in StorageView.
            query_info.view_query = view->restoreViewName(getSelectQuery(), view_table);
            view = nullptr;
        }

        if (try_move_to_prewhere
            && storage && storage->canMoveConditionsToPrewhere()
            && query.where() && !query.prewhere()
            && !query.hasJoin()) /// Join may produce rows with nulls or default values, it's difficult to analyze if they affected or not.
        {
            /// PREWHERE optimization: transfer some condition from WHERE to PREWHERE if enabled and viable
            if (const auto & column_sizes = storage->getColumnSizes(); !column_sizes.empty())
            {
                /// Extract column compressed sizes.
                std::unordered_map<std::string, UInt64> column_compressed_sizes;
                for (const auto & [name, sizes] : column_sizes)
                    column_compressed_sizes[name] = sizes.data_compressed;

                SelectQueryInfo current_info;
                current_info.query = query_ptr;
                current_info.syntax_analyzer_result = syntax_analyzer_result;

                Names queried_columns = syntax_analyzer_result->requiredSourceColumns();
                const auto & supported_prewhere_columns = storage->supportedPrewhereColumns();

                MergeTreeWhereOptimizer where_optimizer{
                    std::move(column_compressed_sizes),
                    metadata_snapshot,
                    storage->getConditionEstimatorByPredicate(query_info, storage_snapshot, context),
                    queried_columns,
                    supported_prewhere_columns,
                    log};

                where_optimizer.optimize(current_info, context);
            }
        }

        if (query.prewhere() && query.where())
        {
            /// Filter block in WHERE instead to get better performance
            query.setExpression(
                ASTSelectQuery::Expression::WHERE, makeASTFunction("and", query.prewhere()->clone(), query.where()->clone()));
        }

        query_analyzer = std::make_unique<SelectQueryExpressionAnalyzer>(
            query_ptr,
            syntax_analyzer_result,
            context,
            metadata_snapshot,
            required_result_column_names,
            !options.only_analyze,
            options,
            prepared_sets);

        if (!options.only_analyze)
        {
            if (query.sampleSize() && (input_pipe || !storage || !storage->supportsSampling()))
            {
                if (storage)
                    throw Exception(
                        ErrorCodes::SAMPLING_NOT_SUPPORTED,
                        "Storage {} doesn't support sampling",
                        storage->getStorageID().getNameForLogs());
                else
                    throw Exception(ErrorCodes::SAMPLING_NOT_SUPPORTED, "Illegal SAMPLE: sampling is only allowed with the table engines that support it");
            }

            if (query.final() && (input_pipe || !storage || !storage->supportsFinal()))
            {
                if (!input_pipe && storage)
                    throw Exception(ErrorCodes::ILLEGAL_FINAL, "Storage {} doesn't support FINAL", storage->getName());
                else
                    throw Exception(ErrorCodes::ILLEGAL_FINAL, "Illegal FINAL");
            }

            if (query.prewhere() && (input_pipe || !storage || !storage->supportsPrewhere()))
            {
                if (!input_pipe && storage)
                    throw Exception(ErrorCodes::ILLEGAL_PREWHERE, "Storage {} doesn't support PREWHERE", storage->getName());
                else
                    throw Exception(ErrorCodes::ILLEGAL_PREWHERE, "Illegal PREWHERE");
            }

            /// Save the new temporary tables in the query context
            for (const auto & it : query_analyzer->getExternalTables())
                if (!context->tryResolveStorageID({"", it.first}, Context::ResolveExternal))
                    context->addExternalTable(it.first, std::move(*it.second));
        }

        if (!options.only_analyze || options.modify_inplace)
        {
            if (syntax_analyzer_result->rewrite_subqueries)
            {
                /// remake interpreter_subquery when PredicateOptimizer rewrites subqueries and main table is subquery
                interpreter_subquery = joined_tables.makeLeftTableSubquery(options.subquery());
            }
        }

        if (interpreter_subquery)
        {
            /// If there is an aggregation in the outer query, WITH TOTALS is ignored in the subquery.
            if (query_analyzer->hasAggregation())
                interpreter_subquery->ignoreWithTotals();
            uses_view_source |= interpreter_subquery->usesViewSource();
        }

        required_columns = syntax_analyzer_result->requiredSourceColumns();

        if (storage)
        {
            query_info.filter_asts.clear();

            /// Fix source_header for filter actions.
            if (row_policy_filter && !row_policy_filter->empty())
            {
                filter_info = generateFilterActions(
                    table_id, row_policy_filter->expression, context, storage, storage_snapshot, metadata_snapshot, required_columns,
                    prepared_sets);

                query_info.filter_asts.push_back(row_policy_filter->expression);
            }

            if (query_info.additional_filter_ast)
            {
                additional_filter_info = generateFilterActions(
                    table_id, query_info.additional_filter_ast, context, storage, storage_snapshot, metadata_snapshot, required_columns,
                    prepared_sets);

                additional_filter_info->do_remove_column = true;

                query_info.filter_asts.push_back(query_info.additional_filter_ast);
            }

            if (parallel_replicas_custom_filter_ast)
            {
                parallel_replicas_custom_filter_info = generateFilterActions(
                        table_id, parallel_replicas_custom_filter_ast, context, storage, storage_snapshot, metadata_snapshot, required_columns,
                        prepared_sets);

                parallel_replicas_custom_filter_info->do_remove_column = true;
                query_info.filter_asts.push_back(parallel_replicas_custom_filter_ast);
            }

            source_header = storage_snapshot->getSampleBlockForColumns(required_columns);
        }

        /// Calculate structure of the result.
        result_header = getSampleBlockImpl();
    };


    /// This is a hack to make sure we reanalyze if GlobalSubqueriesVisitor changed allow_experimental_parallel_reading_from_replicas
    /// inside the query context (because it doesn't have write access to the main context)
    UInt64 parallel_replicas_before_analysis
        = context->hasQueryContext() ? context->getQueryContext()->getSettingsRef().allow_experimental_parallel_reading_from_replicas : 0;

    /// Conditionally support AST-based PREWHERE optimization.
    analyze(shouldMoveToPrewhere() && (!settings.query_plan_optimize_prewhere || !settings.query_plan_enable_optimizations));


    bool need_analyze_again = false;
    bool can_analyze_again = false;

    if (context->hasQueryContext())
    {
        /// As this query can't be executed with parallel replicas, we must reanalyze it
        if (context->getQueryContext()->getSettingsRef().allow_experimental_parallel_reading_from_replicas
            != parallel_replicas_before_analysis)
        {
            context->setSetting("allow_experimental_parallel_reading_from_replicas", Field(0));
            context->setSetting("max_parallel_replicas", UInt64{0});
            need_analyze_again = true;
        }

        /// Check number of calls of 'analyze' function.
        /// If it is too big, we will not analyze the query again not to have exponential blowup.
        std::atomic<size_t> & current_query_analyze_count = context->getQueryContext()->kitchen_sink.analyze_counter;
        ++current_query_analyze_count;
        can_analyze_again = settings.max_analyze_depth == 0 || current_query_analyze_count < settings.max_analyze_depth;
    }

    if (can_analyze_again && (analysis_result.prewhere_constant_filter_description.always_false ||
                              analysis_result.prewhere_constant_filter_description.always_true))
    {
        if (analysis_result.prewhere_constant_filter_description.always_true)
            query.setExpression(ASTSelectQuery::Expression::PREWHERE, {});
        else
            query.setExpression(ASTSelectQuery::Expression::PREWHERE, std::make_shared<ASTLiteral>(0u));
        need_analyze_again = true;
    }

    if (can_analyze_again && (analysis_result.where_constant_filter_description.always_false ||
                              analysis_result.where_constant_filter_description.always_true))
    {
        if (analysis_result.where_constant_filter_description.always_true)
            query.setExpression(ASTSelectQuery::Expression::WHERE, {});
        else
            query.setExpression(ASTSelectQuery::Expression::WHERE, std::make_shared<ASTLiteral>(0u));
        need_analyze_again = true;
    }

    if (can_analyze_again)
        need_analyze_again |= adjustParallelReplicasAfterAnalysis();

    if (need_analyze_again)
    {
        size_t current_query_analyze_count = context->getQueryContext()->kitchen_sink.analyze_counter.load();
        LOG_TRACE(log, "Running 'analyze' second time (current analyze depth: {})", current_query_analyze_count);

        /// Reuse already built sets for multiple passes of analysis
        prepared_sets = query_analyzer->getPreparedSets();

        /// Do not try move conditions to PREWHERE for the second time.
        /// Otherwise, we won't be able to fallback from inefficient PREWHERE to WHERE later.
        analyze(/* try_move_to_prewhere = */ false);
    }

    /// If there is no WHERE, filter blocks as usual
    if (query.prewhere() && !query.where())
        analysis_result.prewhere_info->need_filter = true;

    if (table_id && got_storage_from_query && !joined_tables.isLeftTableFunction() && !options.ignore_access_check)
    {
        /// The current user should have the SELECT privilege. If this table_id is for a table
        /// function we don't check access rights here because in this case they have been already
        /// checked in ITableFunction::execute().
        checkAccessRightsForSelect(context, table_id, metadata_snapshot, *syntax_analyzer_result);

        /// Remove limits for some tables in the `system` database.
        if (shouldIgnoreQuotaAndLimits(table_id) && (joined_tables.tablesCount() <= 1))
        {
            options.ignore_quota = true;
            options.ignore_limits = true;
        }
    }

    /// Add prewhere actions with alias columns and record needed columns from storage.
    if (storage)
    {
        addPrewhereAliasActions();
        analysis_result.required_columns = required_columns;
    }

    /// Blocks used in expression analysis contains size 1 const columns for constant folding and
    ///  null non-const columns to avoid useless memory allocations. However, a valid block sample
    ///  requires all columns to be of size 0, thus we need to sanitize the block here.
    sanitizeBlock(result_header, true);
}

bool InterpreterSelectQuery::adjustParallelReplicasAfterAnalysis()
{
    const Settings & settings = context->getSettingsRef();
    ASTSelectQuery & query = getSelectQuery();

    /// While only_analyze we don't know anything about parts, so any decision about how many parallel replicas to use would be wrong
    if (!storage || options.only_analyze || !context->canUseParallelReplicasOnInitiator())
        return false;

    if (getTrivialCount(0).has_value())
    {
        /// The query could use trivial count if it didn't use parallel replicas, so let's disable it and reanalyze
        context->setSetting("allow_experimental_parallel_reading_from_replicas", Field(0));
        context->setSetting("max_parallel_replicas", UInt64{1});
        LOG_DEBUG(log, "Disabling parallel replicas to be able to use a trivial count optimization");
        return true;
    }

    auto storage_merge_tree = std::dynamic_pointer_cast<MergeTreeData>(storage);
    if (!storage_merge_tree || settings.parallel_replicas_min_number_of_rows_per_replica == 0)
        return false;

    auto query_info_copy = query_info;
    auto analysis_copy = analysis_result;

    /// There is a couple of instances where there might be a lower limit on the rows to be read
    /// * The max_rows_to_read setting
    /// * A LIMIT in a simple query (see maxBlockSizeByLimit())
    UInt64 max_rows = maxBlockSizeByLimit();
    if (settings.max_rows_to_read)
        max_rows = max_rows ? std::min(max_rows, settings.max_rows_to_read.value) : settings.max_rows_to_read;
    query_info_copy.limit = max_rows;

    /// Apply filters to prewhere and add them to the query_info so we can filter out parts efficiently during row estimation
    applyFiltersToPrewhereInAnalysis(analysis_copy);
    if (analysis_copy.prewhere_info)
    {
        query_info_copy.prewhere_info = analysis_copy.prewhere_info;
        if (query.prewhere() && !query.where())
            query_info_copy.prewhere_info->need_filter = true;
    }

    ActionDAGNodes added_filter_nodes = MergeTreeData::getFiltersForPrimaryKeyAnalysis(*this);
    if (query_info_copy.prewhere_info)
    {
        {
            const auto & node
                = query_info_copy.prewhere_info->prewhere_actions->findInOutputs(query_info_copy.prewhere_info->prewhere_column_name);
            added_filter_nodes.nodes.push_back(&node);
        }

        if (query_info_copy.prewhere_info->row_level_filter)
        {
            const auto & node
                = query_info_copy.prewhere_info->row_level_filter->findInOutputs(query_info_copy.prewhere_info->row_level_column_name);
            added_filter_nodes.nodes.push_back(&node);
        }
    }

    query_info_copy.filter_actions_dag = ActionsDAG::buildFilterActionsDAG(added_filter_nodes.nodes);
    UInt64 rows_to_read = storage_merge_tree->estimateNumberOfRowsToRead(context, storage_snapshot, query_info_copy);
    /// Note that we treat an estimation of 0 rows as a real estimation
    size_t number_of_replicas_to_use = rows_to_read / settings.parallel_replicas_min_number_of_rows_per_replica;
    LOG_TRACE(log, "Estimated {} rows to read. It is enough work for {} parallel replicas", rows_to_read, number_of_replicas_to_use);

    if (number_of_replicas_to_use <= 1)
    {
        context->setSetting("allow_experimental_parallel_reading_from_replicas", Field(0));
        context->setSetting("max_parallel_replicas", UInt64{0});
        LOG_DEBUG(log, "Disabling parallel replicas because there aren't enough rows to read");
        return true;
    }
    else if (number_of_replicas_to_use < settings.max_parallel_replicas)
    {
        context->setSetting("max_parallel_replicas", number_of_replicas_to_use);
        LOG_DEBUG(log, "Reducing the number of replicas to use to {}", number_of_replicas_to_use);
        /// No need to reanalyze
    }
    return false;
}

void InterpreterSelectQuery::buildQueryPlan(QueryPlan & query_plan)
{
    executeImpl(query_plan, std::move(input_pipe));

    /// We must guarantee that result structure is the same as in getSampleBlock()
    if (!blocksHaveEqualStructure(query_plan.getCurrentDataStream().header, result_header))
    {
        auto convert_actions_dag = ActionsDAG::makeConvertingActions(
            query_plan.getCurrentDataStream().header.getColumnsWithTypeAndName(),
            result_header.getColumnsWithTypeAndName(),
            ActionsDAG::MatchColumnsMode::Name,
            true);

        auto converting = std::make_unique<ExpressionStep>(query_plan.getCurrentDataStream(), convert_actions_dag);
        query_plan.addStep(std::move(converting));
    }

    /// Extend lifetime of context, table lock, storage.
    query_plan.addInterpreterContext(context);
    if (table_lock)
        query_plan.addTableLock(std::move(table_lock));
    if (storage)
        query_plan.addStorageHolder(storage);
}

BlockIO InterpreterSelectQuery::execute()
{
    BlockIO res;
    QueryPlan query_plan;

    buildQueryPlan(query_plan);

    auto builder = query_plan.buildQueryPipeline(
        QueryPlanOptimizationSettings::fromContext(context), BuildQueryPipelineSettings::fromContext(context));

    res.pipeline = QueryPipelineBuilder::getPipeline(std::move(*builder));

    setQuota(res.pipeline);

    return res;
}

Block InterpreterSelectQuery::getSampleBlockImpl()
{
    auto & select_query = getSelectQuery();

    query_info.query = query_ptr;

    /// NOTE: this is required for getQueryProcessingStage(), so should be initialized before ExpressionAnalysisResult.
    query_info.has_window = query_analyzer->hasWindow();
    /// NOTE: this is required only for IStorage::read(), and to be precise MergeTreeData::read(), in case of projections.
    query_info.has_order_by = select_query.orderBy() != nullptr;
    query_info.need_aggregate = query_analyzer->hasAggregation();

    if (storage && !options.only_analyze)
    {
        query_info.prepared_sets = query_analyzer->getPreparedSets();
        from_stage = storage->getQueryProcessingStage(context, options.to_stage, storage_snapshot, query_info);
    }

    /// Do I need to perform the first part of the pipeline?
    /// Running on remote servers during distributed processing or if query is not distributed.
    ///
    /// Also note that with distributed_group_by_no_merge=1 or when there is
    /// only one remote server, it is equal to local query in terms of query
    /// stages (or when due to optimize_distributed_group_by_sharding_key the query was processed up to Complete stage).
    bool first_stage = from_stage < QueryProcessingStage::WithMergeableState
        && options.to_stage >= QueryProcessingStage::WithMergeableState;
    /// Do I need to execute the second part of the pipeline?
    /// Running on the initiating server during distributed processing or if query is not distributed.
    ///
    /// Also note that with distributed_group_by_no_merge=2 (i.e. when optimize_distributed_group_by_sharding_key takes place)
    /// the query on the remote server will be processed up to WithMergeableStateAfterAggregationAndLimit,
    /// So it will do partial second stage (second_stage=true), and initiator will do the final part.
    bool second_stage = from_stage <= QueryProcessingStage::WithMergeableState
        && options.to_stage > QueryProcessingStage::WithMergeableState;

    analysis_result = ExpressionAnalysisResult(
        *query_analyzer, metadata_snapshot, first_stage, second_stage, options.only_analyze, filter_info, additional_filter_info, source_header);

    if (options.to_stage == QueryProcessingStage::Enum::FetchColumns)
    {
        auto header = source_header;

        if (analysis_result.prewhere_info)
        {
            header = analysis_result.prewhere_info->prewhere_actions->updateHeader(header);
            if (analysis_result.prewhere_info->remove_prewhere_column)
                header.erase(analysis_result.prewhere_info->prewhere_column_name);
        }
        return header;
    }

    if (options.to_stage == QueryProcessingStage::Enum::WithMergeableState)
    {
        if (!analysis_result.need_aggregate)
        {
            // What's the difference with selected_columns?
            // Here we calculate the header we want from remote server after it
            // executes query up to WithMergeableState. When there is an ORDER BY,
            // it is executed on remote server firstly, then we execute merge
            // sort on initiator. To execute ORDER BY, we need to calculate the
            // ORDER BY keys. These keys might be not present among the final
            // SELECT columns given by the `selected_column`. This is why we have
            // to use proper keys given by the result columns of the
            // `before_order_by` expression actions.
            // Another complication is window functions -- if we have them, they
            // are calculated on initiator, before ORDER BY columns. In this case,
            // the shard has to return columns required for window function
            // calculation and further steps, given by the `before_window`
            // expression actions.
            // As of 21.6 this is broken: the actions in `before_window` might
            // not contain everything required for the ORDER BY step, but this
            // is a responsibility of ExpressionAnalyzer and is not a problem
            // with this code. See
            // https://github.com/ClickHouse/ClickHouse/issues/19857 for details.
            if (analysis_result.before_window)
                return analysis_result.before_window->getResultColumns();

            // NOTE: should not handle before_limit_by specially since
            // WithMergeableState does not process LIMIT BY

            return analysis_result.before_order_by->getResultColumns();
        }

        Block header = analysis_result.before_aggregation->getResultColumns();

        Block res;

        if (analysis_result.use_grouping_set_key)
            res.insert({ nullptr, std::make_shared<DataTypeUInt64>(), "__grouping_set" });

        if (context->getSettingsRef().group_by_use_nulls && analysis_result.use_grouping_set_key)
        {
            for (const auto & key : query_analyzer->aggregationKeys())
                res.insert({nullptr, makeNullableSafe(header.getByName(key.name).type), key.name});
        }
        else
        {
            for (const auto & key : query_analyzer->aggregationKeys())
                res.insert({nullptr, header.getByName(key.name).type, key.name});
        }

        for (const auto & aggregate : query_analyzer->aggregates())
        {
            size_t arguments_size = aggregate.argument_names.size();
            DataTypes argument_types(arguments_size);
            for (size_t j = 0; j < arguments_size; ++j)
                argument_types[j] = header.getByName(aggregate.argument_names[j]).type;

            DataTypePtr type = std::make_shared<DataTypeAggregateFunction>(aggregate.function, argument_types, aggregate.parameters);

            res.insert({nullptr, type, aggregate.column_name});
        }

        return res;
    }

    if (options.to_stage >= QueryProcessingStage::Enum::WithMergeableStateAfterAggregation)
    {
        // It's different from selected_columns, see the comment above for
        // WithMergeableState stage.
        if (analysis_result.before_window)
            return analysis_result.before_window->getResultColumns();

        // In case of query on remote shards executed up to
        // WithMergeableStateAfterAggregation*, they can process LIMIT BY,
        // since the initiator will not apply LIMIT BY again.
        if (analysis_result.before_limit_by)
            return analysis_result.before_limit_by->getResultColumns();

        return analysis_result.before_order_by->getResultColumns();
    }

    return analysis_result.final_projection->getResultColumns();
}


static std::pair<Field, DataTypePtr> getWithFillFieldValue(const ASTPtr & node, ContextPtr context)
{
    auto field_type = evaluateConstantExpression(node, context);

    if (!isColumnedAsNumber(field_type.second))
        throw Exception(ErrorCodes::INVALID_WITH_FILL_EXPRESSION,
                        "Illegal type {} of WITH FILL expression, must be numeric type", field_type.second->getName());

    return field_type;
}

static std::pair<Field, std::optional<IntervalKind>> getWithFillStep(const ASTPtr & node, const ContextPtr & context)
{
    auto [field, type] = evaluateConstantExpression(node, context);

    if (const auto * type_interval = typeid_cast<const DataTypeInterval *>(type.get()))
        return std::make_pair(std::move(field), type_interval->getKind());

    if (isColumnedAsNumber(type))
        return std::make_pair(std::move(field), std::nullopt);

    throw Exception(ErrorCodes::INVALID_WITH_FILL_EXPRESSION,
                    "Illegal type {} of WITH FILL expression, must be numeric type", type->getName());
}

static FillColumnDescription getWithFillDescription(const ASTOrderByElement & order_by_elem, const ContextPtr & context)
{
    FillColumnDescription descr;

    if (order_by_elem.fill_from)
        std::tie(descr.fill_from, descr.fill_from_type) = getWithFillFieldValue(order_by_elem.fill_from, context);
    if (order_by_elem.fill_to)
        std::tie(descr.fill_to, descr.fill_to_type) = getWithFillFieldValue(order_by_elem.fill_to, context);

    if (order_by_elem.fill_step)
        std::tie(descr.fill_step, descr.step_kind) = getWithFillStep(order_by_elem.fill_step, context);
    else
        descr.fill_step = order_by_elem.direction;

    if (applyVisitor(FieldVisitorAccurateEquals(), descr.fill_step, Field{0}))
        throw Exception(ErrorCodes::INVALID_WITH_FILL_EXPRESSION, "WITH FILL STEP value cannot be zero");

    if (order_by_elem.direction == 1)
    {
        if (applyVisitor(FieldVisitorAccurateLess(), descr.fill_step, Field{0}))
            throw Exception(ErrorCodes::INVALID_WITH_FILL_EXPRESSION, "WITH FILL STEP value cannot be negative for sorting in ascending direction");

        if (!descr.fill_from.isNull() && !descr.fill_to.isNull() &&
            applyVisitor(FieldVisitorAccurateLess(), descr.fill_to, descr.fill_from))
        {
            throw Exception(ErrorCodes::INVALID_WITH_FILL_EXPRESSION,
                            "WITH FILL TO value cannot be less than FROM value for sorting in ascending direction");
        }
    }
    else
    {
        if (applyVisitor(FieldVisitorAccurateLess(), Field{0}, descr.fill_step))
            throw Exception(ErrorCodes::INVALID_WITH_FILL_EXPRESSION, "WITH FILL STEP value cannot be positive for sorting in descending direction");

        if (!descr.fill_from.isNull() && !descr.fill_to.isNull() &&
            applyVisitor(FieldVisitorAccurateLess(), descr.fill_from, descr.fill_to))
        {
            throw Exception(ErrorCodes::INVALID_WITH_FILL_EXPRESSION,
                            "WITH FILL FROM value cannot be less than TO value for sorting in descending direction");
        }
    }

    return descr;
}

SortDescription InterpreterSelectQuery::getSortDescription(const ASTSelectQuery & query, const ContextPtr & context_)
{
    SortDescription order_descr;
    order_descr.reserve(query.orderBy()->children.size());

    for (const auto & elem : query.orderBy()->children)
    {
        const String & column_name = elem->children.front()->getColumnName();
        const auto & order_by_elem = elem->as<ASTOrderByElement &>();

        std::shared_ptr<Collator> collator;
        if (order_by_elem.collation)
            collator = std::make_shared<Collator>(order_by_elem.collation->as<ASTLiteral &>().value.get<String>());

        if (order_by_elem.with_fill)
        {
            FillColumnDescription fill_desc = getWithFillDescription(order_by_elem, context_);
            order_descr.emplace_back(column_name, order_by_elem.direction, order_by_elem.nulls_direction, collator, true, fill_desc);
        }
        else
            order_descr.emplace_back(column_name, order_by_elem.direction, order_by_elem.nulls_direction, collator);
    }

    order_descr.compile_sort_description = context_->getSettingsRef().compile_sort_description;
    order_descr.min_count_to_compile_sort_description = context_->getSettingsRef().min_count_to_compile_sort_description;

    return order_descr;
}

static InterpolateDescriptionPtr getInterpolateDescription(
    const ASTSelectQuery & query, const Block & source_block, const Block & result_block, const Aliases & aliases, ContextPtr context)
{
    InterpolateDescriptionPtr interpolate_descr;
    if (query.interpolate())
    {
        NamesAndTypesList source_columns;
        ColumnsWithTypeAndName result_columns;
        ASTPtr exprs = std::make_shared<ASTExpressionList>();

        if (query.interpolate()->children.empty())
        {
            std::unordered_map<String, DataTypePtr> column_names;
            for (const auto & column : result_block.getColumnsWithTypeAndName())
                column_names[column.name] = column.type;
            for (const auto & elem : query.orderBy()->children)
                if (elem->as<ASTOrderByElement>()->with_fill)
                    column_names.erase(elem->as<ASTOrderByElement>()->children.front()->getColumnName());
            for (const auto & [name, type] : column_names)
            {
                source_columns.emplace_back(name, type);
                result_columns.emplace_back(type, name);
                exprs->children.emplace_back(std::make_shared<ASTIdentifier>(name));
            }
        }
        else
        {
            NameSet col_set;
            for (const auto & elem : query.interpolate()->children)
            {
                const auto & interpolate = elem->as<ASTInterpolateElement &>();

                if (const ColumnWithTypeAndName *result_block_column = result_block.findByName(interpolate.column))
                {
                    if (!col_set.insert(result_block_column->name).second)
                        throw Exception(ErrorCodes::INVALID_WITH_FILL_EXPRESSION,
                            "Duplicate INTERPOLATE column '{}'", interpolate.column);

                    result_columns.emplace_back(result_block_column->type, result_block_column->name);
                }
                else
                    throw Exception(ErrorCodes::UNKNOWN_IDENTIFIER,
                        "Missing column '{}' as an INTERPOLATE expression target", interpolate.column);

                exprs->children.emplace_back(interpolate.expr->clone());
            }

            col_set.clear();
            for (const auto & column : result_block)
            {
                source_columns.emplace_back(column.name, column.type);
                col_set.insert(column.name);
            }
            for (const auto & column : source_block)
                if (!col_set.contains(column.name))
                    source_columns.emplace_back(column.name, column.type);
        }

        auto syntax_result = TreeRewriter(context).analyze(exprs, source_columns);
        ExpressionAnalyzer analyzer(exprs, syntax_result, context);
        ActionsDAGPtr actions = analyzer.getActionsDAG(true);
        ActionsDAGPtr conv_dag = ActionsDAG::makeConvertingActions(actions->getResultColumns(),
            result_columns, ActionsDAG::MatchColumnsMode::Position, true);
        ActionsDAGPtr merge_dag = ActionsDAG::merge(std::move(*actions->clone()), std::move(*conv_dag));

        interpolate_descr = std::make_shared<InterpolateDescription>(merge_dag, aliases);
    }

    return interpolate_descr;
}

static SortDescription getSortDescriptionFromGroupBy(const ASTSelectQuery & query)
{
    if (!query.groupBy())
        return {};

    SortDescription order_descr;
    order_descr.reserve(query.groupBy()->children.size());

    for (const auto & elem : query.groupBy()->children)
    {
        String name = elem->getColumnName();
        order_descr.emplace_back(name, 1, 1);
    }

    return order_descr;
}

static UInt64 getLimitUIntValue(const ASTPtr & node, const ContextPtr & context, const std::string & expr)
{
    const auto & [field, type] = evaluateConstantExpression(node, context);

    if (!isNativeNumber(type))
        throw Exception(ErrorCodes::INVALID_LIMIT_EXPRESSION, "Illegal type {} of {} expression, must be numeric type",
            type->getName(), expr);

    Field converted = convertFieldToType(field, DataTypeUInt64());
    if (converted.isNull())
        throw Exception(ErrorCodes::INVALID_LIMIT_EXPRESSION, "The value {} of {} expression is not representable as UInt64",
            applyVisitor(FieldVisitorToString(), field), expr);

    return converted.safeGet<UInt64>();
}


std::pair<UInt64, UInt64> InterpreterSelectQuery::getLimitLengthAndOffset(const ASTSelectQuery & query, const ContextPtr & context_)
{
    UInt64 length = 0;
    UInt64 offset = 0;

    if (query.limitLength())
    {
        length = getLimitUIntValue(query.limitLength(), context_, "LIMIT");
        if (query.limitOffset() && length)
            offset = getLimitUIntValue(query.limitOffset(), context_, "OFFSET");
    }
    else if (query.limitOffset())
        offset = getLimitUIntValue(query.limitOffset(), context_, "OFFSET");
    return {length, offset};
}


UInt64 InterpreterSelectQuery::getLimitForSorting(const ASTSelectQuery & query, const ContextPtr & context_)
{
    /// Partial sort can be done if there is LIMIT but no DISTINCT or LIMIT BY, neither ARRAY JOIN.
    if (!query.distinct && !query.limitBy() && !query.limit_with_ties && !query.arrayJoinExpressionList().first && query.limitLength())
    {
        auto [limit_length, limit_offset] = getLimitLengthAndOffset(query, context_);
        if (limit_length > std::numeric_limits<UInt64>::max() - limit_offset)
            return 0;

        return limit_length + limit_offset;
    }
    return 0;
}


static bool hasWithTotalsInAnySubqueryInFromClause(const ASTSelectQuery & query)
{
    if (query.group_by_with_totals)
        return true;

    /** NOTE You can also check that the table in the subquery is distributed, and that it only looks at one shard.
     * In other cases, totals will be computed on the initiating server of the query, and it is not necessary to read the data to the end.
     */
    if (auto query_table = extractTableExpression(query, 0))
    {
        if (const auto * ast_union = query_table->as<ASTSelectWithUnionQuery>())
        {
            /** NOTE
            * 1. For ASTSelectWithUnionQuery after normalization for union child node the height of the AST tree is at most 2.
            * 2. For ASTSelectIntersectExceptQuery after normalization in case there are intersect or except nodes,
            * the height of the AST tree can have any depth (each intersect/except adds a level), but the
            * number of children in those nodes is always 2.
            */
            std::function<bool(ASTPtr)> traverse_recursively = [&](ASTPtr child_ast) -> bool
            {
                if (const auto * select_child = child_ast->as <ASTSelectQuery>())
                {
                    if (hasWithTotalsInAnySubqueryInFromClause(select_child->as<ASTSelectQuery &>()))
                        return true;
                }
                else if (const auto * union_child = child_ast->as<ASTSelectWithUnionQuery>())
                {
                    for (const auto & subchild : union_child->list_of_selects->children)
                        if (traverse_recursively(subchild))
                            return true;
                }
                else if (const auto * intersect_child = child_ast->as<ASTSelectIntersectExceptQuery>())
                {
                    auto selects = intersect_child->getListOfSelects();
                    for (const auto & subchild : selects)
                        if (traverse_recursively(subchild))
                            return true;
                }
                return false;
            };

            for (const auto & elem : ast_union->list_of_selects->children)
                if (traverse_recursively(elem))
                    return true;
        }
    }

    return false;
}


void InterpreterSelectQuery::executeImpl(QueryPlan & query_plan, std::optional<Pipe> prepared_pipe)
{
    ProfileEvents::increment(ProfileEvents::SelectQueriesWithSubqueries);
    ProfileEvents::increment(ProfileEvents::QueriesWithSubqueries);

    /** Streams of data. When the query is executed in parallel, we have several data streams.
     *  If there is no GROUP BY, then perform all operations before ORDER BY and LIMIT in parallel, then
     *  if there is an ORDER BY, then glue the streams using ResizeProcessor, and then MergeSorting transforms,
     *  if not, then glue it using ResizeProcessor,
     *  then apply LIMIT.
     *  If there is GROUP BY, then we will perform all operations up to GROUP BY, inclusive, in parallel;
     *  a parallel GROUP BY will glue streams into one,
     *  then perform the remaining operations with one resulting stream.
     */

    /// Now we will compose block streams that perform the necessary actions.
    auto & query = getSelectQuery();
    const Settings & settings = context->getSettingsRef();
    auto & expressions = analysis_result;
    bool intermediate_stage = false;
    bool to_aggregation_stage = false;
    bool from_aggregation_stage = false;

    /// Do I need to aggregate in a separate row that has not passed max_rows_to_group_by?
    bool aggregate_overflow_row =
        expressions.need_aggregate &&
        query.group_by_with_totals &&
        settings.max_rows_to_group_by &&
        settings.group_by_overflow_mode == OverflowMode::ANY &&
        settings.totals_mode != TotalsMode::AFTER_HAVING_EXCLUSIVE;

    /// Do I need to immediately finalize the aggregate functions after the aggregation?
    bool aggregate_final =
        expressions.need_aggregate &&
        options.to_stage > QueryProcessingStage::WithMergeableState &&
        !query.group_by_with_totals && !query.group_by_with_rollup && !query.group_by_with_cube;

    bool use_grouping_set_key = expressions.use_grouping_set_key;

    if (query.group_by_with_grouping_sets && query.group_by_with_totals)
        throw Exception(ErrorCodes::NOT_IMPLEMENTED, "WITH TOTALS and GROUPING SETS are not supported together");

    if (query.group_by_with_grouping_sets && (query.group_by_with_rollup || query.group_by_with_cube))
        throw Exception(ErrorCodes::NOT_IMPLEMENTED, "GROUPING SETS are not supported together with ROLLUP and CUBE");

    if (expressions.hasHaving() && query.group_by_with_totals && (query.group_by_with_rollup || query.group_by_with_cube))
        throw Exception(ErrorCodes::NOT_IMPLEMENTED, "WITH TOTALS and WITH ROLLUP or CUBE are not supported together in presence of HAVING");

    if (options.only_analyze)
    {
        auto read_nothing = std::make_unique<ReadNothingStep>(source_header);
        query_plan.addStep(std::move(read_nothing));

        if (expressions.filter_info)
        {
            auto row_level_security_step = std::make_unique<FilterStep>(
                query_plan.getCurrentDataStream(),
                expressions.filter_info->actions,
                expressions.filter_info->column_name,
                expressions.filter_info->do_remove_column);

            row_level_security_step->setStepDescription("Row-level security filter");
            query_plan.addStep(std::move(row_level_security_step));
        }

        if (expressions.prewhere_info)
        {
            if (expressions.prewhere_info->row_level_filter)
            {
                auto row_level_filter_step = std::make_unique<FilterStep>(
                    query_plan.getCurrentDataStream(),
                    expressions.prewhere_info->row_level_filter,
                    expressions.prewhere_info->row_level_column_name,
                    true);

                row_level_filter_step->setStepDescription("Row-level security filter (PREWHERE)");
                query_plan.addStep(std::move(row_level_filter_step));
            }

            auto prewhere_step = std::make_unique<FilterStep>(
                query_plan.getCurrentDataStream(),
                expressions.prewhere_info->prewhere_actions,
                expressions.prewhere_info->prewhere_column_name,
                expressions.prewhere_info->remove_prewhere_column);

            prewhere_step->setStepDescription("PREWHERE");
            query_plan.addStep(std::move(prewhere_step));
        }
    }
    else
    {
        if (prepared_pipe)
        {
            auto prepared_source_step = std::make_unique<ReadFromPreparedSource>(std::move(*prepared_pipe));
            query_plan.addStep(std::move(prepared_source_step));
            query_plan.addInterpreterContext(context);
        }

        if (from_stage == QueryProcessingStage::WithMergeableState &&
            options.to_stage == QueryProcessingStage::WithMergeableState)
            intermediate_stage = true;

        /// Support optimize_distributed_group_by_sharding_key
        /// Is running on the initiating server during distributed processing?
        if (from_stage >= QueryProcessingStage::WithMergeableStateAfterAggregation)
            from_aggregation_stage = true;
        /// Is running on remote servers during distributed processing?
        if (options.to_stage >= QueryProcessingStage::WithMergeableStateAfterAggregation)
            to_aggregation_stage = true;

        /// Read the data from Storage. from_stage - to what stage the request was completed in Storage.
        executeFetchColumns(from_stage, query_plan);

        LOG_TRACE(log, "{} -> {}", QueryProcessingStage::toString(from_stage), QueryProcessingStage::toString(options.to_stage));
    }

    InputOrderInfoPtr input_order_info_for_order;
    if (!expressions.need_aggregate)
        input_order_info_for_order = query_info.input_order_info;

    if (options.to_stage > QueryProcessingStage::FetchColumns)
    {
        auto preliminary_sort = [&]()
        {
            /** For distributed query processing,
              *  if no GROUP, HAVING set,
              *  but there is an ORDER or LIMIT,
              *  then we will perform the preliminary sorting and LIMIT on the remote server.
              */
            if (!expressions.second_stage
                && !expressions.need_aggregate
                && !expressions.hasHaving()
                && !expressions.has_window)
            {
                if (expressions.has_order_by)
                    executeOrder(query_plan, input_order_info_for_order);

                /// pre_distinct = false, because if we have limit and distinct,
                /// we need to merge streams to one and calculate overall distinct.
                /// Otherwise we can take several equal values from different streams
                /// according to limit and skip some distinct values.
                if (query.limitLength())
                    executeDistinct(query_plan, false, expressions.selected_columns, false);

                /// In case of query executed on remote shards (up to
                /// WithMergeableState*) LIMIT BY cannot be applied, since it
                /// will be applied on the initiator as well, and the header
                /// may not match in some obscure cases.
                if (options.to_stage == QueryProcessingStage::FetchColumns && expressions.hasLimitBy())
                {
                    executeExpression(query_plan, expressions.before_limit_by, "Before LIMIT BY");
                    executeLimitBy(query_plan);
                }

                if (query.limitLength() && !query.limitBy())
                    executePreLimit(query_plan, true);
            }
        };

        if (intermediate_stage)
        {
            if (expressions.first_stage || expressions.second_stage)
                throw Exception(ErrorCodes::LOGICAL_ERROR, "Query with intermediate stage cannot have any other stages");

            preliminary_sort();
            if (expressions.need_aggregate)
                executeMergeAggregated(query_plan, aggregate_overflow_row, aggregate_final, use_grouping_set_key);
        }

        if (from_aggregation_stage)
        {
            if (intermediate_stage || expressions.first_stage || expressions.second_stage)
                throw Exception(ErrorCodes::LOGICAL_ERROR, "Query with after aggregation stage cannot have any other stages");
        }

        if (expressions.first_stage)
        {
            // If there is a storage that supports prewhere, this will always be nullptr
            // Thus, we don't actually need to check if projection is active.
            if (expressions.filter_info)
            {
                auto row_level_security_step = std::make_unique<FilterStep>(
                    query_plan.getCurrentDataStream(),
                    expressions.filter_info->actions,
                    expressions.filter_info->column_name,
                    expressions.filter_info->do_remove_column);

                row_level_security_step->setStepDescription("Row-level security filter");
                query_plan.addStep(std::move(row_level_security_step));
            }

            const auto add_filter_step = [&](const auto & new_filter_info, const std::string & description)
            {
                auto filter_step = std::make_unique<FilterStep>(
                    query_plan.getCurrentDataStream(),
                    new_filter_info->actions,
                    new_filter_info->column_name,
                    new_filter_info->do_remove_column);

                filter_step->setStepDescription(description);
                query_plan.addStep(std::move(filter_step));
            };

            if (additional_filter_info)
                add_filter_step(additional_filter_info, "Additional filter");

            if (parallel_replicas_custom_filter_info)
                add_filter_step(parallel_replicas_custom_filter_info, "Parallel replica custom key filter");

            if (expressions.before_array_join)
            {
                QueryPlanStepPtr before_array_join_step
                    = std::make_unique<ExpressionStep>(query_plan.getCurrentDataStream(), expressions.before_array_join);
                before_array_join_step->setStepDescription("Before ARRAY JOIN");
                query_plan.addStep(std::move(before_array_join_step));
            }

            if (expressions.array_join)
            {
                QueryPlanStepPtr array_join_step
                    = std::make_unique<ArrayJoinStep>(query_plan.getCurrentDataStream(), expressions.array_join);

                array_join_step->setStepDescription("ARRAY JOIN");
                query_plan.addStep(std::move(array_join_step));
            }

            if (expressions.before_join)
            {
                QueryPlanStepPtr before_join_step = std::make_unique<ExpressionStep>(
                    query_plan.getCurrentDataStream(),
                    expressions.before_join);
                before_join_step->setStepDescription("Before JOIN");
                query_plan.addStep(std::move(before_join_step));
            }

            /// Optional step to convert key columns to common supertype.
            if (expressions.converting_join_columns)
            {
                QueryPlanStepPtr convert_join_step = std::make_unique<ExpressionStep>(
                    query_plan.getCurrentDataStream(),
                    expressions.converting_join_columns);
                convert_join_step->setStepDescription("Convert JOIN columns");
                query_plan.addStep(std::move(convert_join_step));
            }

            if (expressions.hasJoin())
            {
                if (expressions.join->isFilled())
                {
                    QueryPlanStepPtr filled_join_step = std::make_unique<FilledJoinStep>(
                        query_plan.getCurrentDataStream(),
                        expressions.join,
                        settings.max_block_size);

                    filled_join_step->setStepDescription("JOIN");
                    query_plan.addStep(std::move(filled_join_step));
                }
                else
                {
                    auto joined_plan = query_analyzer->getJoinedPlan();

                    if (!joined_plan)
                        throw Exception(ErrorCodes::LOGICAL_ERROR, "There is no joined plan for query");

                    auto add_sorting = [&settings, this] (QueryPlan & plan, const Names & key_names, JoinTableSide join_pos)
                    {
                        SortDescription order_descr;
                        order_descr.reserve(key_names.size());
                        for (const auto & key_name : key_names)
                            order_descr.emplace_back(key_name);

                        SortingStep::Settings sort_settings(*context);

                        auto sorting_step = std::make_unique<SortingStep>(
                            plan.getCurrentDataStream(),
                            std::move(order_descr),
                            0 /* LIMIT */, sort_settings,
                            settings.optimize_sorting_by_input_stream_properties);
                        sorting_step->setStepDescription(fmt::format("Sort {} before JOIN", join_pos));
                        plan.addStep(std::move(sorting_step));
                    };

                    auto crosswise_connection = CreateSetAndFilterOnTheFlyStep::createCrossConnection();
                    auto add_create_set = [&settings, crosswise_connection](QueryPlan & plan, const Names & key_names, JoinTableSide join_pos)
                    {
                        auto creating_set_step = std::make_unique<CreateSetAndFilterOnTheFlyStep>(
                            plan.getCurrentDataStream(), key_names, settings.max_rows_in_set_to_optimize_join, crosswise_connection, join_pos);
                        creating_set_step->setStepDescription(fmt::format("Create set and filter {} joined stream", join_pos));

                        auto * step_raw_ptr = creating_set_step.get();
                        plan.addStep(std::move(creating_set_step));
                        return step_raw_ptr;
                    };

                    if (expressions.join->pipelineType() == JoinPipelineType::YShaped && expressions.join->getTableJoin().kind() != JoinKind::Paste)
                    {
                        const auto & table_join = expressions.join->getTableJoin();
                        const auto & join_clause = table_join.getOnlyClause();

                        auto join_kind = table_join.kind();
                        bool kind_allows_filtering = isInner(join_kind) || isLeft(join_kind) || isRight(join_kind);

                        auto has_non_const = [](const Block & block, const auto & keys)
                        {
                            for (const auto & key : keys)
                            {
                                const auto & column = block.getByName(key).column;
                                if (column && !isColumnConst(*column))
                                    return true;
                            }
                            return false;
                        };
                        /// This optimization relies on the sorting that should buffer the whole stream before emitting any rows.
                        /// It doesn't hold such a guarantee for streams with const keys.
                        /// Note: it's also doesn't work with the read-in-order optimization.
                        /// No checks here because read in order is not applied if we have `CreateSetAndFilterOnTheFlyStep` in the pipeline between the reading and sorting steps.
                        bool has_non_const_keys = has_non_const(query_plan.getCurrentDataStream().header, join_clause.key_names_left)
                            && has_non_const(joined_plan->getCurrentDataStream().header, join_clause.key_names_right);

                        if (settings.max_rows_in_set_to_optimize_join > 0 && kind_allows_filtering && has_non_const_keys)
                        {
                            auto * left_set = add_create_set(query_plan, join_clause.key_names_left, JoinTableSide::Left);
                            auto * right_set = add_create_set(*joined_plan, join_clause.key_names_right, JoinTableSide::Right);

                            if (isInnerOrLeft(join_kind))
                                right_set->setFiltering(left_set->getSet());

                            if (isInnerOrRight(join_kind))
                                left_set->setFiltering(right_set->getSet());
                        }

                        add_sorting(query_plan, join_clause.key_names_left, JoinTableSide::Left);
                        add_sorting(*joined_plan, join_clause.key_names_right, JoinTableSide::Right);
                    }

                    QueryPlanStepPtr join_step = std::make_unique<JoinStep>(
                        query_plan.getCurrentDataStream(),
                        joined_plan->getCurrentDataStream(),
                        expressions.join,
                        settings.max_block_size,
                        max_streams,
                        analysis_result.optimize_read_in_order);

                    join_step->setStepDescription(fmt::format("JOIN {}", expressions.join->pipelineType()));
                    std::vector<QueryPlanPtr> plans;
                    plans.emplace_back(std::make_unique<QueryPlan>(std::move(query_plan)));
                    plans.emplace_back(std::move(joined_plan));

                    query_plan = QueryPlan();
                    query_plan.unitePlans(std::move(join_step), {std::move(plans)});
                }
            }

            if (expressions.hasWhere())
                executeWhere(query_plan, expressions.before_where, expressions.remove_where_filter);

            if (expressions.need_aggregate)
                executeAggregation(
                    query_plan, expressions.before_aggregation, aggregate_overflow_row, aggregate_final, query_info.input_order_info);

            // Now we must execute:
            // 1) expressions before window functions,
            // 2) window functions,
            // 3) expressions after window functions,
            // 4) preliminary distinct.
            // This code decides which part we execute on shard (first_stage)
            // and which part on initiator (second_stage). See also the counterpart
            // code for "second_stage" that has to execute the rest.
            if (expressions.need_aggregate)
            {
                // We have aggregation, so we can't execute any later-stage
                // expressions on shards, neither "before window functions" nor
                // "before ORDER BY".
            }
            else
            {
                // We don't have aggregation.
                // Window functions must be executed on initiator (second_stage).
                // ORDER BY and DISTINCT might depend on them, so if we have
                // window functions, we can't execute ORDER BY and DISTINCT
                // now, on shard (first_stage).
                if (query_analyzer->hasWindow())
                {
                    executeExpression(query_plan, expressions.before_window, "Before window functions");
                }
                else
                {
                    // We don't have window functions, so we can execute the
                    // expressions before ORDER BY and the preliminary DISTINCT
                    // now, on shards (first_stage).
                    assert(!expressions.before_window);
                    executeExpression(query_plan, expressions.before_order_by, "Before ORDER BY");
                    executeDistinct(query_plan, true, expressions.selected_columns, true);
                }
            }

            preliminary_sort();
        }

        if (expressions.second_stage || from_aggregation_stage)
        {
            if (from_aggregation_stage)
            {
                /// No need to aggregate anything, since this was done on remote shards.
            }
            else if (expressions.need_aggregate)
            {
                /// If you need to combine aggregated results from multiple servers
                if (!expressions.first_stage)
                    executeMergeAggregated(query_plan, aggregate_overflow_row, aggregate_final, use_grouping_set_key);

                if (!aggregate_final)
                {
                    if (query.group_by_with_totals)
                    {
                        bool final = !query.group_by_with_rollup && !query.group_by_with_cube;
                        executeTotalsAndHaving(
                            query_plan, expressions.hasHaving(), expressions.before_having, expressions.remove_having_filter, aggregate_overflow_row, final);
                    }

                    if (query.group_by_with_rollup)
                        executeRollupOrCube(query_plan, Modificator::ROLLUP);
                    else if (query.group_by_with_cube)
                        executeRollupOrCube(query_plan, Modificator::CUBE);

                    if ((query.group_by_with_rollup || query.group_by_with_cube || query.group_by_with_grouping_sets) && expressions.hasHaving())
                        executeHaving(query_plan, expressions.before_having, expressions.remove_having_filter);
                }
                else if (expressions.hasHaving())
                    executeHaving(query_plan, expressions.before_having, expressions.remove_having_filter);
            }
            else if (query.group_by_with_totals || query.group_by_with_rollup || query.group_by_with_cube || query.group_by_with_grouping_sets)
                throw Exception(ErrorCodes::NOT_IMPLEMENTED, "WITH TOTALS, ROLLUP, CUBE or GROUPING SETS are not supported without aggregation");

            // Now we must execute:
            // 1) expressions before window functions,
            // 2) window functions,
            // 3) expressions after window functions,
            // 4) preliminary distinct.
            // Some of these were already executed at the shards (first_stage),
            // see the counterpart code and comments there.
            if (from_aggregation_stage)
            {
                if (query_analyzer->hasWindow())
                    throw Exception(ErrorCodes::NOT_IMPLEMENTED, "Window functions does not support processing from WithMergeableStateAfterAggregation");
            }
            else if (expressions.need_aggregate)
            {
                executeExpression(query_plan, expressions.before_window,
                    "Before window functions");
                executeWindow(query_plan);
                executeExpression(query_plan, expressions.before_order_by, "Before ORDER BY");
                executeDistinct(query_plan, true, expressions.selected_columns, true);
            }
            else
            {
                if (query_analyzer->hasWindow())
                {
                    executeWindow(query_plan);
                    executeExpression(query_plan, expressions.before_order_by, "Before ORDER BY");
                    executeDistinct(query_plan, true, expressions.selected_columns, true);
                }
                else
                {
                    // Neither aggregation nor windows, all expressions before
                    // ORDER BY executed on shards.
                }
            }

            if (expressions.has_order_by)
            {
                /** If there is an ORDER BY for distributed query processing,
                  *  but there is no aggregation, then on the remote servers ORDER BY was made
                  *  - therefore, we merge the sorted streams from remote servers.
                  *
                  * Also in case of remote servers was process the query up to WithMergeableStateAfterAggregationAndLimit
                  * (distributed_group_by_no_merge=2 or optimize_distributed_group_by_sharding_key=1 takes place),
                  * then merge the sorted streams is enough, since remote servers already did full ORDER BY.
                  */

                if (from_aggregation_stage)
                    executeMergeSorted(query_plan, "after aggregation stage for ORDER BY");
                else if (!expressions.first_stage
                    && !expressions.need_aggregate
                    && !expressions.has_window
                    && !(query.group_by_with_totals && !aggregate_final))
                    executeMergeSorted(query_plan, "for ORDER BY, without aggregation");
                else    /// Otherwise, just sort.
                    executeOrder(query_plan, input_order_info_for_order);
            }

            /** Optimization - if there are several sources and there is LIMIT, then first apply the preliminary LIMIT,
              * limiting the number of rows in each up to `offset + limit`.
              */
            bool has_withfill = false;
            if (query.orderBy())
            {
                SortDescription order_descr = getSortDescription(query, context);
                for (auto & desc : order_descr)
                    if (desc.with_fill)
                    {
                        has_withfill = true;
                        break;
                    }
            }

            bool apply_limit = options.to_stage != QueryProcessingStage::WithMergeableStateAfterAggregation;
            bool apply_prelimit = apply_limit &&
                                  query.limitLength() && !query.limit_with_ties &&
                                  !hasWithTotalsInAnySubqueryInFromClause(query) &&
                                  !query.arrayJoinExpressionList().first &&
                                  !query.distinct &&
                                  !expressions.hasLimitBy() &&
                                  !settings.extremes &&
                                  !has_withfill;
            bool apply_offset = options.to_stage != QueryProcessingStage::WithMergeableStateAfterAggregationAndLimit;
            if (apply_prelimit)
            {
                executePreLimit(query_plan, /* do_not_skip_offset= */!apply_offset);
            }

            /** If there was more than one stream,
              * then DISTINCT needs to be performed once again after merging all streams.
              */
            if (!from_aggregation_stage && query.distinct)
                executeDistinct(query_plan, false, expressions.selected_columns, false);

            if (!from_aggregation_stage && expressions.hasLimitBy())
            {
                executeExpression(query_plan, expressions.before_limit_by, "Before LIMIT BY");
                executeLimitBy(query_plan);
            }

            executeWithFill(query_plan);

            /// If we have 'WITH TIES', we need execute limit before projection,
            /// because in that case columns from 'ORDER BY' are used.
            if (query.limit_with_ties && apply_offset)
            {
                executeLimit(query_plan);
            }

            /// Projection not be done on the shards, since then initiator will not find column in blocks.
            /// (significant only for WithMergeableStateAfterAggregation/WithMergeableStateAfterAggregationAndLimit).
            if (!to_aggregation_stage)
            {
                /// We must do projection after DISTINCT because projection may remove some columns.
                executeProjection(query_plan, expressions.final_projection);
            }

            /// Extremes are calculated before LIMIT, but after LIMIT BY. This is Ok.
            executeExtremes(query_plan);

            bool limit_applied = apply_prelimit || (query.limit_with_ties && apply_offset);
            /// Limit is no longer needed if there is prelimit.
            ///
            /// NOTE: that LIMIT cannot be applied if OFFSET should not be applied,
            /// since LIMIT will apply OFFSET too.
            /// This is the case for various optimizations for distributed queries,
            /// and when LIMIT cannot be applied it will be applied on the initiator anyway.
            if (apply_limit && !limit_applied && apply_offset)
                executeLimit(query_plan);

            if (apply_offset)
                executeOffset(query_plan);
        }
    }

    executeSubqueriesInSetsAndJoins(query_plan);
}

static void executeMergeAggregatedImpl(
    QueryPlan & query_plan,
    bool overflow_row,
    bool final,
    bool is_remote_storage,
    bool has_grouping_sets,
    const Settings & settings,
    const NamesAndTypesList & aggregation_keys,
    const AggregateDescriptions & aggregates,
    bool should_produce_results_in_order_of_bucket_number,
    SortDescription group_by_sort_description)
{
    auto keys = aggregation_keys.getNames();
    if (has_grouping_sets)
        keys.insert(keys.begin(), "__grouping_set");

    /** There are two modes of distributed aggregation.
      *
      * 1. In different threads read from the remote servers blocks.
      * Save all the blocks in the RAM. Merge blocks.
      * If the aggregation is two-level - parallelize to the number of buckets.
      *
      * 2. In one thread, read blocks from different servers in order.
      * RAM stores only one block from each server.
      * If the aggregation is a two-level aggregation, we consistently merge the blocks of each next level.
      *
      * The second option consumes less memory (up to 256 times less)
      *  in the case of two-level aggregation, which is used for large results after GROUP BY,
      *  but it can work more slowly.
      */

    Aggregator::Params params(keys, aggregates, overflow_row, settings.max_threads, settings.max_block_size, settings.min_hit_rate_to_use_consecutive_keys_optimization);

    auto merging_aggregated = std::make_unique<MergingAggregatedStep>(
        query_plan.getCurrentDataStream(),
        params,
        final,
        /// Grouping sets don't work with distributed_aggregation_memory_efficient enabled (#43989)
        settings.distributed_aggregation_memory_efficient && is_remote_storage && !has_grouping_sets,
        settings.max_threads,
        settings.aggregation_memory_efficient_merge_threads,
        should_produce_results_in_order_of_bucket_number,
        settings.max_block_size,
        settings.aggregation_in_order_max_block_bytes,
        std::move(group_by_sort_description),
        settings.enable_memory_bound_merging_of_aggregation_results);

    query_plan.addStep(std::move(merging_aggregated));
}

void InterpreterSelectQuery::addEmptySourceToQueryPlan(QueryPlan & query_plan, const Block & source_header, const SelectQueryInfo & query_info)
{
    Pipe pipe(std::make_shared<NullSource>(source_header));

    if (query_info.prewhere_info)
    {
        auto & prewhere_info = *query_info.prewhere_info;

        if (prewhere_info.row_level_filter)
        {
            pipe.addSimpleTransform([&](const Block & header)
            {
                return std::make_shared<FilterTransform>(header,
                    std::make_shared<ExpressionActions>(prewhere_info.row_level_filter),
                    prewhere_info.row_level_column_name, true);
            });
        }

        pipe.addSimpleTransform([&](const Block & header)
        {
            return std::make_shared<FilterTransform>(
                header, std::make_shared<ExpressionActions>(prewhere_info.prewhere_actions),
                prewhere_info.prewhere_column_name, prewhere_info.remove_prewhere_column);
        });
    }

    auto read_from_pipe = std::make_unique<ReadFromPreparedSource>(std::move(pipe));
    read_from_pipe->setStepDescription("Read from NullSource");
    query_plan.addStep(std::move(read_from_pipe));
}

RowPolicyFilterPtr InterpreterSelectQuery::getRowPolicyFilter() const
{
    return row_policy_filter;
}

void InterpreterSelectQuery::extendQueryLogElemImpl(QueryLogElement & elem, const ASTPtr & /*ast*/, ContextPtr /*context_*/) const
{
    for (const auto & row_policy : row_policy_filter->policies)
    {
        auto name = row_policy->getFullName().toString();
        elem.used_row_policies.emplace(std::move(name));
    }
}

bool InterpreterSelectQuery::shouldMoveToPrewhere() const
{
    const Settings & settings = context->getSettingsRef();
    const ASTSelectQuery & query = query_ptr->as<const ASTSelectQuery &>();
    return settings.optimize_move_to_prewhere && (!query.final() || settings.optimize_move_to_prewhere_if_final);
}

/// Note that this is const and accepts the analysis ref to be able to use it to do analysis for parallel replicas
/// without affecting the final analysis multiple times
void InterpreterSelectQuery::applyFiltersToPrewhereInAnalysis(ExpressionAnalysisResult & analysis) const
{
    if (!analysis.filter_info)
        return;

    if (!analysis.prewhere_info)
    {
        const bool does_storage_support_prewhere = !input_pipe && storage && storage->supportsPrewhere();
        if (does_storage_support_prewhere && shouldMoveToPrewhere())
        {
            /// Execute row level filter in prewhere as a part of "move to prewhere" optimization.
            analysis.prewhere_info = std::make_shared<PrewhereInfo>(analysis.filter_info->actions, analysis.filter_info->column_name);
            analysis.prewhere_info->prewhere_actions->projectInput(false);
            analysis.prewhere_info->remove_prewhere_column = analysis.filter_info->do_remove_column;
            analysis.prewhere_info->need_filter = true;
            analysis.filter_info = nullptr;
        }
    }
    else
    {
        /// Add row level security actions to prewhere.
        analysis.prewhere_info->row_level_filter = analysis.filter_info->actions;
        analysis.prewhere_info->row_level_column_name = analysis.filter_info->column_name;
        analysis.prewhere_info->row_level_filter->projectInput(false);
        analysis.filter_info = nullptr;
    }
}


void InterpreterSelectQuery::addPrewhereAliasActions()
{
    applyFiltersToPrewhereInAnalysis(analysis_result);
    auto & prewhere_info = analysis_result.prewhere_info;
    auto & columns_to_remove_after_prewhere = analysis_result.columns_to_remove_after_prewhere;

    /// Detect, if ALIAS columns are required for query execution
    auto alias_columns_required = false;
    const ColumnsDescription & storage_columns = metadata_snapshot->getColumns();
    for (const auto & column_name : required_columns)
    {
        auto column_default = storage_columns.getDefault(column_name);
        if (column_default && column_default->kind == ColumnDefaultKind::Alias)
        {
            alias_columns_required = true;
            break;
        }
    }

    /// Set of all (including ALIAS) required columns for PREWHERE
    auto get_prewhere_columns = [&]()
    {
        NameSet columns;

        if (prewhere_info)
        {
            /// Get some columns directly from PREWHERE expression actions
            auto prewhere_required_columns = prewhere_info->prewhere_actions->getRequiredColumns().getNames();
            columns.insert(prewhere_required_columns.begin(), prewhere_required_columns.end());

            if (prewhere_info->row_level_filter)
            {
                auto row_level_required_columns = prewhere_info->row_level_filter->getRequiredColumns().getNames();
                columns.insert(row_level_required_columns.begin(), row_level_required_columns.end());
            }
        }

        return columns;
    };

    /// There are multiple sources of required columns:
    ///  - raw required columns,
    ///  - columns deduced from ALIAS columns,
    ///  - raw required columns from PREWHERE,
    ///  - columns deduced from ALIAS columns from PREWHERE.
    /// PREWHERE is a special case, since we need to resolve it and pass directly to `IStorage::read()`
    /// before any other executions.
    if (alias_columns_required)
    {
        NameSet required_columns_from_prewhere = get_prewhere_columns();
        NameSet required_aliases_from_prewhere; /// Set of ALIAS required columns for PREWHERE

        /// Expression, that contains all raw required columns
        ASTPtr required_columns_all_expr = std::make_shared<ASTExpressionList>();

        /// Expression, that contains raw required columns for PREWHERE
        ASTPtr required_columns_from_prewhere_expr = std::make_shared<ASTExpressionList>();

        /// Sort out already known required columns between expressions,
        /// also populate `required_aliases_from_prewhere`.
        for (const auto & column : required_columns)
        {
            ASTPtr column_expr;
            const auto column_default = storage_columns.getDefault(column);
            bool is_alias = column_default && column_default->kind == ColumnDefaultKind::Alias;
            if (is_alias)
            {
                auto column_decl = storage_columns.get(column);
                column_expr = column_default->expression->clone();
                // recursive visit for alias to alias
                replaceAliasColumnsInQuery(
                    column_expr, metadata_snapshot->getColumns(), syntax_analyzer_result->array_join_result_to_source, context);

                column_expr = addTypeConversionToAST(
                    std::move(column_expr), column_decl.type->getName(), metadata_snapshot->getColumns().getAll(), context);
                column_expr = setAlias(column_expr, column);
            }
            else
                column_expr = std::make_shared<ASTIdentifier>(column);

            if (required_columns_from_prewhere.contains(column))
            {
                required_columns_from_prewhere_expr->children.emplace_back(std::move(column_expr));

                if (is_alias)
                    required_aliases_from_prewhere.insert(column);
            }
            else
                required_columns_all_expr->children.emplace_back(std::move(column_expr));
        }

        /// Columns, which we will get after prewhere and filter executions.
        NamesAndTypesList required_columns_after_prewhere;
        NameSet required_columns_after_prewhere_set;

        /// Collect required columns from prewhere expression actions.
        if (prewhere_info)
        {
            NameSet columns_to_remove(columns_to_remove_after_prewhere.begin(), columns_to_remove_after_prewhere.end());
            Block prewhere_actions_result = prewhere_info->prewhere_actions->getResultColumns();

            /// Populate required columns with the columns, added by PREWHERE actions and not removed afterwards.
            /// XXX: looks hacky that we already know which columns after PREWHERE we won't need for sure.
            for (const auto & column : prewhere_actions_result)
            {
                if (prewhere_info->remove_prewhere_column && column.name == prewhere_info->prewhere_column_name)
                    continue;

                if (columns_to_remove.contains(column.name))
                    continue;

                required_columns_all_expr->children.emplace_back(std::make_shared<ASTIdentifier>(column.name));
                required_columns_after_prewhere.emplace_back(column.name, column.type);
            }

            required_columns_after_prewhere_set
                = collections::map<NameSet>(required_columns_after_prewhere, [](const auto & it) { return it.name; });
        }

        auto syntax_result
            = TreeRewriter(context).analyze(required_columns_all_expr, required_columns_after_prewhere, storage, storage_snapshot, options.is_create_parameterized_view);
        alias_actions = ExpressionAnalyzer(required_columns_all_expr, syntax_result, context).getActionsDAG(true);

        /// The set of required columns could be added as a result of adding an action to calculate ALIAS.
        required_columns = alias_actions->getRequiredColumns().getNames();

        /// Do not remove prewhere filter if it is a column which is used as alias.
        if (prewhere_info && prewhere_info->remove_prewhere_column)
            if (required_columns.end() != std::find(required_columns.begin(), required_columns.end(), prewhere_info->prewhere_column_name))
                prewhere_info->remove_prewhere_column = false;

        /// Remove columns which will be added by prewhere.
        std::erase_if(required_columns, [&](const String & name) { return required_columns_after_prewhere_set.contains(name); });

        if (prewhere_info)
        {
            /// Don't remove columns which are needed to be aliased.
            for (const auto & name : required_columns)
                prewhere_info->prewhere_actions->tryRestoreColumn(name);

            /// Add physical columns required by prewhere actions.
            for (const auto & column : required_columns_from_prewhere)
                if (!required_aliases_from_prewhere.contains(column))
                    if (required_columns.end() == std::find(required_columns.begin(), required_columns.end(), column))
                        required_columns.push_back(column);
        }
    }

    const auto & supported_prewhere_columns = storage->supportedPrewhereColumns();
    if (supported_prewhere_columns.has_value())
    {
        NameSet required_columns_from_prewhere = get_prewhere_columns();

        for (const auto & column_name : required_columns_from_prewhere)
        {
            if (!supported_prewhere_columns->contains(column_name))
                throw Exception(ErrorCodes::ILLEGAL_PREWHERE, "Storage {} doesn't support PREWHERE for {}", storage->getName(), column_name);
        }
    }
}

/// Based on the query analysis, check if using a trivial count (storage or partition metadata) is possible
std::optional<UInt64> InterpreterSelectQuery::getTrivialCount(UInt64 max_parallel_replicas)
{
    const Settings & settings = context->getSettingsRef();
    bool optimize_trivial_count =
        syntax_analyzer_result->optimize_trivial_count
        && (max_parallel_replicas <= 1)
        && !settings.allow_experimental_query_deduplication
        && !settings.empty_result_for_aggregation_by_empty_set
        && storage
        && storage->supportsTrivialCountOptimization()
        && query_info.filter_asts.empty()
        && query_analyzer->hasAggregation()
        && (query_analyzer->aggregates().size() == 1)
        && typeid_cast<const AggregateFunctionCount *>(query_analyzer->aggregates()[0].function.get());

    if (!optimize_trivial_count)
        return {};

    auto & query = getSelectQuery();
    if (!query.prewhere() && !query.where() && !context->getCurrentTransaction())
    {
        /// Some storages can optimize trivial count in read() method instead of totalRows() because it still can
        /// require reading some data (but much faster than reading columns).
        /// Set a special flag in query info so the storage will see it and optimize count in read() method.
        query_info.optimize_trivial_count = optimize_trivial_count;
        return storage->totalRows(settings);
    }
    else
    {
        // It's possible to optimize count() given only partition predicates
        ActionsDAG::NodeRawConstPtrs filter_nodes;
        if (analysis_result.hasPrewhere())
        {
            auto & prewhere_info = analysis_result.prewhere_info;
            filter_nodes.push_back(&prewhere_info->prewhere_actions->findInOutputs(prewhere_info->prewhere_column_name));

            if (prewhere_info->row_level_filter)
                filter_nodes.push_back(&prewhere_info->row_level_filter->findInOutputs(prewhere_info->row_level_column_name));
        }
        if (analysis_result.hasWhere())
        {
            filter_nodes.push_back(&analysis_result.before_where->findInOutputs(analysis_result.where_column_name));
        }

        auto filter_actions_dag = ActionsDAG::buildFilterActionsDAG(filter_nodes);
        if (!filter_actions_dag)
            return {};

        return storage->totalRowsByPartitionPredicate(filter_actions_dag, context);
    }
}

/** Optimization - if not specified DISTINCT, WHERE, GROUP, HAVING, ORDER, JOIN, LIMIT BY, WITH TIES
 *  but LIMIT is specified, and limit + offset < max_block_size,
 *  then as the block size we will use limit + offset (not to read more from the table than requested),
 *  and also set the number of threads to 1.
 */
UInt64 InterpreterSelectQuery::maxBlockSizeByLimit() const
{
    const auto & query = query_ptr->as<const ASTSelectQuery &>();

    auto [limit_length, limit_offset] = getLimitLengthAndOffset(query, context);

    if (!query.distinct
       && !query.limit_with_ties
       && !query.prewhere()
       && !query.where()
       && query_info.filter_asts.empty()
       && !query.groupBy()
       && !query.having()
       && !query.orderBy()
       && !query.limitBy()
       && !query.join()
       && !query_analyzer->hasAggregation()
       && !query_analyzer->hasWindow()
       && query.limitLength()
       && limit_length <= std::numeric_limits<UInt64>::max() - limit_offset)
        return limit_length + limit_offset;

    return 0;
}

/** Storages can rely that filters that for storage will be available for analysis before
  * plan is fully constructed and optimized.
  *
  * StorageMerge common header calculation and prewhere push-down relies on this.
  *
  * This is similar to Planner::collectFiltersForAnalysis
  */
void collectFiltersForAnalysis(
    const ASTPtr & query_ptr,
    const ContextPtr & query_context,
    const StorageSnapshotPtr & storage_snapshot,
    const SelectQueryOptions & options,
    SelectQueryInfo & query_info)
{
    auto get_column_options = GetColumnsOptions(GetColumnsOptions::All).withExtendedObjects().withVirtuals();

    auto dummy = std::make_shared<StorageDummy>(
        storage_snapshot->storage.getStorageID(), ColumnsDescription(storage_snapshot->getColumns(get_column_options)), storage_snapshot);

    QueryPlan query_plan;
    InterpreterSelectQuery(query_ptr, query_context, dummy, dummy->getInMemoryMetadataPtr(), options).buildQueryPlan(query_plan);

    auto optimization_settings = QueryPlanOptimizationSettings::fromContext(query_context);
    query_plan.optimize(optimization_settings);

    std::vector<QueryPlan::Node *> nodes_to_process;
    nodes_to_process.push_back(query_plan.getRootNode());

    while (!nodes_to_process.empty())
    {
        const auto * node_to_process = nodes_to_process.back();
        nodes_to_process.pop_back();
        nodes_to_process.insert(nodes_to_process.end(), node_to_process->children.begin(), node_to_process->children.end());

        auto * read_from_dummy = typeid_cast<ReadFromDummy *>(node_to_process->step.get());
        if (!read_from_dummy)
            continue;

        query_info.filter_actions_dag = read_from_dummy->getFilterActionsDAG();
        query_info.optimized_prewhere_info = read_from_dummy->getPrewhereInfo();
    }
}

void InterpreterSelectQuery::executeFetchColumns(QueryProcessingStage::Enum processing_stage, QueryPlan & query_plan)
{
    auto & query = getSelectQuery();
    const Settings & settings = context->getSettingsRef();
    std::optional<UInt64> num_rows;

    /// Optimization for trivial query like SELECT count() FROM table.
    if (processing_stage == QueryProcessingStage::FetchColumns && (num_rows = getTrivialCount(settings.max_parallel_replicas)))
    {
        const auto & desc = query_analyzer->aggregates()[0];
        const auto & func = desc.function;
        const AggregateFunctionCount & agg_count = static_cast<const AggregateFunctionCount &>(*func);

        /// We will process it up to "WithMergeableState".
        std::vector<char> state(agg_count.sizeOfData());
        AggregateDataPtr place = state.data();

        agg_count.create(place);
        SCOPE_EXIT_MEMORY_SAFE(agg_count.destroy(place));

        agg_count.set(place, *num_rows);

        auto column = ColumnAggregateFunction::create(func);
        column->insertFrom(place);

        Block header = analysis_result.before_aggregation->getResultColumns();
        size_t arguments_size = desc.argument_names.size();
        DataTypes argument_types(arguments_size);
        for (size_t j = 0; j < arguments_size; ++j)
            argument_types[j] = header.getByName(desc.argument_names[j]).type;

        Block block_with_count{
            {std::move(column), std::make_shared<DataTypeAggregateFunction>(func, argument_types, desc.parameters), desc.column_name}};

        auto source = std::make_shared<SourceFromSingleChunk>(block_with_count);
        auto prepared_count = std::make_unique<ReadFromPreparedSource>(Pipe(std::move(source)));
        prepared_count->setStepDescription("Optimized trivial count");
        query_plan.addStep(std::move(prepared_count));
        from_stage = QueryProcessingStage::WithMergeableState;
        analysis_result.first_stage = false;
        return;
    }

    /// Limitation on the number of columns to read.
    /// It's not applied in 'only_analyze' mode, because the query could be analyzed without removal of unnecessary columns.
    if (!options.only_analyze && settings.max_columns_to_read && required_columns.size() > settings.max_columns_to_read)
        throw Exception(
            ErrorCodes::TOO_MANY_COLUMNS,
            "Limit for number of columns to read exceeded. Requested: {}, maximum: {}",
            required_columns.size(),
            settings.max_columns_to_read);

    /// General limit for the number of threads.
    size_t max_threads_execute_query = settings.max_threads;

    /**
     * To simultaneously query more remote servers when async_socket_for_remote is off
     * instead of max_threads, max_distributed_connections is used:
     * since threads there mostly spend time waiting for data from remote servers,
     * we can increase the degree of parallelism to avoid sequential querying of remote servers.
     *
     * DANGER: that can lead to insane number of threads working if there are a lot of stream and prefer_localhost_replica is used.
     *
     * That is not needed when async_socket_for_remote is on, because in that case
     * threads are not blocked waiting for data from remote servers.
     *
     */
    bool is_sync_remote = false;
    if (storage && storage->isRemote() && !settings.async_socket_for_remote)
    {
        is_sync_remote = true;
        max_threads_execute_query = max_streams = settings.max_distributed_connections;
    }

    UInt64 max_block_size = settings.max_block_size;
    auto local_limits = getStorageLimits(*context, options);

    if (UInt64 max_block_limited = maxBlockSizeByLimit())
    {
        if (max_block_limited < max_block_size)
        {
            max_block_size = std::max<UInt64>(1, max_block_limited);
            max_threads_execute_query = max_streams = 1;
        }
        if (local_limits.local_limits.size_limits.max_rows != 0)
        {
            if (max_block_limited < local_limits.local_limits.size_limits.max_rows)
                query_info.limit = max_block_limited;
        }
        else
        {
            query_info.limit = max_block_limited;
        }
    }

    if (!max_block_size)
        throw Exception(ErrorCodes::PARAMETER_OUT_OF_BOUND, "Setting 'max_block_size' cannot be zero");

    storage_limits.emplace_back(local_limits);

    /// Initialize the initial data streams to which the query transforms are superimposed. Table or subquery or prepared input?
    if (query_plan.isInitialized())
    {
        /// Prepared input.
    }
    else if (interpreter_subquery)
    {
        /// Subquery.
        ASTPtr subquery = extractTableExpression(query, 0);
        if (!subquery)
            throw Exception(ErrorCodes::LOGICAL_ERROR, "Subquery expected");

        interpreter_subquery = std::make_unique<InterpreterSelectWithUnionQuery>(
            subquery, getSubqueryContext(context),
            options.copy().subquery().noModify(), required_columns);

        interpreter_subquery->addStorageLimits(storage_limits);

        if (query_analyzer->hasAggregation())
            interpreter_subquery->ignoreWithTotals();

        interpreter_subquery->buildQueryPlan(query_plan);
        query_plan.addInterpreterContext(context);
    }
    else if (storage)
    {
        if (shouldMoveToPrewhere() && settings.query_plan_optimize_prewhere && settings.query_plan_enable_optimizations
            && typeid_cast<const StorageMerge *>(storage.get()))
            collectFiltersForAnalysis(query_ptr, context, storage_snapshot, options, query_info);

        /// Table.
        if (max_streams == 0)
            max_streams = 1;

        /// If necessary, we request more sources than the number of threads - to distribute the work evenly over the threads.
        if (max_streams > 1 && !is_sync_remote)
        {
            if (auto streams_with_ratio = max_streams * settings.max_streams_to_max_threads_ratio; canConvertTo<size_t>(streams_with_ratio))
                max_streams = static_cast<size_t>(streams_with_ratio);
            else
                throw Exception(ErrorCodes::PARAMETER_OUT_OF_BOUND,
                    "Exceeded limit for `max_streams` with `max_streams_to_max_threads_ratio`. "
                    "Make sure that `max_streams * max_streams_to_max_threads_ratio` is in some reasonable boundaries, current value: {}",
                    streams_with_ratio);
        }

        auto & prewhere_info = analysis_result.prewhere_info;

        if (prewhere_info)
            query_info.prewhere_info = prewhere_info;

        bool optimize_read_in_order = analysis_result.optimize_read_in_order;
        bool optimize_aggregation_in_order = analysis_result.optimize_aggregation_in_order && !query_analyzer->useGroupingSetKey();

        /// Create optimizer with prepared actions.
        /// Maybe we will need to calc input_order_info later, e.g. while reading from StorageMerge.
        if (optimize_read_in_order)
        {
            query_info.order_optimizer = std::make_shared<ReadInOrderOptimizer>(
                query,
                analysis_result.order_by_elements_actions,
                getSortDescription(query, context),
                query_info.syntax_analyzer_result);

            /// If we don't have filtration, we can pushdown limit to reading stage for optimizations.
            UInt64 limit = query.hasFiltration() ? 0 : getLimitForSorting(query, context);
            query_info.input_order_info = query_info.order_optimizer->getInputOrder(metadata_snapshot, context, limit);
        }
        else if (optimize_aggregation_in_order)
        {
            query_info.order_optimizer = std::make_shared<ReadInOrderOptimizer>(
                query,
                analysis_result.group_by_elements_actions,
                getSortDescriptionFromGroupBy(query),
                query_info.syntax_analyzer_result);

            query_info.input_order_info = query_info.order_optimizer->getInputOrder(metadata_snapshot, context, /*limit=*/ 0);
        }

        query_info.storage_limits = std::make_shared<StorageLimitsList>(storage_limits);
        query_info.settings_limit_offset_done = options.settings_limit_offset_done;
        /// Possible filters: row-security, additional filter, replica filter (before array join), where (after array join)
        query_info.has_filters_and_no_array_join_before_filter = row_policy_filter || additional_filter_info
            || parallel_replicas_custom_filter_info
            || (analysis_result.hasWhere() && !analysis_result.before_where->hasArrayJoin() && !analysis_result.array_join);
        storage->read(query_plan, required_columns, storage_snapshot, query_info, context, processing_stage, max_block_size, max_streams);

        if (context->hasQueryContext() && !options.is_internal)
        {
            auto local_storage_id = storage->getStorageID();
            context->getQueryContext()->addQueryAccessInfo(
                backQuoteIfNeed(local_storage_id.getDatabaseName()),
                local_storage_id.getFullTableName(),
                required_columns);
        }

        /// Create step which reads from empty source if storage has no data.
        if (!query_plan.isInitialized())
        {
            auto header = storage_snapshot->getSampleBlockForColumns(required_columns);
            addEmptySourceToQueryPlan(query_plan, header, query_info);
        }
    }
    else
        throw Exception(ErrorCodes::LOGICAL_ERROR, "Logical error in InterpreterSelectQuery: nowhere to read");

    /// Specify the number of threads only if it wasn't specified in storage.
    ///
    /// But in case of remote query and prefer_localhost_replica=1 (default)
    /// The inner local query (that is done in the same process, without
    /// network interaction), it will setMaxThreads earlier and distributed
    /// query will not update it.
    if (!query_plan.getMaxThreads() || is_sync_remote)
        query_plan.setMaxThreads(max_threads_execute_query);

    query_plan.setConcurrencyControl(settings.use_concurrency_control);

    /// Aliases in table declaration.
    if (processing_stage == QueryProcessingStage::FetchColumns && alias_actions)
    {
        auto table_aliases = std::make_unique<ExpressionStep>(query_plan.getCurrentDataStream(), alias_actions);
        table_aliases->setStepDescription("Add table aliases");
        query_plan.addStep(std::move(table_aliases));
    }
}

void InterpreterSelectQuery::executeWhere(QueryPlan & query_plan, const ActionsDAGPtr & expression, bool remove_filter)
{
    auto where_step = std::make_unique<FilterStep>(
        query_plan.getCurrentDataStream(), expression, getSelectQuery().where()->getColumnName(), remove_filter);

    where_step->setStepDescription("WHERE");
    query_plan.addStep(std::move(where_step));
}

static Aggregator::Params getAggregatorParams(
    const ASTPtr & query_ptr,
    const SelectQueryExpressionAnalyzer & query_analyzer,
    const Context & context,
    const Names & keys,
    const AggregateDescriptions & aggregates,
    bool overflow_row,
    const Settings & settings,
    size_t group_by_two_level_threshold,
    size_t group_by_two_level_threshold_bytes)
{
    const auto stats_collecting_params = Aggregator::Params::StatsCollectingParams(
        query_ptr,
        settings.collect_hash_table_stats_during_aggregation,
        settings.max_entries_for_hash_table_stats,
        settings.max_size_to_preallocate_for_aggregation);

    return Aggregator::Params
    {
        keys,
        aggregates,
        overflow_row,
        settings.max_rows_to_group_by,
        settings.group_by_overflow_mode,
        group_by_two_level_threshold,
        group_by_two_level_threshold_bytes,
        settings.max_bytes_before_external_group_by,
        settings.empty_result_for_aggregation_by_empty_set
            || (settings.empty_result_for_aggregation_by_constant_keys_on_empty_set && keys.empty()
                && query_analyzer.hasConstAggregationKeys()),
        context.getTempDataOnDisk(),
        settings.max_threads,
        settings.min_free_disk_space_for_temporary_data,
        settings.compile_aggregate_expressions,
        settings.min_count_to_compile_aggregate_expression,
        settings.max_block_size,
        settings.enable_software_prefetch_in_aggregation,
        /* only_merge */ false,
        settings.optimize_group_by_constant_keys,
<<<<<<< HEAD
        settings.group_by_each_block_no_merge,
=======
        settings.min_hit_rate_to_use_consecutive_keys_optimization,
>>>>>>> 8c6a6f2b
        stats_collecting_params
    };
}

static GroupingSetsParamsList getAggregatorGroupingSetsParams(const SelectQueryExpressionAnalyzer & query_analyzer, const Names & all_keys)
{
    GroupingSetsParamsList result;
    if (query_analyzer.useGroupingSetKey())
    {
        auto const & aggregation_keys_list = query_analyzer.aggregationKeysList();

        for (const auto & aggregation_keys : aggregation_keys_list)
        {
            NameSet keys;
            for (const auto & key : aggregation_keys)
                keys.insert(key.name);

            Names missing_keys;
            for (const auto & key : all_keys)
                if (!keys.contains(key))
                    missing_keys.push_back(key);

            result.emplace_back(aggregation_keys.getNames(), std::move(missing_keys));
        }
    }
    return result;
}

void InterpreterSelectQuery::executeAggregation(QueryPlan & query_plan, const ActionsDAGPtr & expression, bool overflow_row, bool final, InputOrderInfoPtr group_by_info)
{
    auto expression_before_aggregation = std::make_unique<ExpressionStep>(query_plan.getCurrentDataStream(), expression);
    expression_before_aggregation->setStepDescription("Before GROUP BY");
    query_plan.addStep(std::move(expression_before_aggregation));

    AggregateDescriptions aggregates = query_analyzer->aggregates();
    const Settings & settings = context->getSettingsRef();
    const auto & keys = query_analyzer->aggregationKeys().getNames();

    auto aggregator_params = getAggregatorParams(
        query_ptr,
        *query_analyzer,
        *context,
        keys,
        aggregates,
        overflow_row,
        settings,
        settings.group_by_two_level_threshold,
        settings.group_by_two_level_threshold_bytes);

    auto grouping_sets_params = getAggregatorGroupingSetsParams(*query_analyzer, keys);

    SortDescription group_by_sort_description;
    SortDescription sort_description_for_merging;

    if (group_by_info && settings.optimize_aggregation_in_order && !query_analyzer->useGroupingSetKey())
    {
        group_by_sort_description = getSortDescriptionFromGroupBy(getSelectQuery());
        sort_description_for_merging = group_by_info->sort_description_for_merging;
    }
    else
        group_by_info = nullptr;

    if (!group_by_info && settings.force_aggregation_in_order)
    {
        group_by_sort_description = getSortDescriptionFromGroupBy(getSelectQuery());
        sort_description_for_merging = group_by_sort_description;
    }

    auto merge_threads = max_streams;
    auto temporary_data_merge_threads = settings.aggregation_memory_efficient_merge_threads
        ? static_cast<size_t>(settings.aggregation_memory_efficient_merge_threads)
        : static_cast<size_t>(settings.max_threads);

    bool storage_has_evenly_distributed_read = storage && storage->hasEvenlyDistributedRead();

    const bool should_produce_results_in_order_of_bucket_number = options.to_stage == QueryProcessingStage::WithMergeableState
        && (settings.distributed_aggregation_memory_efficient || settings.enable_memory_bound_merging_of_aggregation_results);

    auto aggregating_step = std::make_unique<AggregatingStep>(
        query_plan.getCurrentDataStream(),
        std::move(aggregator_params),
        std::move(grouping_sets_params),
        final,
        settings.max_block_size,
        settings.aggregation_in_order_max_block_bytes,
        merge_threads,
        temporary_data_merge_threads,
        storage_has_evenly_distributed_read,
        settings.group_by_use_nulls,
        std::move(sort_description_for_merging),
        std::move(group_by_sort_description),
        should_produce_results_in_order_of_bucket_number,
        settings.enable_memory_bound_merging_of_aggregation_results,
        !group_by_info && settings.force_aggregation_in_order);
    query_plan.addStep(std::move(aggregating_step));
}

void InterpreterSelectQuery::executeMergeAggregated(QueryPlan & query_plan, bool overflow_row, bool final, bool has_grouping_sets)
{
    const Settings & settings = context->getSettingsRef();

    /// Used to determine if we should use memory bound merging strategy.
    auto group_by_sort_description
        = !query_analyzer->useGroupingSetKey() ? getSortDescriptionFromGroupBy(getSelectQuery()) : SortDescription{};

    const bool should_produce_results_in_order_of_bucket_number = options.to_stage == QueryProcessingStage::WithMergeableState
        && (settings.distributed_aggregation_memory_efficient || settings.enable_memory_bound_merging_of_aggregation_results);
    const bool parallel_replicas_from_merge_tree = storage->isMergeTree() && context->canUseParallelReplicasOnInitiator();

    executeMergeAggregatedImpl(
        query_plan,
        overflow_row,
        final,
        storage && (storage->isRemote() || parallel_replicas_from_merge_tree),
        has_grouping_sets,
        context->getSettingsRef(),
        query_analyzer->aggregationKeys(),
        query_analyzer->aggregates(),
        should_produce_results_in_order_of_bucket_number,
        std::move(group_by_sort_description));
}


void InterpreterSelectQuery::executeHaving(QueryPlan & query_plan, const ActionsDAGPtr & expression, bool remove_filter)
{
    auto having_step
        = std::make_unique<FilterStep>(query_plan.getCurrentDataStream(), expression, getSelectQuery().having()->getColumnName(), remove_filter);

    having_step->setStepDescription("HAVING");
    query_plan.addStep(std::move(having_step));
}


void InterpreterSelectQuery::executeTotalsAndHaving(
    QueryPlan & query_plan, bool has_having, const ActionsDAGPtr & expression, bool remove_filter, bool overflow_row, bool final)
{
    const Settings & settings = context->getSettingsRef();

    auto totals_having_step = std::make_unique<TotalsHavingStep>(
        query_plan.getCurrentDataStream(),
        query_analyzer->aggregates(),
        overflow_row,
        expression,
        has_having ? getSelectQuery().having()->getColumnName() : "",
        remove_filter,
        settings.totals_mode,
        settings.totals_auto_threshold,
        final);

    query_plan.addStep(std::move(totals_having_step));
}

void InterpreterSelectQuery::executeRollupOrCube(QueryPlan & query_plan, Modificator modificator)
{
    const Settings & settings = context->getSettingsRef();

    const auto & keys = query_analyzer->aggregationKeys().getNames();

    // Arguments will not be present in Rollup / Cube input header and they don't actually needed 'cause these steps will work with AggregateFunctionState-s anyway.
    auto aggregates = query_analyzer->aggregates();
    for (auto & aggregate : aggregates)
        aggregate.argument_names.clear();

    auto params = getAggregatorParams(query_ptr, *query_analyzer, *context, keys, aggregates, false, settings, 0, 0);
    const bool final = true;

    QueryPlanStepPtr step;
    if (modificator == Modificator::ROLLUP)
        step = std::make_unique<RollupStep>(query_plan.getCurrentDataStream(), std::move(params), final, settings.group_by_use_nulls);
    else if (modificator == Modificator::CUBE)
        step = std::make_unique<CubeStep>(query_plan.getCurrentDataStream(), std::move(params), final, settings.group_by_use_nulls);

    query_plan.addStep(std::move(step));
}

void InterpreterSelectQuery::executeExpression(QueryPlan & query_plan, const ActionsDAGPtr & expression, const std::string & description)
{
    if (!expression)
        return;

    auto expression_step = std::make_unique<ExpressionStep>(query_plan.getCurrentDataStream(), expression);

    expression_step->setStepDescription(description);
    query_plan.addStep(std::move(expression_step));
}

static bool windowDescriptionComparator(const WindowDescription * _left, const WindowDescription * _right)
{
    const auto & left = _left->full_sort_description;
    const auto & right = _right->full_sort_description;

    for (size_t i = 0; i < std::min(left.size(), right.size()); ++i)
    {
        if (left[i].column_name < right[i].column_name)
            return true;
        else if (left[i].column_name > right[i].column_name)
            return false;
        else if (left[i].direction < right[i].direction)
            return true;
        else if (left[i].direction > right[i].direction)
            return false;
        else if (left[i].nulls_direction < right[i].nulls_direction)
            return true;
        else if (left[i].nulls_direction > right[i].nulls_direction)
            return false;

        assert(left[i] == right[i]);
    }

    // Note that we check the length last, because we want to put together the
    // sort orders that have common prefix but different length.
    return left.size() > right.size();
}

static bool sortIsPrefix(const WindowDescription & _prefix,
    const WindowDescription & _full)
{
    const auto & prefix = _prefix.full_sort_description;
    const auto & full = _full.full_sort_description;

    if (prefix.size() > full.size())
        return false;

    for (size_t i = 0; i < prefix.size(); ++i)
    {
        if (full[i] != prefix[i])
            return false;
    }

    return true;
}

void InterpreterSelectQuery::executeWindow(QueryPlan & query_plan)
{
    // Try to sort windows in such an order that the window with the longest
    // sort description goes first, and all window that use its prefixes follow.
    std::vector<const WindowDescription *> windows_sorted;
    for (const auto & [_, window] : query_analyzer->windowDescriptions())
        windows_sorted.push_back(&window);

    ::sort(windows_sorted.begin(), windows_sorted.end(), windowDescriptionComparator);

    const Settings & settings = context->getSettingsRef();
    for (size_t i = 0; i < windows_sorted.size(); ++i)
    {
        const auto & window = *windows_sorted[i];

        // We don't need to sort again if the input from previous window already
        // has suitable sorting. Also don't create sort steps when there are no
        // columns to sort by, because the sort nodes are confused by this. It
        // happens in case of `over ()`.
        // Even if full_sort_description of both windows match, in case of different
        // partitioning we need to add a SortingStep to reshuffle data in the streams.
        bool need_sort = !window.full_sort_description.empty();
        if (need_sort && i != 0)
        {
            need_sort = !sortIsPrefix(window, *windows_sorted[i - 1])
                        || (settings.max_threads != 1 && window.partition_by.size() != windows_sorted[i - 1]->partition_by.size());
        }
        if (need_sort)
        {
            SortingStep::Settings sort_settings(*context);

            auto sorting_step = std::make_unique<SortingStep>(
                query_plan.getCurrentDataStream(),
                window.full_sort_description,
                window.partition_by,
                0 /* LIMIT */,
                sort_settings,
                settings.optimize_sorting_by_input_stream_properties);
            sorting_step->setStepDescription("Sorting for window '" + window.window_name + "'");
            query_plan.addStep(std::move(sorting_step));
        }

        // Fan out streams only for the last window to preserve the ordering between windows,
        // and WindowTransform works on single stream anyway.
        const bool streams_fan_out = settings.query_plan_enable_multithreading_after_window_functions && ((i + 1) == windows_sorted.size());

        auto window_step = std::make_unique<WindowStep>(query_plan.getCurrentDataStream(), window, window.window_functions, streams_fan_out);
        window_step->setStepDescription("Window step for window '" + window.window_name + "'");

        query_plan.addStep(std::move(window_step));
    }
}


void InterpreterSelectQuery::executeOrderOptimized(QueryPlan & query_plan, InputOrderInfoPtr input_sorting_info, UInt64 limit, SortDescription & output_order_descr)
{
    const Settings & settings = context->getSettingsRef();

    auto finish_sorting_step = std::make_unique<SortingStep>(
        query_plan.getCurrentDataStream(),
        input_sorting_info->sort_description_for_merging,
        output_order_descr,
        settings.max_block_size,
        limit);

    query_plan.addStep(std::move(finish_sorting_step));
}

void InterpreterSelectQuery::executeOrder(QueryPlan & query_plan, InputOrderInfoPtr input_sorting_info)
{
    auto & query = getSelectQuery();
    SortDescription output_order_descr = getSortDescription(query, context);
    UInt64 limit = getLimitForSorting(query, context);

    if (input_sorting_info)
    {
        /* Case of sorting with optimization using sorting key.
         * We have several threads, each of them reads batch of parts in direct
         *  or reverse order of sorting key using one input stream per part
         *  and then merge them into one sorted stream.
         * At this stage we merge per-thread streams into one.
         */
        executeOrderOptimized(query_plan, input_sorting_info, limit, output_order_descr);
        return;
    }

    const Settings & settings = context->getSettingsRef();

    SortingStep::Settings sort_settings(*context);

    /// Merge the sorted blocks.
    auto sorting_step = std::make_unique<SortingStep>(
        query_plan.getCurrentDataStream(),
        output_order_descr,
        limit,
        sort_settings,
        settings.optimize_sorting_by_input_stream_properties);

    sorting_step->setStepDescription("Sorting for ORDER BY");
    query_plan.addStep(std::move(sorting_step));
}


void InterpreterSelectQuery::executeMergeSorted(QueryPlan & query_plan, const std::string & description)
{
    const auto & query = getSelectQuery();
    SortDescription sort_description = getSortDescription(query, context);
    const UInt64 limit = getLimitForSorting(query, context);
    const auto max_block_size = context->getSettingsRef().max_block_size;
    const auto exact_rows_before_limit = context->getSettingsRef().exact_rows_before_limit;

    auto merging_sorted = std::make_unique<SortingStep>(
        query_plan.getCurrentDataStream(), std::move(sort_description), max_block_size, limit, exact_rows_before_limit);
    merging_sorted->setStepDescription("Merge sorted streams " + description);
    query_plan.addStep(std::move(merging_sorted));
}


void InterpreterSelectQuery::executeProjection(QueryPlan & query_plan, const ActionsDAGPtr & expression)
{
    auto projection_step = std::make_unique<ExpressionStep>(query_plan.getCurrentDataStream(), expression);
    projection_step->setStepDescription("Projection");
    query_plan.addStep(std::move(projection_step));
}


void InterpreterSelectQuery::executeDistinct(QueryPlan & query_plan, bool before_order, Names columns, bool pre_distinct)
{
    auto & query = getSelectQuery();
    if (query.distinct)
    {
        const Settings & settings = context->getSettingsRef();

        UInt64 limit_for_distinct = 0;

        /// If after this stage of DISTINCT,
        /// (1) ORDER BY is not executed
        /// (2) there is no LIMIT BY (todo: we can check if DISTINCT and LIMIT BY expressions are match)
        /// then you can get no more than limit_length + limit_offset of different rows.
        if ((!query.orderBy() || !before_order) && !query.limitBy())
        {
            auto [limit_length, limit_offset] = getLimitLengthAndOffset(query, context);
            if (limit_length <= std::numeric_limits<UInt64>::max() - limit_offset)
                limit_for_distinct = limit_length + limit_offset;
        }

        SizeLimits limits(settings.max_rows_in_distinct, settings.max_bytes_in_distinct, settings.distinct_overflow_mode);

        auto distinct_step = std::make_unique<DistinctStep>(
            query_plan.getCurrentDataStream(),
            limits,
            limit_for_distinct,
            columns,
            pre_distinct,
            settings.optimize_distinct_in_order);

        if (pre_distinct)
            distinct_step->setStepDescription("Preliminary DISTINCT");

        query_plan.addStep(std::move(distinct_step));
    }
}


/// Preliminary LIMIT - is used in every source, if there are several sources, before they are combined.
void InterpreterSelectQuery::executePreLimit(QueryPlan & query_plan, bool do_not_skip_offset)
{
    auto & query = getSelectQuery();
    /// If there is LIMIT
    if (query.limitLength())
    {
        auto [limit_length, limit_offset] = getLimitLengthAndOffset(query, context);

        if (do_not_skip_offset)
        {
            if (limit_length > std::numeric_limits<UInt64>::max() - limit_offset)
                return;

            limit_length += limit_offset;
            limit_offset = 0;
        }

        const Settings & settings = context->getSettingsRef();

        auto limit = std::make_unique<LimitStep>(query_plan.getCurrentDataStream(), limit_length, limit_offset, settings.exact_rows_before_limit);
        if (do_not_skip_offset)
            limit->setStepDescription("preliminary LIMIT (with OFFSET)");
        else
            limit->setStepDescription("preliminary LIMIT (without OFFSET)");

        query_plan.addStep(std::move(limit));
    }
}


void InterpreterSelectQuery::executeLimitBy(QueryPlan & query_plan)
{
    auto & query = getSelectQuery();
    if (!query.limitByLength() || !query.limitBy())
        return;

    Names columns;
    for (const auto & elem : query.limitBy()->children)
        columns.emplace_back(elem->getColumnName());

    UInt64 length = getLimitUIntValue(query.limitByLength(), context, "LIMIT");
    UInt64 offset = (query.limitByOffset() ? getLimitUIntValue(query.limitByOffset(), context, "OFFSET") : 0);

    auto limit_by = std::make_unique<LimitByStep>(query_plan.getCurrentDataStream(), length, offset, columns);
    query_plan.addStep(std::move(limit_by));
}

void InterpreterSelectQuery::executeWithFill(QueryPlan & query_plan)
{
    auto & query = getSelectQuery();
    if (query.orderBy())
    {
        SortDescription sort_description = getSortDescription(query, context);
        SortDescription fill_description;
        for (auto & desc : sort_description)
        {
            if (desc.with_fill)
                fill_description.push_back(desc);
        }

        if (fill_description.empty())
            return;

        InterpolateDescriptionPtr interpolate_descr =
            getInterpolateDescription(query, source_header, result_header, syntax_analyzer_result->aliases, context);

        const Settings & settings = context->getSettingsRef();
        auto filling_step = std::make_unique<FillingStep>(
            query_plan.getCurrentDataStream(),
            std::move(sort_description),
            std::move(fill_description),
            interpolate_descr,
            settings.use_with_fill_by_sorting_prefix);
        query_plan.addStep(std::move(filling_step));
    }
}


void InterpreterSelectQuery::executeLimit(QueryPlan & query_plan)
{
    auto & query = getSelectQuery();
    /// If there is LIMIT
    if (query.limitLength())
    {
        /** Rare case:
          *  if there is no WITH TOTALS and there is a subquery in FROM, and there is WITH TOTALS on one of the levels,
          *  then when using LIMIT, you should read the data to the end, rather than cancel the query earlier,
          *  because if you cancel the query, we will not get `totals` data from the remote server.
          *
          * Another case:
          *  if there is WITH TOTALS and there is no ORDER BY, then read the data to the end,
          *  otherwise TOTALS is counted according to incomplete data.
          */
        const Settings & settings = context->getSettingsRef();
        bool always_read_till_end = settings.exact_rows_before_limit;

        if (query.group_by_with_totals && !query.orderBy())
            always_read_till_end = true;

        if (!query.group_by_with_totals && hasWithTotalsInAnySubqueryInFromClause(query))
            always_read_till_end = true;

        UInt64 limit_length;
        UInt64 limit_offset;
        std::tie(limit_length, limit_offset) = getLimitLengthAndOffset(query, context);

        SortDescription order_descr;
        if (query.limit_with_ties)
        {
            if (!query.orderBy())
                throw Exception(ErrorCodes::LOGICAL_ERROR, "LIMIT WITH TIES without ORDER BY");
            order_descr = getSortDescription(query, context);
        }

        auto limit = std::make_unique<LimitStep>(
                query_plan.getCurrentDataStream(),
                limit_length, limit_offset, always_read_till_end, query.limit_with_ties, order_descr);

        if (query.limit_with_ties)
            limit->setStepDescription("LIMIT WITH TIES");

        query_plan.addStep(std::move(limit));
    }
}


void InterpreterSelectQuery::executeOffset(QueryPlan & query_plan)
{
    auto & query = getSelectQuery();
    /// If there is not a LIMIT but an offset
    if (!query.limitLength() && query.limitOffset())
    {
        UInt64 limit_length;
        UInt64 limit_offset;
        std::tie(limit_length, limit_offset) = getLimitLengthAndOffset(query, context);

        auto offsets_step = std::make_unique<OffsetStep>(query_plan.getCurrentDataStream(), limit_offset);
        query_plan.addStep(std::move(offsets_step));
    }
}

void InterpreterSelectQuery::executeExtremes(QueryPlan & query_plan)
{
    if (!context->getSettingsRef().extremes)
        return;

    auto extremes_step = std::make_unique<ExtremesStep>(query_plan.getCurrentDataStream());
    query_plan.addStep(std::move(extremes_step));
}

void InterpreterSelectQuery::executeSubqueriesInSetsAndJoins(QueryPlan & query_plan)
{
    auto subqueries = prepared_sets->getSubqueries();

    if (!subqueries.empty())
    {
        auto step = std::make_unique<DelayedCreatingSetsStep>(
                query_plan.getCurrentDataStream(),
                std::move(subqueries),
                context);

        query_plan.addStep(std::move(step));
    }
}


void InterpreterSelectQuery::ignoreWithTotals()
{
    getSelectQuery().group_by_with_totals = false;
}

bool InterpreterSelectQuery::autoFinalOnQuery(ASTSelectQuery & query)
{
    // query.tables() is required because not all queries have tables in it, it could be a function.
    bool is_auto_final_setting_on = context->getSettingsRef().final;
    bool is_final_supported = storage && storage->supportsFinal() && !storage->isRemote() && query.tables();
    bool is_query_already_final = query.final();

    return is_auto_final_setting_on && !is_query_already_final && is_final_supported;
}

void InterpreterSelectQuery::initSettings()
{
    auto & query = getSelectQuery();
    if (query.settings())
        InterpreterSetQuery(query.settings(), context).executeForCurrentContext(options.ignore_setting_constraints);

    const auto & client_info = context->getClientInfo();
    auto min_major = DBMS_MIN_MAJOR_VERSION_WITH_CURRENT_AGGREGATION_VARIANT_SELECTION_METHOD;
    auto min_minor = DBMS_MIN_MINOR_VERSION_WITH_CURRENT_AGGREGATION_VARIANT_SELECTION_METHOD;

    if (client_info.query_kind == ClientInfo::QueryKind::SECONDARY_QUERY &&
        std::forward_as_tuple(client_info.connection_client_version_major, client_info.connection_client_version_minor) < std::forward_as_tuple(min_major, min_minor))
    {
        /// Disable two-level aggregation due to version incompatibility.
        context->setSetting("group_by_two_level_threshold", Field(0));
        context->setSetting("group_by_two_level_threshold_bytes", Field(0));

    }
}

bool InterpreterSelectQuery::isQueryWithFinal(const SelectQueryInfo & info)
{
    bool result = info.query->as<ASTSelectQuery &>().final();
    if (info.table_expression_modifiers)
        result |= info.table_expression_modifiers->hasFinal();

    return result;
}

void registerInterpreterSelectQuery(InterpreterFactory & factory)
{
    auto create_fn = [] (const InterpreterFactory::Arguments & args)
    {
        return std::make_unique<InterpreterSelectQuery>(args.query, args.context, args.options);
    };
    factory.registerInterpreter("InterpreterSelectQuery", create_fn);
}

}<|MERGE_RESOLUTION|>--- conflicted
+++ resolved
@@ -2691,12 +2691,9 @@
         settings.enable_software_prefetch_in_aggregation,
         /* only_merge */ false,
         settings.optimize_group_by_constant_keys,
-<<<<<<< HEAD
+        settings.min_hit_rate_to_use_consecutive_keys_optimization,
+        stats_collecting_params
         settings.group_by_each_block_no_merge,
-=======
-        settings.min_hit_rate_to_use_consecutive_keys_optimization,
->>>>>>> 8c6a6f2b
-        stats_collecting_params
     };
 }
 
