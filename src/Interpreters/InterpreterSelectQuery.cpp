--- conflicted
+++ resolved
@@ -1679,16 +1679,9 @@
                 QueryPlanStepPtr array_join_step
                     = std::make_unique<ArrayJoinStep>(
                         query_plan.getCurrentDataStream(),
-<<<<<<< HEAD
-                        expressions.array_join->columns,
-                        expressions.array_join->is_left,
-                        expressions.array_join->is_unaligned,
-                        expressions.array_join->max_block_size);
-=======
                         *expressions.array_join,
                         settings.enable_unaligned_array_join,
                         settings.max_block_size);
->>>>>>> 0369aaea
 
                 array_join_step->setStepDescription("ARRAY JOIN");
                 query_plan.addStep(std::move(array_join_step));
