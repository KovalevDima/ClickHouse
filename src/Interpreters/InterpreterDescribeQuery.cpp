--- conflicted
+++ resolved
@@ -180,16 +180,12 @@
     auto table_id = getContext()->resolveStorageID(table_expression.database_and_table_name);
     getContext()->checkAccess(AccessType::SHOW_COLUMNS, table_id);
     auto table = DatabaseCatalog::instance().getTable(table_id, getContext());
-<<<<<<< HEAD
     if (table->hasExternalDynamicMetadata())
     {
         table->updateExternalDynamicMetadata(getContext());
     }
 
-    auto table_lock = table->lockForShare(getContext()->getInitialQueryId(), settings.lock_acquire_timeout);
-=======
     auto table_lock = table->lockForShare(getContext()->getInitialQueryId(), settings[Setting::lock_acquire_timeout]);
->>>>>>> 2b959fed
 
     auto metadata_snapshot = table->getInMemoryMetadataPtr();
     const auto & column_descriptions = metadata_snapshot->getColumns();
