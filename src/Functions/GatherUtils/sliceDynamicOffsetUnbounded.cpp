--- conflicted
+++ resolved
@@ -6,16 +6,12 @@
 
 namespace DB::GatherUtils
 {
-<<<<<<< HEAD
 
 namespace
 {
 
 struct SliceDynamicOffsetUnboundedSelectArraySource
-        : public ArraySinkSourceSelector<SliceDynamicOffsetUnboundedSelectArraySource>
-=======
-struct SliceDynamicOffsetUnboundedSelectArraySource : public ArraySourceSelector<SliceDynamicOffsetUnboundedSelectArraySource>
->>>>>>> f104c382
+        : public ArraySourceSelector<SliceDynamicOffsetUnboundedSelectArraySource>
 {
     template <typename Source>
     static void selectImpl(Source && source, const IColumn & offset_column, ColumnArray::MutablePtr & result)
