#include <cassert>
#include <cstddef>
#include <memory>
#include <Columns/ColumnConst.h>
#include <Columns/ColumnFixedString.h>
#include <DataTypes/DataTypeFixedString.h>
#include <DataTypes/DataTypeNullable.h>
#include <DataTypes/DataTypesNumber.h>
#include <Functions/FunctionFactory.h>
#include <IO/Operators.h>
#include <Interpreters/Aggregator.h>
#include <Interpreters/Context.h>
#include <Interpreters/ExpressionActions.h>
#include <Processors/Merges/AggregatingSortedTransform.h>
#include <Processors/Merges/FinishAggregatingInOrderTransform.h>
#include <Processors/QueryPlan/AggregatingStep.h>
#include <Processors/QueryPlan/QueryPlanSerializationSettings.h>
#include <Processors/QueryPlan/QueryPlanStepRegistry.h>
#include <Processors/QueryPlan/Serialization.h>
#include <Processors/QueryPlan/SortingStep.h>
#include <Processors/Transforms/AggregatingInOrderTransform.h>
#include <Processors/Transforms/AggregatingTransform.h>
#include <Processors/Transforms/CopyTransform.h>
#include <Processors/Transforms/ExpressionTransform.h>
#include <Processors/Transforms/MemoryBoundMerging.h>
#include <Processors/Transforms/MergingAggregatedMemoryEfficientTransform.h>
#include <Processors/Transforms/ScatterByPartitionTransform.h>
#include <QueryPipeline/QueryPipelineBuilder.h>
#include <Common/JSONBuilder.h>

namespace DB
{

namespace QueryPlanSerializationSetting
{
    extern const QueryPlanSerializationSettingsUInt64 aggregation_in_order_max_block_bytes;
    extern const QueryPlanSerializationSettingsBool aggregation_in_order_memory_bound_merging;
    extern const QueryPlanSerializationSettingsBool aggregation_sort_result_by_bucket_number;
    extern const QueryPlanSerializationSettingsBool collect_hash_table_stats_during_aggregation;
    extern const QueryPlanSerializationSettingsBool compile_aggregate_expressions;
    extern const QueryPlanSerializationSettingsBool empty_result_for_aggregation_by_empty_set;
    extern const QueryPlanSerializationSettingsBool enable_software_prefetch_in_aggregation;
    extern const QueryPlanSerializationSettingsOverflowModeGroupBy group_by_overflow_mode;
    extern const QueryPlanSerializationSettingsUInt64 group_by_two_level_threshold_bytes;
    extern const QueryPlanSerializationSettingsUInt64 group_by_two_level_threshold;
    extern const QueryPlanSerializationSettingsUInt64 max_block_size;
    extern const QueryPlanSerializationSettingsUInt64 max_bytes_before_external_group_by;
    extern const QueryPlanSerializationSettingsUInt64 max_entries_for_hash_table_stats;
    extern const QueryPlanSerializationSettingsUInt64 max_rows_to_group_by;
    extern const QueryPlanSerializationSettingsUInt64 max_size_to_preallocate_for_aggregation;
    extern const QueryPlanSerializationSettingsUInt64 min_count_to_compile_aggregate_expression;
    extern const QueryPlanSerializationSettingsUInt64 min_free_disk_space_for_temporary_data;
    extern const QueryPlanSerializationSettingsFloat min_hit_rate_to_use_consecutive_keys_optimization;
    extern const QueryPlanSerializationSettingsBool optimize_group_by_constant_keys;
}

namespace ErrorCodes
{
    extern const int LOGICAL_ERROR;
    extern const int NOT_IMPLEMENTED;
    extern const int INCORRECT_DATA;
}

static bool memoryBoundMergingWillBeUsed(
    bool should_produce_results_in_order_of_bucket_number,
    bool memory_bound_merging_of_aggregation_results_enabled,
    SortDescription sort_description_for_merging)
{
    return should_produce_results_in_order_of_bucket_number && memory_bound_merging_of_aggregation_results_enabled && !sort_description_for_merging.empty();
}

static ITransformingStep::Traits getTraits(bool should_produce_results_in_order_of_bucket_number)
{
    return ITransformingStep::Traits
    {
        {
            .returns_single_stream = should_produce_results_in_order_of_bucket_number,
            .preserves_number_of_streams = false,
            .preserves_sorting = false,
        },
        {
            .preserves_number_of_rows = false,
        }
    };
}

Block appendGroupingSetColumn(Block header)
{
    Block res;
    res.insert({std::make_shared<DataTypeUInt64>(), "__grouping_set"});

    for (auto & col : header)
        res.insert(std::move(col));

    return res;
}

static inline void convertToNullable(Block & header, const Names & keys)
{
    for (const auto & key : keys)
    {
        auto & column = header.getByName(key);

        column.type = makeNullableSafe(column.type);
        column.column = makeNullableSafe(column.column);
    }
}

Block generateOutputHeader(const Block & input_header, const Names & keys, bool use_nulls)
{
    auto header = appendGroupingSetColumn(input_header);
    if (use_nulls)
        convertToNullable(header, keys);
    return header;
}


Block AggregatingStep::appendGroupingColumn(Block block, const Names & keys, bool has_grouping, bool use_nulls)
{
    if (!has_grouping)
        return block;

    return generateOutputHeader(block, keys, use_nulls);
}

AggregatingStep::AggregatingStep(
    const Header & input_header_,
    Aggregator::Params params_,
    GroupingSetsParamsList grouping_sets_params_,
    bool final_,
    size_t max_block_size_,
    size_t aggregation_in_order_max_block_bytes_,
    size_t merge_threads_,
    size_t temporary_data_merge_threads_,
    bool storage_has_evenly_distributed_read_,
    bool group_by_use_nulls_,
    SortDescription sort_description_for_merging_,
    SortDescription group_by_sort_description_,
    bool should_produce_results_in_order_of_bucket_number_,
    bool memory_bound_merging_of_aggregation_results_enabled_,
    bool explicit_sorting_required_for_aggregation_in_order_,
    bool group_by_use_sharding_)
    : ITransformingStep(
        input_header_,
        appendGroupingColumn(params_.getHeader(input_header_, final_), params_.keys, !grouping_sets_params_.empty(), group_by_use_nulls_),
        getTraits(should_produce_results_in_order_of_bucket_number_),
        false)
    , params(std::move(params_))
    , grouping_sets_params(std::move(grouping_sets_params_))
    , final(final_)
    , max_block_size(max_block_size_)
    , aggregation_in_order_max_block_bytes(aggregation_in_order_max_block_bytes_)
    , merge_threads(merge_threads_)
    , temporary_data_merge_threads(temporary_data_merge_threads_)
    , storage_has_evenly_distributed_read(storage_has_evenly_distributed_read_)
    , group_by_use_nulls(group_by_use_nulls_)
    , sort_description_for_merging(std::move(sort_description_for_merging_))
    , group_by_sort_description(std::move(group_by_sort_description_))
    , should_produce_results_in_order_of_bucket_number(should_produce_results_in_order_of_bucket_number_)
    , memory_bound_merging_of_aggregation_results_enabled(memory_bound_merging_of_aggregation_results_enabled_)
    , explicit_sorting_required_for_aggregation_in_order(explicit_sorting_required_for_aggregation_in_order_)
    , group_by_use_sharding(group_by_use_sharding_)
{
}

void AggregatingStep::applyOrder(SortDescription sort_description_for_merging_, SortDescription group_by_sort_description_)
{
    sort_description_for_merging = std::move(sort_description_for_merging_);
    group_by_sort_description = std::move(group_by_sort_description_);
    explicit_sorting_required_for_aggregation_in_order = false;
}

const SortDescription & AggregatingStep::getSortDescription() const
{
    if (memoryBoundMergingWillBeUsed())
        return group_by_sort_description;

    return IQueryPlanStep::getSortDescription();
}

static void updateThreadsValues(
    size_t & new_merge_threads,
    size_t & new_temporary_data_merge_threads,
    Aggregator::Params & params,
    const BuildQueryPipelineSettings & settings)
{
    /// Update values from settings if plan was deserialized.
    if (new_merge_threads == 0)
        new_merge_threads = settings.max_threads;

    if (new_temporary_data_merge_threads == 0)
        new_temporary_data_merge_threads = settings.aggregation_memory_efficient_merge_threads;
    if (new_temporary_data_merge_threads == 0)
        new_temporary_data_merge_threads = new_merge_threads;

    if (params.max_threads == 0)
        params.max_threads = settings.max_threads;
}

ActionsDAG AggregatingStep::makeCreatingMissingKeysForGroupingSetDAG(
    const Block & in_header,
    const Block & out_header,
    const GroupingSetsParamsList & grouping_sets_params,
    UInt64 group,
    bool group_by_use_nulls)
{
    /// Here we create a DAG which fills missing keys and adds `__grouping_set` column
    ActionsDAG dag(in_header.getColumnsWithTypeAndName());
    ActionsDAG::NodeRawConstPtrs outputs;
    outputs.reserve(out_header.columns() + 1);

    auto grouping_col = ColumnConst::create(ColumnUInt64::create(1, group), 0);
    const auto * grouping_node = &dag.addColumn(
        {ColumnPtr(std::move(grouping_col)), std::make_shared<DataTypeUInt64>(), "__grouping_set"});

    grouping_node = &dag.materializeNode(*grouping_node);
    outputs.push_back(grouping_node);

    const auto & missing_columns = grouping_sets_params[group].missing_keys;
    const auto & used_keys = grouping_sets_params[group].used_keys;

    auto to_nullable_function = FunctionFactory::instance().get("toNullable", nullptr);
    for (size_t i = 0; i < out_header.columns(); ++i)
    {
        const auto & col = out_header.getByPosition(i);
        const auto missing_it = std::find_if(
            missing_columns.begin(), missing_columns.end(), [&](const auto & missing_col) { return missing_col == col.name; });
        const auto used_it = std::find_if(
            used_keys.begin(), used_keys.end(), [&](const auto & used_col) { return used_col == col.name; });
        if (missing_it != missing_columns.end())
        {
            auto column_with_default = col.column->cloneEmpty();
            col.type->insertDefaultInto(*column_with_default);
            column_with_default->finalize();

            auto column = ColumnConst::create(std::move(column_with_default), 0);
            const auto * node = &dag.addColumn({ColumnPtr(std::move(column)), col.type, col.name});
            node = &dag.materializeNode(*node);
            outputs.push_back(node);
        }
        else
        {
            const auto * column_node = dag.getOutputs()[in_header.getPositionByName(col.name)];
            if (used_it != used_keys.end() && group_by_use_nulls && column_node->result_type->canBeInsideNullable())
                outputs.push_back(&dag.addFunction(to_nullable_function, { column_node }, col.name));
            else
                outputs.push_back(column_node);
        }
    }

    dag.getOutputs().swap(outputs);
    return dag;
}

void AggregatingStep::transformPipeline(QueryPipelineBuilder & pipeline, const BuildQueryPipelineSettings & settings)
{
    size_t new_merge_threads = merge_threads;
    size_t new_temporary_data_merge_threads = temporary_data_merge_threads;
    updateThreadsValues(new_merge_threads, new_temporary_data_merge_threads, params, settings);

    QueryPipelineProcessorsCollector collector(pipeline, this);

    /// Forget about current totals and extremes. They will be calculated again after aggregation if needed.
    pipeline.dropTotalsAndExtremes();

    bool allow_to_use_two_level_group_by = pipeline.getNumStreams() > 1 || params.max_bytes_before_external_group_by != 0;

    /// optimize_aggregation_in_order
    if (!sort_description_for_merging.empty())
    {
        /// two-level aggregation is not supported anyway for in order aggregation.
        allow_to_use_two_level_group_by = false;

        /// It is incorrect for in order aggregation.
        params.stats_collecting_params.disable();
    }

    if (!allow_to_use_two_level_group_by)
    {
        params.group_by_two_level_threshold = 0;
        params.group_by_two_level_threshold_bytes = 0;
    }

    /** Two-level aggregation is useful in two cases:
      * 1. Parallel aggregation is done, and the results should be merged in parallel.
      * 2. An aggregation is done with store of temporary data on the disk, and they need to be merged in a memory efficient way.
      */
    const auto src_header = pipeline.getHeader();
    auto transform_params = std::make_shared<AggregatingTransformParams>(src_header, std::move(params), final);

    if (!grouping_sets_params.empty())
    {
        const size_t grouping_sets_size = grouping_sets_params.size();

        const size_t streams = pipeline.getNumStreams();

        auto input_header = pipeline.getHeader();

        if (grouping_sets_size > 1)
        {
            pipeline.transform([&](OutputPortRawPtrs ports)
            {
                Processors copiers;
                copiers.reserve(ports.size());

                for (auto * port : ports)
                {
                    auto copier = std::make_shared<CopyTransform>(input_header, grouping_sets_size);
                    connect(*port, copier->getInputPort());
                    copiers.push_back(copier);
                }

                return copiers;
            });
        }

        pipeline.transform([&](OutputPortRawPtrs ports)
        {
            assert(streams * grouping_sets_size == ports.size());
            Processors processors;
            for (size_t i = 0; i < grouping_sets_size; ++i)
            {
                Aggregator::Params params_for_set = transform_params->params.cloneWithKeys(grouping_sets_params[i].used_keys, false);
                auto transform_params_for_set = std::make_shared<AggregatingTransformParams>(src_header, std::move(params_for_set), final);

                if (streams > 1)
                {
                    auto many_data = std::make_shared<ManyAggregatedData>(streams);
                    for (size_t j = 0; j < streams; ++j)
                    {
                        auto aggregation_for_set = std::make_shared<AggregatingTransform>(
                            input_header,
                            transform_params_for_set,
                            many_data,
                            j,
                            new_merge_threads,
                            new_temporary_data_merge_threads,
                            should_produce_results_in_order_of_bucket_number,
                            skip_merging);
                        // For each input stream we have `grouping_sets_size` copies, so port index
                        // for transform #j should skip ports of first (j-1) streams.
                        connect(*ports[i + grouping_sets_size * j], aggregation_for_set->getInputs().front());
                        ports[i + grouping_sets_size * j] = &aggregation_for_set->getOutputs().front();
                        processors.push_back(aggregation_for_set);
                    }
                }
                else
                {
                    auto aggregation_for_set = std::make_shared<AggregatingTransform>(input_header, transform_params_for_set);
                    connect(*ports[i], aggregation_for_set->getInputs().front());
                    ports[i] = &aggregation_for_set->getOutputs().front();
                    processors.push_back(aggregation_for_set);
                }
            }

            if (streams > 1)
            {
                OutputPortRawPtrs new_ports;
                new_ports.reserve(grouping_sets_size);

                for (size_t i = 0; i < grouping_sets_size; ++i)
                {
                    size_t output_it = i;
                    auto resize = std::make_shared<ResizeProcessor>(ports[output_it]->getHeader(), streams, 1);
                    auto & inputs = resize->getInputs();

                    for (auto input_it = inputs.begin(); input_it != inputs.end(); output_it += grouping_sets_size, ++input_it)
                        connect(*ports[output_it], *input_it);
                    new_ports.push_back(&resize->getOutputs().front());
                    processors.push_back(resize);
                }

                ports.swap(new_ports);
            }

            assert(ports.size() == grouping_sets_size);
            auto output_header = transform_params->getHeader();
            if (group_by_use_nulls)
                convertToNullable(output_header, params.keys);

            for (size_t set_counter = 0; set_counter < grouping_sets_size; ++set_counter)
            {
                const auto & header = ports[set_counter]->getHeader();

                auto dag = makeCreatingMissingKeysForGroupingSetDAG(header, output_header, grouping_sets_params, set_counter, group_by_use_nulls);
                auto expression = std::make_shared<ExpressionActions>(std::move(dag), settings.getActionsSettings());
                auto transform = std::make_shared<ExpressionTransform>(header, expression);

                connect(*ports[set_counter], transform->getInputPort());
                processors.emplace_back(std::move(transform));
            }

            return processors;
        });

        pipeline.resize(params.max_threads, /* force = */ true);

        aggregating = collector.detachProcessors(0);
        return;
    }

    if (!sort_description_for_merging.empty())
    {
        /// We don't rely here on input_stream.sort_description because it is not correctly propagated for now in all cases
        /// see https://github.com/ClickHouse/ClickHouse/pull/45892#discussion_r1094503048
        if (explicit_sorting_required_for_aggregation_in_order)
        {
            /// We don't really care about optimality of this sorting, because it's required only in fairly marginal cases.
            SortingStep::fullSortStreams(
                pipeline, SortingStep::Settings(params.max_block_size), sort_description_for_merging, 0 /* limit */);
        }

        if (pipeline.getNumStreams() > 1)
        {
            /** The pipeline is the following:
             *
             * --> AggregatingInOrder                                                  --> MergingAggregatedBucket
             * --> AggregatingInOrder --> FinishAggregatingInOrder --> ResizeProcessor --> MergingAggregatedBucket
             * --> AggregatingInOrder                                                  --> MergingAggregatedBucket
             */

            auto many_data = std::make_shared<ManyAggregatedData>(pipeline.getNumStreams());
            size_t counter = 0;
            pipeline.addSimpleTransform([&](const Block & header)
            {
                /// We want to merge aggregated data in batches of size
                /// not greater than 'aggregation_in_order_max_block_bytes'.
                /// So, we reduce 'max_bytes' value for aggregation in 'merge_threads' times.
                return std::make_shared<AggregatingInOrderTransform>(
                    header, transform_params,
                    sort_description_for_merging, group_by_sort_description,
                    max_block_size, aggregation_in_order_max_block_bytes / new_merge_threads,
                    many_data, counter++);
            });

            if (skip_merging)
            {
                pipeline.addSimpleTransform([&](const Block & header)
                                            { return std::make_shared<FinalizeAggregatedTransform>(header, transform_params); });
                pipeline.resize(params.max_threads);
                aggregating_in_order = collector.detachProcessors(0);
                return;
            }

            aggregating_in_order = collector.detachProcessors(0);

            auto transform = std::make_shared<FinishAggregatingInOrderTransform>(
                pipeline.getHeader(),
                pipeline.getNumStreams(),
                transform_params,
                group_by_sort_description,
                max_block_size,
                aggregation_in_order_max_block_bytes);

            pipeline.addTransform(std::move(transform));

            /// Do merge of aggregated data in parallel.
            pipeline.resize(new_merge_threads);

            const auto & required_sort_description = memoryBoundMergingWillBeUsed() ? group_by_sort_description : SortDescription{};
            pipeline.addSimpleTransform(
                [&](const Block &)
                { return std::make_shared<MergingAggregatedBucketTransform>(transform_params, required_sort_description); });

            if (memoryBoundMergingWillBeUsed())
            {
                pipeline.addTransform(
                    std::make_shared<SortingAggregatedForMemoryBoundMergingTransform>(pipeline.getHeader(), pipeline.getNumStreams()));
            }

            aggregating_sorted = collector.detachProcessors(1);
        }
        else
        {
            pipeline.addSimpleTransform([&](const Block & header)
            {
                return std::make_shared<AggregatingInOrderTransform>(
                    header, transform_params,
                    sort_description_for_merging, group_by_sort_description,
                    max_block_size, aggregation_in_order_max_block_bytes);
            });

            pipeline.addSimpleTransform([&](const Block & header)
            {
                return std::make_shared<FinalizeAggregatedTransform>(header, transform_params);
            });

            aggregating_in_order = collector.detachProcessors(0);
        }

        finalizing = collector.detachProcessors(2);
        return;
    }

    /// If there are several sources, then we perform parallel aggregation
    size_t streams = pipeline.getNumStreams();
    if (streams > 1)
    {
        bool use_sharding = group_by_use_sharding && transform_params->params.keys_size > 0;
        if (use_sharding)
        {
            if (merge_threads > 1)
            {
                const auto & stream_header = pipeline.getHeader();

                ColumnNumbers key_columns;
                key_columns.reserve(transform_params->params.keys_size);
                for (const auto & key : transform_params->params.keys)
                    key_columns.push_back(stream_header.getPositionByName(key));

                pipeline.transform([&](OutputPortRawPtrs ports)
                {
                    Processors processors;
                    for (auto * port : ports)
                    {
                        auto scatter = std::make_shared<ScatterByPartitionTransform>(stream_header, merge_threads, key_columns);
                        connect(*port, scatter->getInputs().front());
                        processors.push_back(scatter);
                    }
                    return processors;
                });

                pipeline.transform([&](OutputPortRawPtrs ports)
                {
                    Processors processors;
                    for (size_t i = 0; i < merge_threads; ++i)
                    {
                        size_t output_it = i;
                        auto resize = std::make_shared<ResizeProcessor>(stream_header, streams, 1);
                        auto & inputs = resize->getInputs();

                        for (auto input_it = inputs.begin(); input_it != inputs.end(); output_it += merge_threads, ++input_it)
                            connect(*ports[output_it], *input_it);
                        processors.push_back(resize);
                    }
                    return processors;
                });
            }
            else
                pipeline.resize(1);
        }

        /// Add resize transform to uniformly distribute data between aggregating streams.
        /// But not if we execute aggregation over partitioned data in which case data streams shouldn't be mixed.
        if (!storage_has_evenly_distributed_read && !skip_merging && !use_sharding)
            pipeline.resize(pipeline.getNumStreams(), true, true);

        auto many_data = std::make_shared<ManyAggregatedData>(pipeline.getNumStreams());

        size_t counter = 0;
        pipeline.addSimpleTransform(
            [&](const Block & header)
            {
                return std::make_shared<AggregatingTransform>(
                    header,
                    transform_params,
                    many_data,
                    counter++,
                    new_merge_threads,
                    new_temporary_data_merge_threads,
                    should_produce_results_in_order_of_bucket_number,
                    skip_merging || use_sharding);
            });

        pipeline.resize(should_produce_results_in_order_of_bucket_number ? 1 : params.max_threads, true /* force */);

        aggregating = collector.detachProcessors(0);
    }
    else
    {
        pipeline.addSimpleTransform([&](const Block & header) { return std::make_shared<AggregatingTransform>(header, transform_params); });

        pipeline.resize(should_produce_results_in_order_of_bucket_number ? 1 : params.max_threads, false /* force */);

        aggregating = collector.detachProcessors(0);
    }
}

void AggregatingStep::describeActions(FormatSettings & settings) const
{
    params.explain(settings.out, settings.offset);
    String prefix(settings.offset, settings.indent_char);
    if (!sort_description_for_merging.empty())
    {
        settings.out << prefix << "Order: " << dumpSortDescription(sort_description_for_merging) << '\n';
    }
    settings.out << prefix << "Skip merging: " << skip_merging << '\n';
    // settings.out << prefix << "Memory bound merging: " << memory_bound_merging_of_aggregation_results_enabled << '\n';
}

void AggregatingStep::describeActions(JSONBuilder::JSONMap & map) const
{
    params.explain(map);
    if (!sort_description_for_merging.empty())
        map.add("Order", dumpSortDescription(sort_description_for_merging));
    map.add("Skip merging", skip_merging);
}

void AggregatingStep::describePipeline(FormatSettings & settings) const
{
    if (!aggregating.empty())
        IQueryPlanStep::describePipeline(aggregating, settings);
    else
    {
        /// Processors are printed in reverse order.
        IQueryPlanStep::describePipeline(finalizing, settings);
        IQueryPlanStep::describePipeline(aggregating_sorted, settings);
        IQueryPlanStep::describePipeline(aggregating_in_order, settings);
    }
}

bool AggregatingStep::canUseProjection() const
{
    /// For now, grouping sets are not supported.
    /// Aggregation in order should be applied after projection optimization if projection is full.
    /// Skip it here just in case.
    return grouping_sets_params.empty() && sort_description_for_merging.empty();
}

void AggregatingStep::requestOnlyMergeForAggregateProjection(const Header & input_header)
{
    if (!canUseProjection())
        throw Exception(ErrorCodes::LOGICAL_ERROR, "Cannot aggregate from projection");

    auto output_header = getOutputHeader();
    input_headers.front() = input_header;
    params.only_merge = true;
    updateOutputHeader();
    assertBlocksHaveEqualStructure(output_header, getOutputHeader(), "AggregatingStep");
}

std::unique_ptr<AggregatingProjectionStep> AggregatingStep::convertToAggregatingProjection(const Header & input_header) const
{
    if (!canUseProjection())
        throw Exception(ErrorCodes::LOGICAL_ERROR, "Cannot aggregate from projection");

    auto aggregating_projection = std::make_unique<AggregatingProjectionStep>(
        Headers{input_headers.front(), input_header},
        params,
        final,
        merge_threads,
        temporary_data_merge_threads
    );

    assertBlocksHaveEqualStructure(getOutputHeader(), aggregating_projection->getOutputHeader(), "AggregatingStep");
    return aggregating_projection;
}

void AggregatingStep::updateOutputHeader()
{
    output_header = appendGroupingColumn(params.getHeader(input_headers.front(), final), params.keys, !grouping_sets_params.empty(), group_by_use_nulls);
}

bool AggregatingStep::memoryBoundMergingWillBeUsed() const
{
    return DB::memoryBoundMergingWillBeUsed(
        should_produce_results_in_order_of_bucket_number, memory_bound_merging_of_aggregation_results_enabled, sort_description_for_merging);
}

AggregatingProjectionStep::AggregatingProjectionStep(
    Headers input_headers_,
    Aggregator::Params params_,
    bool final_,
    size_t merge_threads_,
    size_t temporary_data_merge_threads_)
    : params(std::move(params_))
    , final(final_)
    , merge_threads(merge_threads_)
    , temporary_data_merge_threads(temporary_data_merge_threads_)
{
    updateInputHeaders(std::move(input_headers_));
}

void AggregatingProjectionStep::updateOutputHeader()
{
    if (input_headers.size() != 2)
        throw Exception(
            ErrorCodes::LOGICAL_ERROR,
            "AggregatingProjectionStep is expected to have two input streams, got {}",
            input_headers.size());

    auto normal_parts_header = params.getHeader(input_headers.front(), final);
    params.only_merge = true;
    auto projection_parts_header = params.getHeader(input_headers.back(), final);
    params.only_merge = false;

    assertBlocksHaveEqualStructure(normal_parts_header, projection_parts_header, "AggregatingProjectionStep");
    output_header = std::move(normal_parts_header);
}

QueryPipelineBuilderPtr AggregatingProjectionStep::updatePipeline(
    QueryPipelineBuilders pipelines,
    const BuildQueryPipelineSettings & settings)
{
    size_t new_merge_threads = merge_threads;
    size_t new_temporary_data_merge_threads = temporary_data_merge_threads;
    updateThreadsValues(new_merge_threads, new_temporary_data_merge_threads, params, settings);

    auto & normal_parts_pipeline = pipelines.front();
    auto & projection_parts_pipeline = pipelines.back();

    /// Here we create shared ManyAggregatedData for both projection and ordinary data.
    /// For ordinary data, AggregatedData is filled in a usual way.
    /// For projection data, AggregatedData is filled by merging aggregation states.
    /// When all AggregatedData is filled, we merge aggregation states together in a usual way.
    /// Pipeline will look like:
    /// ReadFromProjection   -> Aggregating (only merge states) ->
    /// ReadFromProjection   -> Aggregating (only merge states) ->
    /// ...                                                     -> Resize -> ConvertingAggregatedToChunks
    /// ReadFromOrdinaryPart -> Aggregating (usual)             ->           (added by last Aggregating)
    /// ReadFromOrdinaryPart -> Aggregating (usual)             ->
    /// ...
    auto many_data = std::make_shared<ManyAggregatedData>(normal_parts_pipeline->getNumStreams() + projection_parts_pipeline->getNumStreams());
    size_t counter = 0;

    AggregatorListPtr aggregator_list_ptr = std::make_shared<AggregatorList>();

    /// TODO apply optimize_aggregation_in_order here somehow
    auto build_aggregate_pipeline = [&](QueryPipelineBuilder & pipeline, bool projection)
    {
        auto params_copy = params;
        if (projection)
            params_copy.only_merge = true;

        AggregatingTransformParamsPtr transform_params = std::make_shared<AggregatingTransformParams>(
            pipeline.getHeader(), std::move(params_copy), aggregator_list_ptr, final);

        pipeline.resize(pipeline.getNumStreams(), true, true);

        pipeline.addSimpleTransform([&](const Block & header)
        {
            return std::make_shared<AggregatingTransform>(
                header, transform_params, many_data, counter++, new_merge_threads, new_temporary_data_merge_threads);
        });
    };

    build_aggregate_pipeline(*normal_parts_pipeline, false);
    build_aggregate_pipeline(*projection_parts_pipeline, true);

    auto pipeline = std::make_unique<QueryPipelineBuilder>();

    for (auto & cur_pipeline : pipelines)
        assertBlocksHaveEqualStructure(cur_pipeline->getHeader(), getOutputHeader(), "AggregatingProjectionStep");

    *pipeline = QueryPipelineBuilder::unitePipelines(std::move(pipelines), 0, &processors);
    pipeline->resize(1);
    return pipeline;
}


void AggregatingStep::serializeSettings(QueryPlanSerializationSettings & settings) const
{
    settings[QueryPlanSerializationSetting::max_block_size] = max_block_size;
    settings[QueryPlanSerializationSetting::aggregation_in_order_max_block_bytes] = aggregation_in_order_max_block_bytes;

    settings[QueryPlanSerializationSetting::aggregation_in_order_memory_bound_merging] = should_produce_results_in_order_of_bucket_number;
    settings[QueryPlanSerializationSetting::aggregation_sort_result_by_bucket_number] = memory_bound_merging_of_aggregation_results_enabled;

    settings[QueryPlanSerializationSetting::max_rows_to_group_by] = params.max_rows_to_group_by;
    settings[QueryPlanSerializationSetting::group_by_overflow_mode] = params.group_by_overflow_mode;

    settings[QueryPlanSerializationSetting::group_by_two_level_threshold] = params.group_by_two_level_threshold;
    settings[QueryPlanSerializationSetting::group_by_two_level_threshold_bytes] = params.group_by_two_level_threshold_bytes;

    settings[QueryPlanSerializationSetting::max_bytes_before_external_group_by] = params.max_bytes_before_external_group_by;
    settings[QueryPlanSerializationSetting::empty_result_for_aggregation_by_empty_set] = params.empty_result_for_aggregation_by_empty_set;

    settings[QueryPlanSerializationSetting::min_free_disk_space_for_temporary_data] = params.min_free_disk_space;

    settings[QueryPlanSerializationSetting::compile_aggregate_expressions] = params.compile_aggregate_expressions;
    settings[QueryPlanSerializationSetting::min_count_to_compile_aggregate_expression] = params.min_count_to_compile_aggregate_expression;

    settings[QueryPlanSerializationSetting::enable_software_prefetch_in_aggregation] = params.enable_prefetch;
    settings[QueryPlanSerializationSetting::optimize_group_by_constant_keys] = params.optimize_group_by_constant_keys;
    settings[QueryPlanSerializationSetting::min_hit_rate_to_use_consecutive_keys_optimization] = params.min_hit_rate_to_use_consecutive_keys_optimization;

    settings[QueryPlanSerializationSetting::collect_hash_table_stats_during_aggregation] = params.stats_collecting_params.isCollectionAndUseEnabled();
    settings[QueryPlanSerializationSetting::max_entries_for_hash_table_stats] = params.stats_collecting_params.max_entries_for_hash_table_stats;
    settings[QueryPlanSerializationSetting::max_size_to_preallocate_for_aggregation] = params.stats_collecting_params.max_size_to_preallocate;
}

void AggregatingStep::serialize(Serialization & ctx) const
{
    if (!sort_description_for_merging.empty())
        throw Exception(ErrorCodes::NOT_IMPLEMENTED, "Serialization of AggregatingStep optimized for in-order is not supported.");

    if (explicit_sorting_required_for_aggregation_in_order)
        throw Exception(ErrorCodes::NOT_IMPLEMENTED, "Serialization of AggregatingStep explicit_sorting_required_for_aggregation_in_order is not supported.");

    /// If you wonder why something is serialized using settings, and other is serialized using flags, considerations are following:
    /// * flags are something that may change data format returning from the step
    /// * settings are something which already was in settings[QueryPlanSerializationSetting::h] and, usually, is passed to Aggregator unchanged
    /// Flags `final` and `group_by_use_nulls` change types, and `overflow_row` appends additional block to results.
    /// Settings like `max_rows_to_group_by` or `empty_result_for_aggregation_by_empty_set` affect the result,
    /// but does not change data format.
    /// Overall, the rule is not strict.

    UInt8 flags = 0;
    if (final)
        flags |= 1;
    if (params.overflow_row)
        flags |= 2;
    if (group_by_use_nulls)
        flags |= 4;
    if (!grouping_sets_params.empty())
        flags |= 8;
    /// Ideally, key should be calculated from QueryPlan on the follower.
    /// So, let's have a flag to disable sending/reading pre-calculated value.
    if (params.stats_collecting_params.isCollectionAndUseEnabled())
        flags |= 16;

    writeIntBinary(flags, ctx.out);

    if (explicit_sorting_required_for_aggregation_in_order)
        serializeSortDescription(group_by_sort_description, ctx.out);

    writeVarUInt(params.keys.size(), ctx.out);
    for (const auto & key : params.keys)
        writeStringBinary(key, ctx.out);

    if (!grouping_sets_params.empty())
    {
        writeVarUInt(grouping_sets_params.size(), ctx.out);
        for (const auto & grouping_set : grouping_sets_params)
        {
            /// Only used keys are needed.
            writeVarUInt(grouping_set.used_keys.size(), ctx.out);
            for (const auto & used_key : grouping_set.used_keys)
                writeStringBinary(used_key, ctx.out);
        }
    }

    serializeAggregateDescriptions(params.aggregates, ctx.out);

    if (params.stats_collecting_params.isCollectionAndUseEnabled())
        writeIntBinary(params.stats_collecting_params.key, ctx.out);
}

std::unique_ptr<IQueryPlanStep> AggregatingStep::deserialize(Deserialization & ctx)
{
    if (ctx.input_headers.size() != 1)
        throw Exception(ErrorCodes::INCORRECT_DATA, "AggregatingStep must have one input stream");

    UInt8 flags;
    readIntBinary(flags, ctx.in);

    bool final = bool(flags & 1);
    bool overflow_row = bool(flags & 2);
    bool group_by_use_nulls = bool(flags & 4);
    bool has_grouping_sets = bool(flags & 8);
    bool has_stats_key = bool(flags & 16);

    UInt64 num_keys;
    readVarUInt(num_keys, ctx.in);
    Names keys(num_keys);
    for (auto & key : keys)
        readStringBinary(key, ctx.in);

    GroupingSetsParamsList grouping_sets_params;
    if (has_grouping_sets)
    {
        UInt64 num_groups;
        readVarUInt(num_groups, ctx.in);
        for (size_t group_num = 0; group_num < num_groups; ++group_num)
        {
            auto & grouping_set = grouping_sets_params.emplace_back();
            UInt64 num_used_keys;
            readVarUInt(num_used_keys, ctx.in);
            grouping_set.used_keys.resize(num_used_keys);
            NameSet used_keys_set;
            for (auto & used_key : grouping_set.used_keys)
            {
                readStringBinary(used_key, ctx.in);
                used_keys_set.insert(used_key);
            }
            if (num_keys > num_used_keys)
                grouping_set.missing_keys.reserve(num_keys - num_used_keys);
            for (const auto & key : keys)
                if (!used_keys_set.contains(key))
                    grouping_set.missing_keys.push_back(key);
        }
    }

    AggregateDescriptions aggregates;
    deserializeAggregateDescriptions(aggregates, ctx.in);

    UInt64 stats_key = 0;
    if (has_stats_key)
        readIntBinary(stats_key, ctx.in);

    StatsCollectingParams stats_collecting_params(
        stats_key,
        ctx.settings[QueryPlanSerializationSetting::collect_hash_table_stats_during_aggregation],
        ctx.settings[QueryPlanSerializationSetting::max_entries_for_hash_table_stats],
        ctx.settings[QueryPlanSerializationSetting::max_size_to_preallocate_for_aggregation]);

    Aggregator::Params params
    {
        keys,
        aggregates,
        overflow_row,
        ctx.settings[QueryPlanSerializationSetting::max_rows_to_group_by],
        ctx.settings[QueryPlanSerializationSetting::group_by_overflow_mode],
        ctx.settings[QueryPlanSerializationSetting::group_by_two_level_threshold],
        ctx.settings[QueryPlanSerializationSetting::group_by_two_level_threshold_bytes],
        ctx.settings[QueryPlanSerializationSetting::max_bytes_before_external_group_by],
        ctx.settings[QueryPlanSerializationSetting::empty_result_for_aggregation_by_empty_set],
        Context::getGlobalContextInstance()->getTempDataOnDisk(),
        0, //settings[QueryPlanSerializationSetting::max_threads],
        ctx.settings[QueryPlanSerializationSetting::min_free_disk_space_for_temporary_data],
        ctx.settings[QueryPlanSerializationSetting::compile_aggregate_expressions],
        ctx.settings[QueryPlanSerializationSetting::min_count_to_compile_aggregate_expression],
        ctx.settings[QueryPlanSerializationSetting::max_block_size],
        ctx.settings[QueryPlanSerializationSetting::enable_software_prefetch_in_aggregation],
        /* only_merge */ false,
        ctx.settings[QueryPlanSerializationSetting::optimize_group_by_constant_keys],
        ctx.settings[QueryPlanSerializationSetting::min_hit_rate_to_use_consecutive_keys_optimization],
        stats_collecting_params
    };

    SortDescription sort_description_for_merging;

    auto aggregating_step = std::make_unique<AggregatingStep>(
        ctx.input_headers.front(),
        std::move(params),
        std::move(grouping_sets_params),
        final,
        ctx.settings[QueryPlanSerializationSetting::max_block_size],
        ctx.settings[QueryPlanSerializationSetting::aggregation_in_order_max_block_bytes],
        0, //merge_threads,
        0, //temporary_data_merge_threads,
        false, // storage_has_evenly_distributed_read, TODO: later
        group_by_use_nulls,
        std::move(sort_description_for_merging),
        SortDescription{},
<<<<<<< HEAD
        ctx.settings.aggregation_in_order_memory_bound_merging,
        ctx.settings.aggregation_sort_result_by_bucket_number,
        false,
=======
        ctx.settings[QueryPlanSerializationSetting::aggregation_in_order_memory_bound_merging],
        ctx.settings[QueryPlanSerializationSetting::aggregation_sort_result_by_bucket_number],
>>>>>>> 6f6ff76b
        false);

    return aggregating_step;
}

void registerAggregatingStep(QueryPlanStepRegistry & registry)
{
    registry.registerStep("Aggregating", AggregatingStep::deserialize);
}


}<|MERGE_RESOLUTION|>--- conflicted
+++ resolved
@@ -933,14 +933,9 @@
         group_by_use_nulls,
         std::move(sort_description_for_merging),
         SortDescription{},
-<<<<<<< HEAD
-        ctx.settings.aggregation_in_order_memory_bound_merging,
-        ctx.settings.aggregation_sort_result_by_bucket_number,
-        false,
-=======
         ctx.settings[QueryPlanSerializationSetting::aggregation_in_order_memory_bound_merging],
         ctx.settings[QueryPlanSerializationSetting::aggregation_sort_result_by_bucket_number],
->>>>>>> 6f6ff76b
+        false,
         false);
 
     return aggregating_step;
