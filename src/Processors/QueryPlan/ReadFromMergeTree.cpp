#include <Parsers/ASTFunction.h>
#include <Parsers/ASTSelectQuery.h>
#include <Processors/QueryPlan/ReadFromMergeTree.h>
#include <QueryPipeline/QueryPipelineBuilder.h>
#include <Processors/ConcatProcessor.h>
#include <Processors/Transforms/ReverseTransform.h>
#include <Processors/Transforms/ExpressionTransform.h>
#include <Processors/Transforms/FilterTransform.h>
#include <Processors/Transforms/AddingSelectorTransform.h>
#include <Processors/Transforms/CopyTransform.h>
#include <Processors/Sources/NullSource.h>
#include <Processors/Merges/AggregatingSortedTransform.h>
#include <Processors/Merges/CollapsingSortedTransform.h>
#include <Processors/Merges/GraphiteRollupSortedTransform.h>
#include <Processors/Merges/MergingSortedTransform.h>
#include <Processors/Merges/ReplacingSortedTransform.h>
#include <Processors/Merges/SummingSortedTransform.h>
#include <Processors/Merges/VersionedCollapsingTransform.h>
#include <Storages/MergeTree/MergeTreeInOrderSelectProcessor.h>
#include <Storages/MergeTree/MergeTreeReverseSelectProcessor.h>
#include <Storages/MergeTree/MergeTreeThreadSelectProcessor.h>
#include <Storages/MergeTree/MergeTreeDataSelectExecutor.h>
#include <Storages/MergeTree/MergeTreeReadPool.h>
#include <Storages/VirtualColumnUtils.h>
#include <IO/Operators.h>
#include <Interpreters/ExpressionAnalyzer.h>
#include <Interpreters/TreeRewriter.h>
#include <base/logger_useful.h>
#include <base/sort.h>
#include <Common/JSONBuilder.h>

namespace ProfileEvents
{
    extern const Event SelectedParts;
    extern const Event SelectedRanges;
    extern const Event SelectedMarks;
}

namespace DB
{

namespace ErrorCodes
{
    extern const int INDEX_NOT_USED;
    extern const int LOGICAL_ERROR;
}

static MergeTreeReaderSettings getMergeTreeReaderSettings(const ContextPtr & context)
{
    const auto & settings = context->getSettingsRef();
    return
    {
        .read_settings = context->getReadSettings(),
        .save_marks_in_cache = true,
        .checksum_on_read = settings.checksum_on_read,
    };
}

static const PrewhereInfoPtr & getPrewhereInfo(const SelectQueryInfo & query_info)
{
    return query_info.projection ? query_info.projection->prewhere_info
                                 : query_info.prewhere_info;
}

ReadFromMergeTree::ReadFromMergeTree(
    MergeTreeData::DataPartsVector parts_,
    Names real_column_names_,
    Names virt_column_names_,
    const MergeTreeData & data_,
    const SelectQueryInfo & query_info_,
    StorageSnapshotPtr storage_snapshot_,
    ContextPtr context_,
    size_t max_block_size_,
    size_t num_streams_,
    bool sample_factor_column_queried_,
    std::shared_ptr<PartitionIdToMaxBlock> max_block_numbers_to_read_,
    Poco::Logger * log_,
    MergeTreeDataSelectAnalysisResultPtr analyzed_result_ptr_,
    bool enable_parallel_reading)
    : ISourceStep(DataStream{.header = MergeTreeBaseSelectProcessor::transformHeader(
        storage_snapshot_->getSampleBlockForColumns(real_column_names_),
        getPrewhereInfo(query_info_),
        data_.getPartitionValueType(),
        virt_column_names_)})
    , reader_settings(getMergeTreeReaderSettings(context_))
    , prepared_parts(std::move(parts_))
    , real_column_names(std::move(real_column_names_))
    , virt_column_names(std::move(virt_column_names_))
    , data(data_)
    , query_info(query_info_)
    , prewhere_info(getPrewhereInfo(query_info))
    , actions_settings(ExpressionActionsSettings::fromContext(context_))
    , storage_snapshot(std::move(storage_snapshot_))
    , metadata_for_reading(storage_snapshot->getMetadataForQuery())
    , context(std::move(context_))
    , max_block_size(max_block_size_)
    , requested_num_streams(num_streams_)
    , preferred_block_size_bytes(context->getSettingsRef().preferred_block_size_bytes)
    , preferred_max_column_in_block_size_bytes(context->getSettingsRef().preferred_max_column_in_block_size_bytes)
    , sample_factor_column_queried(sample_factor_column_queried_)
    , max_block_numbers_to_read(std::move(max_block_numbers_to_read_))
    , log(log_)
    , analyzed_result_ptr(analyzed_result_ptr_)
{
    if (sample_factor_column_queried)
    {
        /// Only _sample_factor virtual column is added by ReadFromMergeTree
        /// Other virtual columns are added by MergeTreeBaseSelectProcessor.
        auto type = std::make_shared<DataTypeFloat64>();
        output_stream->header.insert({type->createColumn(), type, "_sample_factor"});
    }

    if (enable_parallel_reading)
        read_task_callback = context->getMergeTreeReadTaskCallback();
}

Pipe ReadFromMergeTree::readFromPool(
    RangesInDataParts parts_with_range,
    Names required_columns,
    size_t max_streams,
    size_t min_marks_for_concurrent_read,
    bool use_uncompressed_cache)
{
    Pipes pipes;
    size_t sum_marks = 0;
    size_t total_rows = 0;

    for (const auto & part : parts_with_range)
    {
        sum_marks += part.getMarksCount();
        total_rows += part.getRowsCount();
    }

    const auto & settings = context->getSettingsRef();
    const auto & client_info = context->getClientInfo();
    MergeTreeReadPool::BackoffSettings backoff_settings(settings);

    auto pool = std::make_shared<MergeTreeReadPool>(
        max_streams,
        sum_marks,
        min_marks_for_concurrent_read,
        std::move(parts_with_range),
        data,
        storage_snapshot,
        prewhere_info,
        required_columns,
        backoff_settings,
        settings.preferred_block_size_bytes,
        false);

    auto * logger = &Poco::Logger::get(data.getLogName() + " (SelectExecutor)");
    LOG_DEBUG(logger, "Reading approx. {} rows with {} streams", total_rows, max_streams);

    for (size_t i = 0; i < max_streams; ++i)
    {
        std::optional<ParallelReadingExtension> extension;
        if (read_task_callback)
        {
            extension = ParallelReadingExtension
            {
                .callback = read_task_callback.value(),
                .count_participating_replicas = client_info.count_participating_replicas,
                .number_of_current_replica = client_info.number_of_current_replica,
                .colums_to_read = required_columns
            };
        }

        auto source = std::make_shared<MergeTreeThreadSelectProcessor>(
            i, pool, min_marks_for_concurrent_read, max_block_size,
            settings.preferred_block_size_bytes, settings.preferred_max_column_in_block_size_bytes,
            data, storage_snapshot, use_uncompressed_cache,
            prewhere_info, actions_settings, reader_settings, virt_column_names, std::move(extension));

        /// Set the approximate number of rows for the first source only
        /// In case of parallel processing on replicas do not set approximate rows at all.
        /// Because the value will be identical on every replicas and will be accounted
        /// multiple times (settings.max_parallel_replicas times more)
        if (i == 0 && !client_info.collaborate_with_initiator)
            source->addTotalRowsApprox(total_rows);

        pipes.emplace_back(std::move(source));
    }

    return Pipe::unitePipes(std::move(pipes));
}

template<typename TSource>
ProcessorPtr ReadFromMergeTree::createSource(
    const RangesInDataPart & part,
    const Names & required_columns,
    bool use_uncompressed_cache,
    bool has_limit_below_one_block)
{
    const auto & client_info = context->getClientInfo();
    std::optional<ParallelReadingExtension> extension;
    if (read_task_callback)
    {
        extension = ParallelReadingExtension
        {
            .callback = read_task_callback.value(),
            .count_participating_replicas = client_info.count_participating_replicas,
            .number_of_current_replica = client_info.number_of_current_replica,
            .colums_to_read = required_columns
        };
    }
    return std::make_shared<TSource>(
            data, storage_snapshot, part.data_part, max_block_size, preferred_block_size_bytes,
            preferred_max_column_in_block_size_bytes, required_columns, part.ranges, use_uncompressed_cache, prewhere_info,
            actions_settings, reader_settings, virt_column_names, part.part_index_in_query, has_limit_below_one_block, std::move(extension));
}

Pipe ReadFromMergeTree::readInOrder(
    RangesInDataParts parts_with_range,
    Names required_columns,
    ReadType read_type,
    bool use_uncompressed_cache,
    UInt64 limit)
{
    Pipes pipes;
    /// For reading in order it makes sense to read only
    /// one range per task to reduce number of read rows.
    bool has_limit_below_one_block = read_type != ReadType::Default && limit && limit < max_block_size;

    for (const auto & part : parts_with_range)
    {
        auto source = read_type == ReadType::InReverseOrder
                    ? createSource<MergeTreeReverseSelectProcessor>(part, required_columns, use_uncompressed_cache, has_limit_below_one_block)
                    : createSource<MergeTreeInOrderSelectProcessor>(part, required_columns, use_uncompressed_cache, has_limit_below_one_block);

        pipes.emplace_back(std::move(source));
    }

    auto pipe = Pipe::unitePipes(std::move(pipes));

    if (read_type == ReadType::InReverseOrder)
    {
        pipe.addSimpleTransform([&](const Block & header)
        {
            return std::make_shared<ReverseTransform>(header);
        });
    }

    return pipe;
}

Pipe ReadFromMergeTree::read(
    RangesInDataParts parts_with_range, Names required_columns, ReadType read_type,
    size_t max_streams, size_t min_marks_for_concurrent_read, bool use_uncompressed_cache)
{
    if (read_type == ReadType::Default && max_streams > 1)
        return readFromPool(parts_with_range, required_columns, max_streams,
                            min_marks_for_concurrent_read, use_uncompressed_cache);

    auto pipe = readInOrder(parts_with_range, required_columns, read_type, use_uncompressed_cache, 0);

    /// Use ConcatProcessor to concat sources together.
    /// It is needed to read in parts order (and so in PK order) if single thread is used.
    if (read_type == ReadType::Default && pipe.numOutputPorts() > 1)
        pipe.addTransform(std::make_shared<ConcatProcessor>(pipe.getHeader(), pipe.numOutputPorts()));

    return pipe;
}

namespace
{

struct PartRangesReadInfo
{
    std::vector<size_t> sum_marks_in_parts;

    size_t sum_marks = 0;
    size_t total_rows = 0;
    size_t adaptive_parts = 0;
    size_t index_granularity_bytes = 0;
    size_t max_marks_to_use_cache = 0;
    size_t min_marks_for_concurrent_read = 0;

    bool use_uncompressed_cache = false;

    static bool checkAllPartsOnRemoteFS(const RangesInDataParts & parts)
    {
        for (const auto & part : parts)
        {
            if (!part.data_part->isStoredOnRemoteDisk())
                return false;
        }
        return true;
    }

    PartRangesReadInfo(
        const RangesInDataParts & parts,
        const Settings & settings,
        const MergeTreeSettings & data_settings)
    {
        /// Count marks for each part.
        sum_marks_in_parts.resize(parts.size());
        for (size_t i = 0; i < parts.size(); ++i)
        {
            total_rows += parts[i].getRowsCount();
            sum_marks_in_parts[i] = parts[i].getMarksCount();
            sum_marks += sum_marks_in_parts[i];

            if (parts[i].data_part->index_granularity_info.is_adaptive)
                ++adaptive_parts;
        }

        if (adaptive_parts > parts.size() / 2)
            index_granularity_bytes = data_settings.index_granularity_bytes;

        max_marks_to_use_cache = MergeTreeDataSelectExecutor::roundRowsOrBytesToMarks(
            settings.merge_tree_max_rows_to_use_cache,
            settings.merge_tree_max_bytes_to_use_cache,
            data_settings.index_granularity,
            index_granularity_bytes);

        auto all_parts_on_remote_disk = checkAllPartsOnRemoteFS(parts);
        min_marks_for_concurrent_read = MergeTreeDataSelectExecutor::minMarksForConcurrentRead(
            all_parts_on_remote_disk ? settings.merge_tree_min_rows_for_concurrent_read_for_remote_filesystem
                                     : settings.merge_tree_min_rows_for_concurrent_read,
            all_parts_on_remote_disk ? settings.merge_tree_min_bytes_for_concurrent_read_for_remote_filesystem
                                     : settings.merge_tree_min_bytes_for_concurrent_read,
            data_settings.index_granularity,
            index_granularity_bytes,
            sum_marks);

        use_uncompressed_cache = settings.use_uncompressed_cache;
        if (sum_marks > max_marks_to_use_cache)
            use_uncompressed_cache = false;
    }
};

}

Pipe ReadFromMergeTree::spreadMarkRangesAmongStreams(
    RangesInDataParts && parts_with_ranges,
    const Names & column_names)
{
    const auto & settings = context->getSettingsRef();
    const auto data_settings = data.getSettings();

    PartRangesReadInfo info(parts_with_ranges, settings, *data_settings);

    if (0 == info.sum_marks)
        return {};

    size_t num_streams = requested_num_streams;
    if (num_streams > 1)
    {
        /// Reduce the number of num_streams if the data is small.
        if (info.sum_marks < num_streams * info.min_marks_for_concurrent_read && parts_with_ranges.size() < num_streams)
            num_streams = std::max((info.sum_marks + info.min_marks_for_concurrent_read - 1) / info.min_marks_for_concurrent_read, parts_with_ranges.size());
    }

    return read(std::move(parts_with_ranges), column_names, ReadType::Default,
                num_streams, info.min_marks_for_concurrent_read, info.use_uncompressed_cache);
}

static ActionsDAGPtr createProjection(const Block & header)
{
    auto projection = std::make_shared<ActionsDAG>(header.getNamesAndTypesList());
    projection->removeUnusedActions(header.getNames());
    projection->projectInput();
    return projection;
}

Pipe ReadFromMergeTree::spreadMarkRangesAmongStreamsWithOrder(
    RangesInDataParts && parts_with_ranges,
    const Names & column_names,
    ActionsDAGPtr & out_projection,
    const InputOrderInfoPtr & input_order_info)
{
    const auto & settings = context->getSettingsRef();
    const auto data_settings = data.getSettings();

    PartRangesReadInfo info(parts_with_ranges, settings, *data_settings);

    Pipes res;

    if (info.sum_marks == 0)
        return {};

    /// Let's split ranges to avoid reading much data.
    auto split_ranges = [rows_granularity = data_settings->index_granularity, max_block_size = max_block_size]
        (const auto & ranges, int direction)
    {
        MarkRanges new_ranges;
        const size_t max_marks_in_range = (max_block_size + rows_granularity - 1) / rows_granularity;
        size_t marks_in_range = 1;

        if (direction == 1)
        {
            /// Split first few ranges to avoid reading much data.
            bool split = false;
            for (auto range : ranges)
            {
                while (!split && range.begin + marks_in_range < range.end)
                {
                    new_ranges.emplace_back(range.begin, range.begin + marks_in_range);
                    range.begin += marks_in_range;
                    marks_in_range *= 2;

                    if (marks_in_range > max_marks_in_range)
                        split = true;
                }
                new_ranges.emplace_back(range.begin, range.end);
            }
        }
        else
        {
            /// Split all ranges to avoid reading much data, because we have to
            ///  store whole range in memory to reverse it.
            for (auto it = ranges.rbegin(); it != ranges.rend(); ++it)
            {
                auto range = *it;
                while (range.begin + marks_in_range < range.end)
                {
                    new_ranges.emplace_front(range.end - marks_in_range, range.end);
                    range.end -= marks_in_range;
                    marks_in_range = std::min(marks_in_range * 2, max_marks_in_range);
                }
                new_ranges.emplace_front(range.begin, range.end);
            }
        }

        return new_ranges;
    };

    const size_t min_marks_per_stream = (info.sum_marks - 1) / requested_num_streams + 1;
    bool need_preliminary_merge = (parts_with_ranges.size() > settings.read_in_order_two_level_merge_threshold);

    Pipes pipes;

    for (size_t i = 0; i < requested_num_streams && !parts_with_ranges.empty(); ++i)
    {
        size_t need_marks = min_marks_per_stream;
        RangesInDataParts new_parts;

        /// Loop over parts.
        /// We will iteratively take part or some subrange of a part from the back
        ///  and assign a stream to read from it.
        while (need_marks > 0 && !parts_with_ranges.empty())
        {
            RangesInDataPart part = parts_with_ranges.back();
            parts_with_ranges.pop_back();
            size_t & marks_in_part = info.sum_marks_in_parts.back();

            /// We will not take too few rows from a part.
            if (marks_in_part >= info.min_marks_for_concurrent_read &&
                need_marks < info.min_marks_for_concurrent_read)
                need_marks = info.min_marks_for_concurrent_read;

            /// Do not leave too few rows in the part.
            if (marks_in_part > need_marks &&
                marks_in_part - need_marks < info.min_marks_for_concurrent_read)
                need_marks = marks_in_part;

            MarkRanges ranges_to_get_from_part;

            /// We take full part if it contains enough marks or
            /// if we know limit and part contains less than 'limit' rows.
            bool take_full_part = marks_in_part <= need_marks
                || (input_order_info->limit && input_order_info->limit < part.getRowsCount());

            /// We take the whole part if it is small enough.
            if (take_full_part)
            {
                ranges_to_get_from_part = part.ranges;

                need_marks -= marks_in_part;
                info.sum_marks_in_parts.pop_back();
            }
            else
            {
                /// Loop through ranges in part. Take enough ranges to cover "need_marks".
                while (need_marks > 0)
                {
                    if (part.ranges.empty())
                        throw Exception("Unexpected end of ranges while spreading marks among streams",
                                        ErrorCodes::LOGICAL_ERROR);

                    MarkRange & range = part.ranges.front();

                    const size_t marks_in_range = range.end - range.begin;
                    const size_t marks_to_get_from_range = std::min(marks_in_range, need_marks);

                    ranges_to_get_from_part.emplace_back(range.begin, range.begin + marks_to_get_from_range);
                    range.begin += marks_to_get_from_range;
                    marks_in_part -= marks_to_get_from_range;
                    need_marks -= marks_to_get_from_range;
                    if (range.begin == range.end)
                        part.ranges.pop_front();
                }
                parts_with_ranges.emplace_back(part);
            }

            ranges_to_get_from_part = split_ranges(ranges_to_get_from_part, input_order_info->direction);
            new_parts.emplace_back(part.data_part, part.part_index_in_query, std::move(ranges_to_get_from_part));
        }

        auto read_type = input_order_info->direction == 1
                       ? ReadFromMergeTree::ReadType::InOrder
                       : ReadFromMergeTree::ReadType::InReverseOrder;

        pipes.emplace_back(readInOrder(std::move(new_parts), column_names, read_type,
                                        info.use_uncompressed_cache, input_order_info->limit));
    }

    if (need_preliminary_merge)
    {
        size_t fixed_prefix_size = input_order_info->order_key_fixed_prefix_descr.size();
        size_t prefix_size = fixed_prefix_size + input_order_info->order_key_prefix_descr.size();

        auto order_key_prefix_ast = metadata_snapshot->getSortingKey().expression_list_ast->clone();
        order_key_prefix_ast->children.resize(prefix_size);

        auto syntax_result = TreeRewriter(context).analyze(order_key_prefix_ast, metadata_snapshot->getColumns().getAllPhysical());
        auto sorting_key_prefix_expr = ExpressionAnalyzer(order_key_prefix_ast, syntax_result, context).getActionsDAG(false);
        const auto & sorting_columns = metadata_snapshot->getSortingKey().column_names;

        SortDescription sort_description;
<<<<<<< HEAD
        for (size_t j = 0; j < input_order_info->order_key_prefix_descr.size(); ++j)
            sort_description.emplace_back(metadata_for_reading->getSortingKey().column_names[j],
                                          input_order_info->direction, 1);
=======
        for (size_t j = 0; j < prefix_size; ++j)
            sort_description.emplace_back(sorting_columns[j], input_order_info->direction);
>>>>>>> 437940b2

        auto sorting_key_expr = std::make_shared<ExpressionActions>(sorting_key_prefix_expr);

        for (auto & pipe : pipes)
        {
            /// Drop temporary columns, added by 'sorting_key_prefix_expr'
            out_projection = createProjection(pipe.getHeader());

            pipe.addSimpleTransform([sorting_key_expr](const Block & header)
            {
                return std::make_shared<ExpressionTransform>(header, sorting_key_expr);
            });

            if (pipe.numOutputPorts() > 1)
            {
                auto transform = std::make_shared<MergingSortedTransform>(
                        pipe.getHeader(),
                        pipe.numOutputPorts(),
                        sort_description,
                        max_block_size);

                pipe.addTransform(std::move(transform));
            }
        }
    }

    return Pipe::unitePipes(std::move(pipes));
}

static void addMergingFinal(
    Pipe & pipe,
    size_t num_output_streams,
    const SortDescription & sort_description,
    MergeTreeData::MergingParams merging_params,
    Names partition_key_columns,
    size_t max_block_size)
{
    const auto & header = pipe.getHeader();
    size_t num_outputs = pipe.numOutputPorts();

    auto now = time(nullptr);

    auto get_merging_processor = [&]() -> MergingTransformPtr
    {
        switch (merging_params.mode)
        {
            case MergeTreeData::MergingParams::Ordinary:
                return std::make_shared<MergingSortedTransform>(header, num_outputs,
                            sort_description, max_block_size);

            case MergeTreeData::MergingParams::Collapsing:
                return std::make_shared<CollapsingSortedTransform>(header, num_outputs,
                            sort_description, merging_params.sign_column, true, max_block_size);

            case MergeTreeData::MergingParams::Summing:
                return std::make_shared<SummingSortedTransform>(header, num_outputs,
                            sort_description, merging_params.columns_to_sum, partition_key_columns, max_block_size);

            case MergeTreeData::MergingParams::Aggregating:
                return std::make_shared<AggregatingSortedTransform>(header, num_outputs,
                            sort_description, max_block_size);

            case MergeTreeData::MergingParams::Replacing:
                return std::make_shared<ReplacingSortedTransform>(header, num_outputs,
                            sort_description, merging_params.version_column, max_block_size);

            case MergeTreeData::MergingParams::VersionedCollapsing:
                return std::make_shared<VersionedCollapsingTransform>(header, num_outputs,
                            sort_description, merging_params.sign_column, max_block_size);

            case MergeTreeData::MergingParams::Graphite:
                return std::make_shared<GraphiteRollupSortedTransform>(header, num_outputs,
                            sort_description, max_block_size, merging_params.graphite_params, now);
        }

        __builtin_unreachable();
    };

    if (num_output_streams <= 1 || sort_description.empty())
    {
        pipe.addTransform(get_merging_processor());
        return;
    }

    ColumnNumbers key_columns;
    key_columns.reserve(sort_description.size());

    for (const auto & desc : sort_description)
    {
        if (!desc.column_name.empty())
            key_columns.push_back(header.getPositionByName(desc.column_name));
        else
            key_columns.emplace_back(desc.column_number);
    }

    pipe.addSimpleTransform([&](const Block & stream_header)
    {
        return std::make_shared<AddingSelectorTransform>(stream_header, num_output_streams, key_columns);
    });

    pipe.transform([&](OutputPortRawPtrs ports)
    {
        Processors transforms;
        std::vector<OutputPorts::iterator> output_ports;
        transforms.reserve(ports.size() + num_output_streams);
        output_ports.reserve(ports.size());

        for (auto & port : ports)
        {
            auto copier = std::make_shared<CopyTransform>(header, num_output_streams);
            connect(*port, copier->getInputPort());
            output_ports.emplace_back(copier->getOutputs().begin());
            transforms.emplace_back(std::move(copier));
        }

        for (size_t i = 0; i < num_output_streams; ++i)
        {
            auto merge = get_merging_processor();
            merge->setSelectorPosition(i);
            auto input = merge->getInputs().begin();

            /// Connect i-th merge with i-th input port of every copier.
            for (size_t j = 0; j < ports.size(); ++j)
            {
                connect(*output_ports[j], *input);
                ++output_ports[j];
                ++input;
            }

            transforms.emplace_back(std::move(merge));
        }

        return transforms;
    });
}


Pipe ReadFromMergeTree::spreadMarkRangesAmongStreamsFinal(
    RangesInDataParts && parts_with_ranges,
    const Names & column_names,
    ActionsDAGPtr & out_projection)
{
    const auto & settings = context->getSettingsRef();
    const auto data_settings = data.getSettings();

    PartRangesReadInfo info(parts_with_ranges, settings, *data_settings);

    size_t num_streams = requested_num_streams;
    if (num_streams > settings.max_final_threads)
        num_streams = settings.max_final_threads;

    /// If setting do_not_merge_across_partitions_select_final is true than we won't merge parts from different partitions.
    /// We have all parts in parts vector, where parts with same partition are nearby.
    /// So we will store iterators pointed to the beginning of each partition range (and parts.end()),
    /// then we will create a pipe for each partition that will run selecting processor and merging processor
    /// for the parts with this partition. In the end we will unite all the pipes.
    std::vector<RangesInDataParts::iterator> parts_to_merge_ranges;
    auto it = parts_with_ranges.begin();
    parts_to_merge_ranges.push_back(it);

    if (settings.do_not_merge_across_partitions_select_final)
    {
        while (it != parts_with_ranges.end())
        {
            it = std::find_if(
                it, parts_with_ranges.end(), [&it](auto & part) { return it->data_part->info.partition_id != part.data_part->info.partition_id; });
            parts_to_merge_ranges.push_back(it);
        }
        /// We divide threads for each partition equally. But we will create at least the number of partitions threads.
        /// (So, the total number of threads could be more than initial num_streams.
        num_streams /= (parts_to_merge_ranges.size() - 1);
    }
    else
    {
        /// If do_not_merge_across_partitions_select_final is false we just merge all the parts.
        parts_to_merge_ranges.push_back(parts_with_ranges.end());
    }

    Pipes partition_pipes;

    /// If do_not_merge_across_partitions_select_final is true and num_streams > 1
    /// we will store lonely parts with level > 0 to use parallel select on them.
    std::vector<RangesInDataPart> lonely_parts;
    size_t sum_marks_in_lonely_parts = 0;

    for (size_t range_index = 0; range_index < parts_to_merge_ranges.size() - 1; ++range_index)
    {
        Pipe pipe;

        {
            RangesInDataParts new_parts;

            /// If do_not_merge_across_partitions_select_final is true and there is only one part in partition
            /// with level > 0 then we won't postprocess this part and if num_streams > 1 we
            /// can use parallel select on such parts. We save such parts in one vector and then use
            /// MergeTreeReadPool and MergeTreeThreadSelectProcessor for parallel select.
            if (num_streams > 1 && settings.do_not_merge_across_partitions_select_final &&
                std::distance(parts_to_merge_ranges[range_index], parts_to_merge_ranges[range_index + 1]) == 1 &&
                parts_to_merge_ranges[range_index]->data_part->info.level > 0)
            {
                sum_marks_in_lonely_parts += parts_to_merge_ranges[range_index]->getMarksCount();
                lonely_parts.push_back(std::move(*parts_to_merge_ranges[range_index]));
                continue;
            }
            else
            {
                for (auto part_it = parts_to_merge_ranges[range_index]; part_it != parts_to_merge_ranges[range_index + 1]; ++part_it)
                {
                    new_parts.emplace_back(part_it->data_part, part_it->part_index_in_query, part_it->ranges);
                }
            }

            if (new_parts.empty())
                continue;

            pipe = read(std::move(new_parts), column_names, ReadFromMergeTree::ReadType::InOrder,
                num_streams, 0, info.use_uncompressed_cache);

            /// Drop temporary columns, added by 'sorting_key_expr'
            if (!out_projection)
                out_projection = createProjection(pipe.getHeader());
        }

        auto sorting_expr = std::make_shared<ExpressionActions>(
            metadata_for_reading->getSortingKey().expression->getActionsDAG().clone());

        pipe.addSimpleTransform([sorting_expr](const Block & header)
        {
            return std::make_shared<ExpressionTransform>(header, sorting_expr);
        });

        /// If do_not_merge_across_partitions_select_final is true and there is only one part in partition
        /// with level > 0 then we won't postprocess this part
        if (settings.do_not_merge_across_partitions_select_final &&
            std::distance(parts_to_merge_ranges[range_index], parts_to_merge_ranges[range_index + 1]) == 1 &&
            parts_to_merge_ranges[range_index]->data_part->info.level > 0)
        {
            partition_pipes.emplace_back(std::move(pipe));
            continue;
        }

        Names sort_columns = metadata_for_reading->getSortingKeyColumns();
        SortDescription sort_description;
        size_t sort_columns_size = sort_columns.size();
        sort_description.reserve(sort_columns_size);

        Names partition_key_columns = metadata_for_reading->getPartitionKey().column_names;

        const auto & header = pipe.getHeader();
        for (size_t i = 0; i < sort_columns_size; ++i)
            sort_description.emplace_back(header.getPositionByName(sort_columns[i]), 1, 1);

        addMergingFinal(
            pipe,
            std::min<size_t>(num_streams, settings.max_final_threads),
            sort_description, data.merging_params, partition_key_columns, max_block_size);

        partition_pipes.emplace_back(std::move(pipe));
    }

    if (!lonely_parts.empty())
    {
        RangesInDataParts new_parts;

        size_t num_streams_for_lonely_parts = num_streams * lonely_parts.size();


        const size_t min_marks_for_concurrent_read = MergeTreeDataSelectExecutor::minMarksForConcurrentRead(
            settings.merge_tree_min_rows_for_concurrent_read,
            settings.merge_tree_min_bytes_for_concurrent_read,
            data_settings->index_granularity,
            info.index_granularity_bytes,
            sum_marks_in_lonely_parts);

        /// Reduce the number of num_streams_for_lonely_parts if the data is small.
        if (sum_marks_in_lonely_parts < num_streams_for_lonely_parts * min_marks_for_concurrent_read && lonely_parts.size() < num_streams_for_lonely_parts)
            num_streams_for_lonely_parts = std::max((sum_marks_in_lonely_parts + min_marks_for_concurrent_read - 1) / min_marks_for_concurrent_read, lonely_parts.size());

        auto pipe = read(std::move(lonely_parts), column_names, ReadFromMergeTree::ReadType::Default,
                num_streams_for_lonely_parts, min_marks_for_concurrent_read, info.use_uncompressed_cache);

        /// Drop temporary columns, added by 'sorting_key_expr'
        if (!out_projection)
            out_projection = createProjection(pipe.getHeader());

        auto sorting_expr = std::make_shared<ExpressionActions>(
            metadata_for_reading->getSortingKey().expression->getActionsDAG().clone());

        pipe.addSimpleTransform([sorting_expr](const Block & header)
        {
            return std::make_shared<ExpressionTransform>(header, sorting_expr);
        });

        partition_pipes.emplace_back(std::move(pipe));
    }

    return Pipe::unitePipes(std::move(partition_pipes));
}

MergeTreeDataSelectAnalysisResultPtr ReadFromMergeTree::selectRangesToRead(MergeTreeData::DataPartsVector parts) const
{
    return selectRangesToRead(
        std::move(parts),
        storage_snapshot->metadata,
        storage_snapshot->getMetadataForQuery(),
        query_info,
        context,
        requested_num_streams,
        max_block_numbers_to_read,
        data,
        real_column_names,
        sample_factor_column_queried,
        log);
}

MergeTreeDataSelectAnalysisResultPtr ReadFromMergeTree::selectRangesToRead(
    MergeTreeData::DataPartsVector parts,
    const StorageMetadataPtr & metadata_snapshot_base,
    const StorageMetadataPtr & metadata_snapshot,
    const SelectQueryInfo & query_info,
    ContextPtr context,
    unsigned num_streams,
    std::shared_ptr<PartitionIdToMaxBlock> max_block_numbers_to_read,
    const MergeTreeData & data,
    const Names & real_column_names,
    bool sample_factor_column_queried,
    Poco::Logger * log)
{
    AnalysisResult result;
    const auto & settings = context->getSettingsRef();

    size_t total_parts = parts.size();

    auto part_values = MergeTreeDataSelectExecutor::filterPartsByVirtualColumns(data, parts, query_info.query, context);
    if (part_values && part_values->empty())
        return std::make_shared<MergeTreeDataSelectAnalysisResult>(MergeTreeDataSelectAnalysisResult{.result = std::move(result)});

    result.column_names_to_read = real_column_names;

    /// If there are only virtual columns in the query, you must request at least one non-virtual one.
    if (result.column_names_to_read.empty())
    {
        NamesAndTypesList available_real_columns = metadata_snapshot->getColumns().getAllPhysical();
        result.column_names_to_read.push_back(ExpressionActions::getSmallestColumn(available_real_columns));
    }

    // storage_snapshot->check(result.column_names_to_read);

    // Build and check if primary key is used when necessary
    const auto & primary_key = metadata_snapshot->getPrimaryKey();
    Names primary_key_columns = primary_key.column_names;
    KeyCondition key_condition(query_info, context, primary_key_columns, primary_key.expression);

    if (settings.force_primary_key && key_condition.alwaysUnknownOrTrue())
    {
        return std::make_shared<MergeTreeDataSelectAnalysisResult>(MergeTreeDataSelectAnalysisResult{
            .result = std::make_exception_ptr(Exception(
                ErrorCodes::INDEX_NOT_USED,
                "Primary key ({}) is not used and setting 'force_primary_key' is set",
                fmt::join(primary_key_columns, ", ")))});
    }
    LOG_DEBUG(log, "Key condition: {}", key_condition.toString());

    const auto & select = query_info.query->as<ASTSelectQuery &>();

    size_t total_marks_pk = 0;
    size_t parts_before_pk = 0;
    try
    {
        MergeTreeDataSelectExecutor::filterPartsByPartition(
            parts,
            part_values,
            metadata_snapshot_base,
            data,
            query_info,
            context,
            max_block_numbers_to_read.get(),
            log,
            result.index_stats);

        result.sampling = MergeTreeDataSelectExecutor::getSampling(
            select,
            metadata_snapshot->getColumns().getAllPhysical(),
            parts,
            key_condition,
            data,
            metadata_snapshot,
            context,
            sample_factor_column_queried,
            log);

        if (result.sampling.read_nothing)
            return std::make_shared<MergeTreeDataSelectAnalysisResult>(MergeTreeDataSelectAnalysisResult{.result = std::move(result)});

        for (const auto & part : parts)
            total_marks_pk += part->index_granularity.getMarksCountWithoutFinal();
        parts_before_pk = parts.size();

        auto reader_settings = getMergeTreeReaderSettings(context);

        bool use_skip_indexes = context->getSettings().use_skip_indexes;
        if (select.final() && !context->getSettings().use_skip_indexes_if_final)
            use_skip_indexes = false;

        result.parts_with_ranges = MergeTreeDataSelectExecutor::filterPartsByPrimaryKeyAndSkipIndexes(
            std::move(parts),
            metadata_snapshot,
            query_info,
            context,
            key_condition,
            reader_settings,
            log,
            num_streams,
            result.index_stats,
            use_skip_indexes);
    }
    catch (...)
    {
        return std::make_shared<MergeTreeDataSelectAnalysisResult>(MergeTreeDataSelectAnalysisResult{.result = std::current_exception()});
    }

    size_t sum_marks_pk = total_marks_pk;
    for (const auto & stat : result.index_stats)
        if (stat.type == IndexType::PrimaryKey)
            sum_marks_pk = stat.num_granules_after;

    size_t sum_marks = 0;
    size_t sum_ranges = 0;
    size_t sum_rows = 0;

    for (const auto & part : result.parts_with_ranges)
    {
        sum_ranges += part.ranges.size();
        sum_marks += part.getMarksCount();
        sum_rows += part.getRowsCount();
    }

    result.total_parts = total_parts;
    result.parts_before_pk = parts_before_pk;
    result.selected_parts = result.parts_with_ranges.size();
    result.selected_ranges = sum_ranges;
    result.selected_marks = sum_marks;
    result.selected_marks_pk = sum_marks_pk;
    result.total_marks_pk = total_marks_pk;
    result.selected_rows = sum_rows;

    const auto & input_order_info = query_info.input_order_info
        ? query_info.input_order_info
        : (query_info.projection ? query_info.projection->input_order_info : nullptr);

    if ((settings.optimize_read_in_order || settings.optimize_aggregation_in_order) && input_order_info)
        result.read_type = (input_order_info->direction > 0) ? ReadType::InOrder
                                                             : ReadType::InReverseOrder;

    return std::make_shared<MergeTreeDataSelectAnalysisResult>(MergeTreeDataSelectAnalysisResult{.result = std::move(result)});
}

ReadFromMergeTree::AnalysisResult ReadFromMergeTree::getAnalysisResult() const
{
    auto result_ptr = analyzed_result_ptr ? analyzed_result_ptr : selectRangesToRead(prepared_parts);
    if (std::holds_alternative<std::exception_ptr>(result_ptr->result))
        std::rethrow_exception(std::move(std::get<std::exception_ptr>(result_ptr->result)));

    return std::get<ReadFromMergeTree::AnalysisResult>(result_ptr->result);
}

void ReadFromMergeTree::initializePipeline(QueryPipelineBuilder & pipeline, const BuildQueryPipelineSettings &)
{
    auto result = getAnalysisResult();
    LOG_DEBUG(
        log,
        "Selected {}/{} parts by partition key, {} parts by primary key, {}/{} marks by primary key, {} marks to read from {} ranges",
        result.parts_before_pk,
        result.total_parts,
        result.selected_parts,
        result.selected_marks_pk,
        result.total_marks_pk,
        result.selected_marks,
        result.selected_ranges);

    ProfileEvents::increment(ProfileEvents::SelectedParts, result.selected_parts);
    ProfileEvents::increment(ProfileEvents::SelectedRanges, result.selected_ranges);
    ProfileEvents::increment(ProfileEvents::SelectedMarks, result.selected_marks);

    auto query_id_holder = MergeTreeDataSelectExecutor::checkLimits(data, result, context);

    if (result.parts_with_ranges.empty())
    {
        pipeline.init(Pipe(std::make_shared<NullSource>(getOutputStream().header)));
        return;
    }

    selected_marks = result.selected_marks;
    selected_rows = result.selected_rows;
    selected_parts = result.selected_parts;
    /// Projection, that needed to drop columns, which have appeared by execution
    /// of some extra expressions, and to allow execute the same expressions later.
    /// NOTE: It may lead to double computation of expressions.
    ActionsDAGPtr result_projection;

    Names column_names_to_read = std::move(result.column_names_to_read);
    const auto & select = query_info.query->as<ASTSelectQuery &>();
    if (!select.final() && result.sampling.use_sampling)
    {
        /// Add columns needed for `sample_by_ast` to `column_names_to_read`.
        /// Skip this if final was used, because such columns were already added from PK.
        std::vector<String> add_columns = result.sampling.filter_expression->getRequiredColumns().getNames();
        column_names_to_read.insert(column_names_to_read.end(), add_columns.begin(), add_columns.end());
        ::sort(column_names_to_read.begin(), column_names_to_read.end());
        column_names_to_read.erase(std::unique(column_names_to_read.begin(), column_names_to_read.end()),
                                   column_names_to_read.end());
    }

    const auto & input_order_info = query_info.input_order_info
        ? query_info.input_order_info
        : (query_info.projection ? query_info.projection->input_order_info : nullptr);

    Pipe pipe;

    const auto & settings = context->getSettingsRef();

    if (select.final())
    {
        /// Add columns needed to calculate the sorting expression and the sign.
        std::vector<String> add_columns = metadata_for_reading->getColumnsRequiredForSortingKey();
        column_names_to_read.insert(column_names_to_read.end(), add_columns.begin(), add_columns.end());

        if (!data.merging_params.sign_column.empty())
            column_names_to_read.push_back(data.merging_params.sign_column);
        if (!data.merging_params.version_column.empty())
            column_names_to_read.push_back(data.merging_params.version_column);

        ::sort(column_names_to_read.begin(), column_names_to_read.end());
        column_names_to_read.erase(std::unique(column_names_to_read.begin(), column_names_to_read.end()), column_names_to_read.end());

        pipe = spreadMarkRangesAmongStreamsFinal(
            std::move(result.parts_with_ranges),
            column_names_to_read,
            result_projection);
    }
    else if ((settings.optimize_read_in_order || settings.optimize_aggregation_in_order) && input_order_info)
    {
<<<<<<< HEAD
        size_t prefix_size = input_order_info->order_key_prefix_descr.size();
        auto order_key_prefix_ast = metadata_for_reading->getSortingKey().expression_list_ast->clone();
        order_key_prefix_ast->children.resize(prefix_size);

        auto syntax_result = TreeRewriter(context).analyze(order_key_prefix_ast, metadata_for_reading->getColumns().getAllPhysical());
        auto sorting_key_prefix_expr = ExpressionAnalyzer(order_key_prefix_ast, syntax_result, context).getActionsDAG(false);

=======
>>>>>>> 437940b2
        pipe = spreadMarkRangesAmongStreamsWithOrder(
            std::move(result.parts_with_ranges),
            column_names_to_read,
            result_projection,
            input_order_info);
    }
    else
    {
        pipe = spreadMarkRangesAmongStreams(
            std::move(result.parts_with_ranges),
            column_names_to_read);
    }

    if (pipe.empty())
    {
        pipeline.init(Pipe(std::make_shared<NullSource>(getOutputStream().header)));
        return;
    }

    if (result.sampling.use_sampling)
    {
        auto sampling_actions = std::make_shared<ExpressionActions>(result.sampling.filter_expression);
        pipe.addSimpleTransform([&](const Block & header)
        {
            return std::make_shared<FilterTransform>(
                header,
                sampling_actions,
                result.sampling.filter_function->getColumnName(),
                false);
        });
    }

    Block cur_header = pipe.getHeader();

    auto append_actions = [&result_projection](ActionsDAGPtr actions)
    {
        if (!result_projection)
            result_projection = std::move(actions);
        else
            result_projection = ActionsDAG::merge(std::move(*result_projection), std::move(*actions));
    };

    /// By the way, if a distributed query or query to a Merge table is made, then the `_sample_factor` column can have different values.
    if (sample_factor_column_queried)
    {
        ColumnWithTypeAndName column;
        column.name = "_sample_factor";
        column.type = std::make_shared<DataTypeFloat64>();
        column.column = column.type->createColumnConst(0, Field(result.sampling.used_sample_factor));

        auto adding_column = ActionsDAG::makeAddingColumnActions(std::move(column));
        append_actions(std::move(adding_column));
    }

    if (result_projection)
        cur_header = result_projection->updateHeader(cur_header);

    /// Extra columns may be returned (for example, if sampling is used).
    /// Convert pipe to step header structure.
    if (!isCompatibleHeader(cur_header, getOutputStream().header))
    {
        auto converting = ActionsDAG::makeConvertingActions(
            cur_header.getColumnsWithTypeAndName(),
            getOutputStream().header.getColumnsWithTypeAndName(),
            ActionsDAG::MatchColumnsMode::Name);

        append_actions(std::move(converting));
    }

    if (result_projection)
    {
        auto projection_actions = std::make_shared<ExpressionActions>(result_projection);
        pipe.addSimpleTransform([&](const Block & header)
        {
            return std::make_shared<ExpressionTransform>(header, projection_actions);
        });
    }

    for (const auto & processor : pipe.getProcessors())
        processors.emplace_back(processor);

    // Attach QueryIdHolder if needed
    if (query_id_holder)
        pipe.addQueryIdHolder(std::move(query_id_holder));

    pipeline.init(std::move(pipe));
}

static const char * indexTypeToString(ReadFromMergeTree::IndexType type)
{
    switch (type)
    {
        case ReadFromMergeTree::IndexType::None:
            return "None";
        case ReadFromMergeTree::IndexType::MinMax:
            return "MinMax";
        case ReadFromMergeTree::IndexType::Partition:
            return "Partition";
        case ReadFromMergeTree::IndexType::PrimaryKey:
            return "PrimaryKey";
        case ReadFromMergeTree::IndexType::Skip:
            return "Skip";
    }

    __builtin_unreachable();
}

static const char * readTypeToString(ReadFromMergeTree::ReadType type)
{
    switch (type)
    {
        case ReadFromMergeTree::ReadType::Default:
            return "Default";
        case ReadFromMergeTree::ReadType::InOrder:
            return "InOrder";
        case ReadFromMergeTree::ReadType::InReverseOrder:
            return "InReverseOrder";
    }

    __builtin_unreachable();
}

void ReadFromMergeTree::describeActions(FormatSettings & format_settings) const
{
    auto result = getAnalysisResult();
    std::string prefix(format_settings.offset, format_settings.indent_char);
    format_settings.out << prefix << "ReadType: " << readTypeToString(result.read_type) << '\n';

    if (!result.index_stats.empty())
    {
        format_settings.out << prefix << "Parts: " << result.index_stats.back().num_parts_after << '\n';
        format_settings.out << prefix << "Granules: " << result.index_stats.back().num_granules_after << '\n';
    }
}

void ReadFromMergeTree::describeActions(JSONBuilder::JSONMap & map) const
{
    auto result = getAnalysisResult();
    map.add("Read Type", readTypeToString(result.read_type));
    if (!result.index_stats.empty())
    {
        map.add("Parts", result.index_stats.back().num_parts_after);
        map.add("Granules", result.index_stats.back().num_granules_after);
    }
}

void ReadFromMergeTree::describeIndexes(FormatSettings & format_settings) const
{
    auto result = getAnalysisResult();
    auto index_stats = std::move(result.index_stats);

    std::string prefix(format_settings.offset, format_settings.indent_char);
    if (!index_stats.empty())
    {
        /// Do not print anything if no indexes is applied.
        if (index_stats.size() == 1 && index_stats.front().type == IndexType::None)
            return;

        std::string indent(format_settings.indent, format_settings.indent_char);
        format_settings.out << prefix << "Indexes:\n";

        for (size_t i = 0; i < index_stats.size(); ++i)
        {
            const auto & stat = index_stats[i];
            if (stat.type == IndexType::None)
                continue;

            format_settings.out << prefix << indent << indexTypeToString(stat.type) << '\n';

            if (!stat.name.empty())
                format_settings.out << prefix << indent << indent << "Name: " << stat.name << '\n';

            if (!stat.description.empty())
                format_settings.out << prefix << indent << indent << "Description: " << stat.description << '\n';

            if (!stat.used_keys.empty())
            {
                format_settings.out << prefix << indent << indent << "Keys: " << stat.name << '\n';
                for (const auto & used_key : stat.used_keys)
                    format_settings.out << prefix << indent << indent << indent << used_key << '\n';
            }

            if (!stat.condition.empty())
                format_settings.out << prefix << indent << indent << "Condition: " << stat.condition << '\n';

            format_settings.out << prefix << indent << indent << "Parts: " << stat.num_parts_after;
            if (i)
                format_settings.out << '/' << index_stats[i - 1].num_parts_after;
            format_settings.out << '\n';

            format_settings.out << prefix << indent << indent << "Granules: " << stat.num_granules_after;
            if (i)
                format_settings.out << '/' << index_stats[i - 1].num_granules_after;
            format_settings.out << '\n';
        }
    }
}

void ReadFromMergeTree::describeIndexes(JSONBuilder::JSONMap & map) const
{
    auto result = getAnalysisResult();
    auto index_stats = std::move(result.index_stats);

    if (!index_stats.empty())
    {
        /// Do not print anything if no indexes is applied.
        if (index_stats.size() == 1 && index_stats.front().type == IndexType::None)
            return;

        auto indexes_array = std::make_unique<JSONBuilder::JSONArray>();

        for (size_t i = 0; i < index_stats.size(); ++i)
        {
            const auto & stat = index_stats[i];
            if (stat.type == IndexType::None)
                continue;

            auto index_map = std::make_unique<JSONBuilder::JSONMap>();

            index_map->add("Type", indexTypeToString(stat.type));

            if (!stat.name.empty())
                index_map->add("Name", stat.name);

            if (!stat.description.empty())
                index_map->add("Description", stat.description);

            if (!stat.used_keys.empty())
            {
                auto keys_array = std::make_unique<JSONBuilder::JSONArray>();

                for (const auto & used_key : stat.used_keys)
                    keys_array->add(used_key);

                index_map->add("Keys", std::move(keys_array));
            }

            if (!stat.condition.empty())
                index_map->add("Condition", stat.condition);

            if (i)
                index_map->add("Initial Parts", index_stats[i - 1].num_parts_after);
            index_map->add("Selected Parts", stat.num_parts_after);

            if (i)
                index_map->add("Initial Granules", index_stats[i - 1].num_granules_after);
            index_map->add("Selected Granules", stat.num_granules_after);

            indexes_array->add(std::move(index_map));
        }

        map.add("Indexes", std::move(indexes_array));
    }
}

bool MergeTreeDataSelectAnalysisResult::error() const
{
    return std::holds_alternative<std::exception_ptr>(result);
}

size_t MergeTreeDataSelectAnalysisResult::marks() const
{
    if (std::holds_alternative<std::exception_ptr>(result))
        std::rethrow_exception(std::move(std::get<std::exception_ptr>(result)));

    const auto & index_stats = std::get<ReadFromMergeTree::AnalysisResult>(result).index_stats;
    if (index_stats.empty())
        return 0;
    return index_stats.back().num_granules_after;
}

}<|MERGE_RESOLUTION|>--- conflicted
+++ resolved
@@ -510,22 +510,16 @@
         size_t fixed_prefix_size = input_order_info->order_key_fixed_prefix_descr.size();
         size_t prefix_size = fixed_prefix_size + input_order_info->order_key_prefix_descr.size();
 
-        auto order_key_prefix_ast = metadata_snapshot->getSortingKey().expression_list_ast->clone();
+        auto order_key_prefix_ast = metadata_for_reading->getSortingKey().expression_list_ast->clone();
         order_key_prefix_ast->children.resize(prefix_size);
 
-        auto syntax_result = TreeRewriter(context).analyze(order_key_prefix_ast, metadata_snapshot->getColumns().getAllPhysical());
+        auto syntax_result = TreeRewriter(context).analyze(order_key_prefix_ast, metadata_for_reading->getColumns().getAllPhysical());
         auto sorting_key_prefix_expr = ExpressionAnalyzer(order_key_prefix_ast, syntax_result, context).getActionsDAG(false);
-        const auto & sorting_columns = metadata_snapshot->getSortingKey().column_names;
+        const auto & sorting_columns = metadata_for_reading->getSortingKey().column_names;
 
         SortDescription sort_description;
-<<<<<<< HEAD
-        for (size_t j = 0; j < input_order_info->order_key_prefix_descr.size(); ++j)
-            sort_description.emplace_back(metadata_for_reading->getSortingKey().column_names[j],
-                                          input_order_info->direction, 1);
-=======
         for (size_t j = 0; j < prefix_size; ++j)
             sort_description.emplace_back(sorting_columns[j], input_order_info->direction);
->>>>>>> 437940b2
 
         auto sorting_key_expr = std::make_shared<ExpressionActions>(sorting_key_prefix_expr);
 
@@ -1068,16 +1062,6 @@
     }
     else if ((settings.optimize_read_in_order || settings.optimize_aggregation_in_order) && input_order_info)
     {
-<<<<<<< HEAD
-        size_t prefix_size = input_order_info->order_key_prefix_descr.size();
-        auto order_key_prefix_ast = metadata_for_reading->getSortingKey().expression_list_ast->clone();
-        order_key_prefix_ast->children.resize(prefix_size);
-
-        auto syntax_result = TreeRewriter(context).analyze(order_key_prefix_ast, metadata_for_reading->getColumns().getAllPhysical());
-        auto sorting_key_prefix_expr = ExpressionAnalyzer(order_key_prefix_ast, syntax_result, context).getActionsDAG(false);
-
-=======
->>>>>>> 437940b2
         pipe = spreadMarkRangesAmongStreamsWithOrder(
             std::move(result.parts_with_ranges),
             column_names_to_read,
