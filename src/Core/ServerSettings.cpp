--- conflicted
+++ resolved
@@ -211,8 +211,7 @@
     DECLARE(UInt64, load_marks_threadpool_queue_size, 1000000, "Number of tasks which is possible to push into prefetches pool", 0) \
     DECLARE(UInt64, threadpool_writer_pool_size, 100, "Size of background pool for write requests to object storages", 0) \
     DECLARE(UInt64, threadpool_writer_queue_size, 1000000, "Number of tasks which is possible to push into background pool for write requests to object storages", 0) \
-<<<<<<< HEAD
-    DECLARE(UInt32, allowed_feature_tier, 0, "0 - All feature tiers allowed (experimental, beta, production). 1 - Only beta and production feature tiers allowed. 2 - Only production feature tier allowed", 0) \
+    DECLARE(UInt32, allow_feature_tier, 0, "0 - All feature tiers allowed (experimental, beta, production). 1 - Only beta and production feature tiers allowed. 2 - Only production feature tier allowed", 0) \
     \
     DECLARE(String, openSSL__server__certificateFile, "", "Path to the server SSL certificate file", 0) \
     DECLARE(String, openSSL__server__privateKeyFile, "", "Path to the server SSL private key file", 0) \
@@ -234,10 +233,7 @@
     DECLARE(String, distributed_ddl__path, "/clickhouse/task_queue/ddl/", "The path in Keeper for the task_queue for DDL queries", 0) \
     DECLARE(String, distributed_ddl__replicas_path, "/clickhouse/task_queue/replicas/", "The profile used to execute the DDL queries", 0) \
     DECLARE(Int32, distributed_ddl__pool_size, 1, "How many ON CLUSTER queries can be run simultaneously", 0) \
-=======
-    DECLARE(UInt32, allow_feature_tier, 0, "0 - All feature tiers allowed (experimental, beta, production). 1 - Only beta and production feature tiers allowed. 2 - Only production feature tier allowed", 0) \
-
->>>>>>> 617af1d3
+
 
 // clang-format on
 
