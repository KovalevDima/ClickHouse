#include <Core/Defines.h>
#include <Core/SettingsChangesHistory.h>
#include <IO/ReadBufferFromString.h>
#include <IO/ReadHelpers.h>
#include <boost/algorithm/string.hpp>

#include <fmt/ranges.h>


namespace DB
{

namespace ErrorCodes
{
    extern const int BAD_ARGUMENTS;
    extern const int LOGICAL_ERROR;
}

ClickHouseVersion::ClickHouseVersion(std::string_view version)
{
    Strings split;
    boost::split(split, version, [](char c){ return c == '.'; });
    components.reserve(split.size());
    if (split.empty())
        throw Exception{ErrorCodes::BAD_ARGUMENTS, "Cannot parse ClickHouse version here: {}", version};

    for (const auto & split_element : split)
    {
        size_t component;
        ReadBufferFromString buf(split_element);
        if (!tryReadIntText(component, buf) || !buf.eof())
            throw Exception{ErrorCodes::BAD_ARGUMENTS, "Cannot parse ClickHouse version here: {}", version};
        components.push_back(component);
    }
}

String ClickHouseVersion::toString() const
{
    return fmt::format("{}", fmt::join(components, "."));
}

static void addSettingsChanges(
    VersionToSettingsChangesMap & settings_changes_history,
    std::string_view version,
    SettingsChangesHistory::SettingsChanges && changes)
{
    /// Forbid duplicate versions
    auto [_, inserted] = settings_changes_history.emplace(ClickHouseVersion(version), std::move(changes));
    if (!inserted)
        throw Exception{ErrorCodes::LOGICAL_ERROR, "Detected duplicate version '{}'", ClickHouseVersion(version).toString()};
}

const VersionToSettingsChangesMap & getSettingsChangesHistory()
{
    static VersionToSettingsChangesMap settings_changes_history;
    static std::once_flag initialized_flag;
    std::call_once(initialized_flag, [&]
    {
        // clang-format off
        /// History of settings changes that controls some backward incompatible changes
        /// across all ClickHouse versions. It maps ClickHouse version to settings changes that were done
        /// in this version. This history contains both changes to existing settings and newly added settings.
        /// Settings changes is a vector of structs
        ///     {setting_name, previous_value, new_value, reason}.
        /// For newly added setting choose the most appropriate previous_value (for example, if new setting
        /// controls new feature and it's 'true' by default, use 'false' as previous_value).
        /// It's used to implement `compatibility` setting (see https://github.com/ClickHouse/ClickHouse/issues/35972)
        /// Note: please check if the key already exists to prevent duplicate entries.
        addSettingsChanges(settings_changes_history, "25.4",
        {

        });
        addSettingsChanges(settings_changes_history, "25.3",
        {
            /// Release closed. Please use 25.4
            {"allow_experimental_database_unity_catalog", false, false, "Allow experimental database engine DataLakeCatalog with catalog_type = 'unity'"},
            {"allow_experimental_database_glue_catalog", false, false, "Allow experimental database engine DataLakeCatalog with catalog_type = 'glue'"},
            {"use_page_cache_with_distributed_cache", false, false, "New setting"},
            {"use_query_condition_cache", false, false, "New setting."},
            {"parallel_replicas_for_cluster_engines", false, true, "New setting."},
<<<<<<< HEAD
            {"parallel_block_marshaling_threads", 1, 8, "New setting."},
=======
            /// Release closed. Please use 25.4
>>>>>>> 62ebb400
        });
        addSettingsChanges(settings_changes_history, "25.2",
        {
            /// Release closed. Please use 25.3
            {"schema_inference_make_json_columns_nullable", false, false, "Allow to infer Nullable(JSON) during schema inference"},
            {"query_plan_use_new_logical_join_step", false, true, "Enable new step"},
            {"postgresql_fault_injection_probability", 0., 0., "New setting"},
            {"apply_settings_from_server", false, true, "Client-side code (e.g. INSERT input parsing and query output formatting) will use the same settings as the server, including settings from server config."},
            {"merge_tree_use_deserialization_prefixes_cache", true, true, "A new setting to control the usage of deserialization prefixes cache in MergeTree"},
            {"merge_tree_use_prefixes_deserialization_thread_pool", true, true, "A new setting controlling the usage of the thread pool for parallel prefixes deserialization in MergeTree"},
            {"optimize_and_compare_chain", false, true, "A new setting"},
            {"enable_adaptive_memory_spill_scheduler", false, false, "New setting. Enable spill memory data into external storage adaptively."},
            {"output_format_parquet_write_bloom_filter", false, true, "Added support for writing Parquet bloom filters."},
            {"output_format_parquet_bloom_filter_bits_per_value", 10.5, 10.5, "New setting."},
            {"output_format_parquet_bloom_filter_flush_threshold_bytes", 128 * 1024 * 1024, 128 * 1024 * 1024, "New setting."},
            {"output_format_pretty_max_rows", 10000, 1000, "It is better for usability - less amount to scroll."},
            {"restore_replicated_merge_tree_to_shared_merge_tree", false, false, "New setting."},
            {"parallel_replicas_only_with_analyzer", true, true, "Parallel replicas is supported only with analyzer enabled"},
            {"s3_allow_multipart_copy", true, true, "New setting."},
            /// Release closed. Please use 25.3
        });
        addSettingsChanges(settings_changes_history, "25.1",
        {
            /// Release closed. Please use 25.2
            {"allow_not_comparable_types_in_order_by", true, false, "Don't allow not comparable types in order by by default"},
            {"allow_not_comparable_types_in_comparison_functions", true, false, "Don't allow not comparable types in comparison functions by default"},
            {"output_format_json_pretty_print", false, true, "Print values in a pretty format in JSON output format by default"},
            {"allow_experimental_ts_to_grid_aggregate_function", false, false, "Cloud only"},
            {"formatdatetime_f_prints_scale_number_of_digits", true, false, "New setting."},
            {"distributed_cache_connect_max_tries", 20, 20, "Cloud only"},
            {"query_plan_use_new_logical_join_step", false, false, "New join step, internal change"},
            {"distributed_cache_min_bytes_for_seek", 0, 0, "New private setting."},
            {"use_iceberg_partition_pruning", false, false, "New setting"},
            {"max_bytes_ratio_before_external_group_by", 0.0, 0.5, "Enable automatic spilling to disk by default."},
            {"max_bytes_ratio_before_external_sort", 0.0, 0.5, "Enable automatic spilling to disk by default."},
            {"min_external_sort_block_bytes", 0., 100_MiB, "New setting."},
            {"s3queue_migrate_old_metadata_to_buckets", false, false, "New setting."},
            {"distributed_cache_pool_behaviour_on_limit", "allocate_bypassing_pool", "wait", "Cloud only"},
            {"use_hive_partitioning", false, true, "Enabled the setting by default."},
            {"query_plan_try_use_vector_search", false, true, "New setting."},
            {"short_circuit_function_evaluation_for_nulls", false, true, "Allow to execute functions with Nullable arguments only on rows with non-NULL values in all arguments"},
            {"short_circuit_function_evaluation_for_nulls_threshold", 1.0, 1.0, "Ratio threshold of NULL values to execute functions with Nullable arguments only on rows with non-NULL values in all arguments. Applies when setting short_circuit_function_evaluation_for_nulls is enabled."},
            {"output_format_orc_writer_time_zone_name", "GMT", "GMT", "The time zone name for ORC writer, the default ORC writer's time zone is GMT."},
            {"output_format_pretty_highlight_trailing_spaces", false, true, "A new setting."},
            {"allow_experimental_bfloat16_type", false, true, "Add new BFloat16 type"},
            {"allow_push_predicate_ast_for_distributed_subqueries", false, true, "A new setting"},
            {"output_format_pretty_squash_consecutive_ms", 0, 50, "Add new setting"},
            {"output_format_pretty_squash_max_wait_ms", 0, 1000, "Add new setting"},
            {"output_format_pretty_max_column_name_width_cut_to", 0, 24, "A new setting"},
            {"output_format_pretty_max_column_name_width_min_chars_to_cut", 0, 4, "A new setting"},
            {"output_format_pretty_multiline_fields", false, true, "A new setting"},
            {"output_format_pretty_fallback_to_vertical", false, true, "A new setting"},
            {"output_format_pretty_fallback_to_vertical_max_rows_per_chunk", 0, 100, "A new setting"},
            {"output_format_pretty_fallback_to_vertical_min_columns", 0, 5, "A new setting"},
            {"output_format_pretty_fallback_to_vertical_min_table_width", 0, 250, "A new setting"},
            {"merge_table_max_tables_to_look_for_schema_inference", 1, 1000, "A new setting"},
            {"max_autoincrement_series", 1000, 1000, "A new setting"},
            {"validate_enum_literals_in_operators", false, false, "A new setting"},
            {"allow_experimental_kusto_dialect", true, false, "A new setting"},
            {"allow_experimental_prql_dialect", true, false, "A new setting"},
            {"h3togeo_lon_lat_result_order", true, false, "A new setting"},
            {"max_parallel_replicas", 1, 1000, "Use up to 1000 parallel replicas by default."},
            {"allow_general_join_planning", false, true, "Allow more general join planning algorithm when hash join algorithm is enabled."},
            {"optimize_extract_common_expressions", false, true, "Optimize WHERE, PREWHERE, ON, HAVING and QUALIFY expressions by extracting common expressions out from disjunction of conjunctions."},
            /// Release closed. Please use 25.2
        });
        addSettingsChanges(settings_changes_history, "24.12",
        {
            /// Release closed. Please use 25.1
            {"allow_experimental_database_iceberg", false, false, "New setting."},
            {"shared_merge_tree_sync_parts_on_partition_operations", 1, 1, "New setting. By default parts are always synchronized"},
            {"query_plan_join_swap_table", "false", "auto", "New setting. Right table was always chosen before."},
            {"max_size_to_preallocate_for_aggregation", 100'000'000, 1'000'000'000'000, "Enable optimisation for bigger tables."},
            {"max_size_to_preallocate_for_joins", 100'000'000, 1'000'000'000'000, "Enable optimisation for bigger tables."},
            {"max_bytes_ratio_before_external_group_by", 0., 0., "New setting."},
            {"optimize_extract_common_expressions", false, false, "Introduce setting to optimize WHERE, PREWHERE, ON, HAVING and QUALIFY expressions by extracting common expressions out from disjunction of conjunctions."},
            {"max_bytes_ratio_before_external_sort", 0., 0., "New setting."},
            {"use_async_executor_for_materialized_views", false, false, "New setting."},
            {"http_response_headers", "", "", "New setting."},
            {"output_format_parquet_datetime_as_uint32", true, false, "Write DateTime as DateTime64(3) instead of UInt32 (these are the two Parquet types closest to DateTime)."},
            {"skip_redundant_aliases_in_udf", false, false, "When enabled, this allows you to use the same user defined function several times for several materialized columns in the same table."},
            {"parallel_replicas_index_analysis_only_on_coordinator", true, true, "Index analysis done only on replica-coordinator and skipped on other replicas. Effective only with enabled parallel_replicas_local_plan"}, // enabling it was moved to 24.10
            {"least_greatest_legacy_null_behavior", true, false, "New setting"},
            {"use_concurrency_control", false, true, "Enable concurrency control by default"},
            {"join_algorithm", "default", "direct,parallel_hash,hash", "'default' was deprecated in favor of explicitly specified join algorithms, also parallel_hash is now preferred over hash"},
            /// Release closed. Please use 25.1
        });
        addSettingsChanges(settings_changes_history, "24.11",
        {
            {"validate_mutation_query", false, true, "New setting to validate mutation queries by default."},
            {"enable_job_stack_trace", false, true, "Enable by default collecting stack traces from job's scheduling."},
            {"allow_suspicious_types_in_group_by", true, false, "Don't allow Variant/Dynamic types in GROUP BY by default"},
            {"allow_suspicious_types_in_order_by", true, false, "Don't allow Variant/Dynamic types in ORDER BY by default"},
            {"distributed_cache_discard_connection_if_unread_data", true, true, "New setting"},
            {"filesystem_cache_enable_background_download_for_metadata_files_in_packed_storage", true, true, "New setting"},
            {"filesystem_cache_enable_background_download_during_fetch", true, true, "New setting"},
            {"azure_check_objects_after_upload", false, false, "Check each uploaded object in azure blob storage to be sure that upload was successful"},
            {"backup_restore_keeper_max_retries", 20, 1000, "Should be big enough so the whole operation BACKUP or RESTORE operation won't fail because of a temporary [Zoo]Keeper failure in the middle of it."},
            {"backup_restore_failure_after_host_disconnected_for_seconds", 0, 3600, "New setting."},
            {"backup_restore_keeper_max_retries_while_initializing", 0, 20, "New setting."},
            {"backup_restore_keeper_max_retries_while_handling_error", 0, 20, "New setting."},
            {"backup_restore_finish_timeout_after_error_sec", 0, 180, "New setting."},
            {"query_plan_merge_filters", false, true, "Allow to merge filters in the query plan. This is required to properly support filter-push-down with a new analyzer."},
            {"parallel_replicas_local_plan", false, true, "Use local plan for local replica in a query with parallel replicas"},
            {"merge_tree_use_v1_object_and_dynamic_serialization", true, false, "Add new serialization V2 version for JSON and Dynamic types"},
            {"min_joined_block_size_bytes", 524288, 524288, "New setting."},
            {"allow_experimental_bfloat16_type", false, false, "Add new experimental BFloat16 type"},
            {"filesystem_cache_skip_download_if_exceeds_per_query_cache_write_limit", 1, 1, "Rename of setting skip_download_if_exceeds_query_cache_limit"},
            {"filesystem_cache_prefer_bigger_buffer_size", true, true, "New setting"},
            {"read_in_order_use_virtual_row", false, false, "Use virtual row while reading in order of primary key or its monotonic function fashion. It is useful when searching over multiple parts as only relevant ones are touched."},
            {"s3_skip_empty_files", false, true, "We hope it will provide better UX"},
            {"filesystem_cache_boundary_alignment", 0, 0, "New setting"},
            {"push_external_roles_in_interserver_queries", false, true, "New setting."},
            {"enable_variant_type", false, false, "Add alias to allow_experimental_variant_type"},
            {"enable_dynamic_type", false, false, "Add alias to allow_experimental_dynamic_type"},
            {"enable_json_type", false, false, "Add alias to allow_experimental_json_type"},
        });
        addSettingsChanges(settings_changes_history, "24.10",
        {
            {"query_metric_log_interval", 0, -1, "New setting."},
            {"enforce_strict_identifier_format", false, false, "New setting."},
            {"enable_parsing_to_custom_serialization", false, true, "New setting"},
            {"mongodb_throw_on_unsupported_query", false, true, "New setting."},
            {"enable_parallel_replicas", false, false, "Parallel replicas with read tasks became the Beta tier feature."},
            {"parallel_replicas_mode", "read_tasks", "read_tasks", "This setting was introduced as a part of making parallel replicas feature Beta"},
            {"filesystem_cache_name", "", "", "Filesystem cache name to use for stateless table engines or data lakes"},
            {"restore_replace_external_dictionary_source_to_null", false, false, "New setting."},
            {"show_create_query_identifier_quoting_rule", "when_necessary", "when_necessary", "New setting."},
            {"show_create_query_identifier_quoting_style", "Backticks", "Backticks", "New setting."},
            {"merge_tree_min_read_task_size", 8, 8, "New setting"},
            {"merge_tree_min_rows_for_concurrent_read_for_remote_filesystem", (20 * 8192), 0, "Setting is deprecated"},
            {"merge_tree_min_bytes_for_concurrent_read_for_remote_filesystem", (24 * 10 * 1024 * 1024), 0, "Setting is deprecated"},
            {"implicit_select", false, false, "A new setting."},
            {"output_format_native_write_json_as_string", false, false, "Add new setting to allow write JSON column as single String column in Native format"},
            {"output_format_binary_write_json_as_string", false, false, "Add new setting to write values of JSON type as JSON string in RowBinary output format"},
            {"input_format_binary_read_json_as_string", false, false, "Add new setting to read values of JSON type as JSON string in RowBinary input format"},
            {"min_free_disk_bytes_to_perform_insert", 0, 0, "New setting."},
            {"min_free_disk_ratio_to_perform_insert", 0.0, 0.0, "New setting."},
            {"parallel_replicas_local_plan", false, true, "Use local plan for local replica in a query with parallel replicas"},
            {"enable_named_columns_in_function_tuple", false, false, "Disabled pending usability improvements"},
            {"cloud_mode_database_engine", 1, 1, "A setting for ClickHouse Cloud"},
            {"allow_experimental_shared_set_join", 0, 0, "A setting for ClickHouse Cloud"},
            {"read_through_distributed_cache", 0, 0, "A setting for ClickHouse Cloud"},
            {"write_through_distributed_cache", 0, 0, "A setting for ClickHouse Cloud"},
            {"distributed_cache_throw_on_error", 0, 0, "A setting for ClickHouse Cloud"},
            {"distributed_cache_log_mode", "on_error", "on_error", "A setting for ClickHouse Cloud"},
            {"distributed_cache_fetch_metrics_only_from_current_az", 1, 1, "A setting for ClickHouse Cloud"},
            {"distributed_cache_connect_max_tries", 20, 20, "A setting for ClickHouse Cloud"},
            {"distributed_cache_receive_response_wait_milliseconds", 60000, 60000, "A setting for ClickHouse Cloud"},
            {"distributed_cache_receive_timeout_milliseconds", 10000, 10000, "A setting for ClickHouse Cloud"},
            {"distributed_cache_wait_connection_from_pool_milliseconds", 100, 100, "A setting for ClickHouse Cloud"},
            {"distributed_cache_bypass_connection_pool", 0, 0, "A setting for ClickHouse Cloud"},
            {"distributed_cache_pool_behaviour_on_limit", "allocate_bypassing_pool", "allocate_bypassing_pool", "A setting for ClickHouse Cloud"},
            {"distributed_cache_read_alignment", 0, 0, "A setting for ClickHouse Cloud"},
            {"distributed_cache_max_unacked_inflight_packets", 10, 10, "A setting for ClickHouse Cloud"},
            {"distributed_cache_data_packet_ack_window", 5, 5, "A setting for ClickHouse Cloud"},
            {"input_format_parquet_enable_row_group_prefetch", false, true, "Enable row group prefetching during parquet parsing. Currently, only single-threaded parsing can prefetch."},
            {"input_format_orc_dictionary_as_low_cardinality", false, true, "Treat ORC dictionary encoded columns as LowCardinality columns while reading ORC files"},
            {"allow_experimental_refreshable_materialized_view", false, true, "Not experimental anymore"},
            {"max_parts_to_move", 0, 1000, "New setting"},
            {"hnsw_candidate_list_size_for_search", 64, 256, "New setting. Previously, the value was optionally specified in CREATE INDEX and 64 by default."},
            {"allow_reorder_prewhere_conditions", true, true, "New setting"},
            {"input_format_parquet_bloom_filter_push_down", false, true, "When reading Parquet files, skip whole row groups based on the WHERE/PREWHERE expressions and bloom filter in the Parquet metadata."},
            {"date_time_64_output_format_cut_trailing_zeros_align_to_groups_of_thousands", false, false, "Dynamically trim the trailing zeros of datetime64 values to adjust the output scale to (0, 3, 6), corresponding to 'seconds', 'milliseconds', and 'microseconds'."},
            {"parallel_replicas_index_analysis_only_on_coordinator", false, true, "Index analysis done only on replica-coordinator and skipped on other replicas. Effective only with enabled parallel_replicas_local_plan"},
            {"distributed_cache_discard_connection_if_unread_data", true, true, "New setting"},
            {"azure_check_objects_after_upload", false, false, "Check each uploaded object in azure blob storage to be sure that upload was successful"},
            {"backup_restore_keeper_max_retries", 20, 1000, "Should be big enough so the whole operation BACKUP or RESTORE operation won't fail because of a temporary [Zoo]Keeper failure in the middle of it."},
            {"backup_restore_failure_after_host_disconnected_for_seconds", 0, 3600, "New setting."},
            {"backup_restore_keeper_max_retries_while_initializing", 0, 20, "New setting."},
            {"backup_restore_keeper_max_retries_while_handling_error", 0, 20, "New setting."},
            {"backup_restore_finish_timeout_after_error_sec", 0, 180, "New setting."},
        });
        addSettingsChanges(settings_changes_history, "24.9",
        {
            {"output_format_orc_dictionary_key_size_threshold", 0.0, 0.0, "For a string column in ORC output format, if the number of distinct values is greater than this fraction of the total number of non-null rows, turn off dictionary encoding. Otherwise dictionary encoding is enabled"},
            {"input_format_json_empty_as_default", false, false, "Added new setting to allow to treat empty fields in JSON input as default values."},
            {"input_format_try_infer_variants", false, false, "Try to infer Variant type in text formats when there is more than one possible type for column/array elements"},
            {"join_output_by_rowlist_perkey_rows_threshold", 0, 5, "The lower limit of per-key average rows in the right table to determine whether to output by row list in hash join."},
            {"create_if_not_exists", false, false, "New setting."},
            {"allow_materialized_view_with_bad_select", true, true, "Support (but not enable yet) stricter validation in CREATE MATERIALIZED VIEW"},
            {"parallel_replicas_mark_segment_size", 128, 0, "Value for this setting now determined automatically"},
            {"database_replicated_allow_replicated_engine_arguments", 1, 0, "Don't allow explicit arguments by default"},
            {"database_replicated_allow_explicit_uuid", 1, 0, "Added a new setting to disallow explicitly specifying table UUID"},
            {"parallel_replicas_local_plan", false, false, "Use local plan for local replica in a query with parallel replicas"},
            {"join_to_sort_minimum_perkey_rows", 0, 40, "The lower limit of per-key average rows in the right table to determine whether to rerange the right table by key in left or inner join. This setting ensures that the optimization is not applied for sparse table keys"},
            {"join_to_sort_maximum_table_rows", 0, 10000, "The maximum number of rows in the right table to determine whether to rerange the right table by key in left or inner join"},
            {"allow_experimental_join_right_table_sorting", false, false, "If it is set to true, and the conditions of `join_to_sort_minimum_perkey_rows` and `join_to_sort_maximum_table_rows` are met, rerange the right table by key to improve the performance in left or inner hash join"},
            {"mongodb_throw_on_unsupported_query", false, true, "New setting."},
            {"min_free_disk_bytes_to_perform_insert", 0, 0, "Maintain some free disk space bytes from inserts while still allowing for temporary writing."},
            {"min_free_disk_ratio_to_perform_insert", 0.0, 0.0, "Maintain some free disk space bytes expressed as ratio to total disk space from inserts while still allowing for temporary writing."},
        });
        addSettingsChanges(settings_changes_history, "24.8",
        {
            {"rows_before_aggregation", false, false, "Provide exact value for rows_before_aggregation statistic, represents the number of rows read before aggregation"},
            {"restore_replace_external_table_functions_to_null", false, false, "New setting."},
            {"restore_replace_external_engines_to_null", false, false, "New setting."},
            {"input_format_json_max_depth", 1000000, 1000, "It was unlimited in previous versions, but that was unsafe."},
            {"merge_tree_min_bytes_per_task_for_remote_reading", 4194304, 2097152, "Value is unified with `filesystem_prefetch_min_bytes_for_single_read_task`"},
            {"use_hive_partitioning", false, false, "Allows to use hive partitioning for File, URL, S3, AzureBlobStorage and HDFS engines."},
            {"allow_experimental_kafka_offsets_storage_in_keeper", false, false, "Allow the usage of experimental Kafka storage engine that stores the committed offsets in ClickHouse Keeper"},
            {"allow_archive_path_syntax", true, true, "Added new setting to allow disabling archive path syntax."},
            {"query_cache_tag", "", "", "New setting for labeling query cache settings."},
            {"allow_experimental_time_series_table", false, false, "Added new setting to allow the TimeSeries table engine"},
            {"enable_analyzer", 1, 1, "Added an alias to a setting `allow_experimental_analyzer`."},
            {"optimize_functions_to_subcolumns", false, true, "Enabled settings by default"},
            {"allow_experimental_json_type", false, false, "Add new experimental JSON type"},
            {"use_json_alias_for_old_object_type", true, false, "Use JSON type alias to create new JSON type"},
            {"type_json_skip_duplicated_paths", false, false, "Allow to skip duplicated paths during JSON parsing"},
            {"allow_experimental_vector_similarity_index", false, false, "Added new setting to allow experimental vector similarity indexes"},
            {"input_format_try_infer_datetimes_only_datetime64", true, false, "Allow to infer DateTime instead of DateTime64 in data formats"},
        });
        addSettingsChanges(settings_changes_history, "24.7",
        {
            {"output_format_parquet_write_page_index", false, true, "Add a possibility to write page index into parquet files."},
            {"output_format_binary_encode_types_in_binary_format", false, false, "Added new setting to allow to write type names in binary format in RowBinaryWithNamesAndTypes output format"},
            {"input_format_binary_decode_types_in_binary_format", false, false, "Added new setting to allow to read type names in binary format in RowBinaryWithNamesAndTypes input format"},
            {"output_format_native_encode_types_in_binary_format", false, false, "Added new setting to allow to write type names in binary format in Native output format"},
            {"input_format_native_decode_types_in_binary_format", false, false, "Added new setting to allow to read type names in binary format in Native output format"},
            {"read_in_order_use_buffering", false, true, "Use buffering before merging while reading in order of primary key"},
            {"enable_named_columns_in_function_tuple", false, false, "Generate named tuples in function tuple() when all names are unique and can be treated as unquoted identifiers."},
            {"optimize_trivial_insert_select", true, false, "The optimization does not make sense in many cases."},
            {"dictionary_validate_primary_key_type", false, false, "Validate primary key type for dictionaries. By default id type for simple layouts will be implicitly converted to UInt64."},
            {"collect_hash_table_stats_during_joins", false, true, "New setting."},
            {"max_size_to_preallocate_for_joins", 0, 100'000'000, "New setting."},
            {"input_format_orc_reader_time_zone_name", "GMT", "GMT", "The time zone name for ORC row reader, the default ORC row reader's time zone is GMT."},
            {"database_replicated_allow_heavy_create", true, false, "Long-running DDL queries (CREATE AS SELECT and POPULATE) for Replicated database engine was forbidden"},
            {"query_plan_merge_filters", false, false, "Allow to merge filters in the query plan"},
            {"azure_sdk_max_retries", 10, 10, "Maximum number of retries in azure sdk"},
            {"azure_sdk_retry_initial_backoff_ms", 10, 10, "Minimal backoff between retries in azure sdk"},
            {"azure_sdk_retry_max_backoff_ms", 1000, 1000, "Maximal backoff between retries in azure sdk"},
            {"ignore_on_cluster_for_replicated_named_collections_queries", false, false, "Ignore ON CLUSTER clause for replicated named collections management queries."},
            {"backup_restore_s3_retry_attempts", 1000,1000, "Setting for Aws::Client::RetryStrategy, Aws::Client does retries itself, 0 means no retries. It takes place only for backup/restore."},
            {"postgresql_connection_attempt_timeout", 2, 2, "Allow to control 'connect_timeout' parameter of PostgreSQL connection."},
            {"postgresql_connection_pool_retries", 2, 2, "Allow to control the number of retries in PostgreSQL connection pool."}
        });
        addSettingsChanges(settings_changes_history, "24.6",
        {
            {"materialize_skip_indexes_on_insert", true, true, "Added new setting to allow to disable materialization of skip indexes on insert"},
            {"materialize_statistics_on_insert", true, true, "Added new setting to allow to disable materialization of statistics on insert"},
            {"input_format_parquet_use_native_reader", false, false, "When reading Parquet files, to use native reader instead of arrow reader."},
            {"hdfs_throw_on_zero_files_match", false, false, "Allow to throw an error when ListObjects request cannot match any files in HDFS engine instead of empty query result"},
            {"azure_throw_on_zero_files_match", false, false, "Allow to throw an error when ListObjects request cannot match any files in AzureBlobStorage engine instead of empty query result"},
            {"s3_validate_request_settings", true, true, "Allow to disable S3 request settings validation"},
            {"allow_experimental_full_text_index", false, false, "Enable experimental full-text index"},
            {"azure_skip_empty_files", false, false, "Allow to skip empty files in azure table engine"},
            {"hdfs_ignore_file_doesnt_exist", false, false, "Allow to return 0 rows when the requested files don't exist instead of throwing an exception in HDFS table engine"},
            {"azure_ignore_file_doesnt_exist", false, false, "Allow to return 0 rows when the requested files don't exist instead of throwing an exception in AzureBlobStorage table engine"},
            {"s3_ignore_file_doesnt_exist", false, false, "Allow to return 0 rows when the requested files don't exist instead of throwing an exception in S3 table engine"},
            {"s3_max_part_number", 10000, 10000, "Maximum part number number for s3 upload part"},
            {"s3_max_single_operation_copy_size", 32 * 1024 * 1024, 32 * 1024 * 1024, "Maximum size for a single copy operation in s3"},
            {"input_format_parquet_max_block_size", 8192, DEFAULT_BLOCK_SIZE, "Increase block size for parquet reader."},
            {"input_format_parquet_prefer_block_bytes", 0, DEFAULT_BLOCK_SIZE * 256, "Average block bytes output by parquet reader."},
            {"enable_blob_storage_log", true, true, "Write information about blob storage operations to system.blob_storage_log table"},
            {"allow_deprecated_snowflake_conversion_functions", true, false, "Disabled deprecated functions snowflakeToDateTime[64] and dateTime[64]ToSnowflake."},
            {"allow_statistic_optimize", false, false, "Old setting which popped up here being renamed."},
            {"allow_experimental_statistic", false, false, "Old setting which popped up here being renamed."},
            {"allow_statistics_optimize", false, false, "The setting was renamed. The previous name is `allow_statistic_optimize`."},
            {"allow_experimental_statistics", false, false, "The setting was renamed. The previous name is `allow_experimental_statistic`."},
            {"enable_vertical_final", false, true, "Enable vertical final by default again after fixing bug"},
            {"parallel_replicas_custom_key_range_lower", 0, 0, "Add settings to control the range filter when using parallel replicas with dynamic shards"},
            {"parallel_replicas_custom_key_range_upper", 0, 0, "Add settings to control the range filter when using parallel replicas with dynamic shards. A value of 0 disables the upper limit"},
            {"output_format_pretty_display_footer_column_names", 0, 1, "Add a setting to display column names in the footer if there are many rows. Threshold value is controlled by output_format_pretty_display_footer_column_names_min_rows."},
            {"output_format_pretty_display_footer_column_names_min_rows", 0, 50, "Add a setting to control the threshold value for setting output_format_pretty_display_footer_column_names_min_rows. Default 50."},
            {"output_format_csv_serialize_tuple_into_separate_columns", true, true, "A new way of how interpret tuples in CSV format was added."},
            {"input_format_csv_deserialize_separate_columns_into_tuple", true, true, "A new way of how interpret tuples in CSV format was added."},
            {"input_format_csv_try_infer_strings_from_quoted_tuples", true, true, "A new way of how interpret tuples in CSV format was added."},
        });
        addSettingsChanges(settings_changes_history, "24.5",
        {
            {"allow_deprecated_error_prone_window_functions", true, false, "Allow usage of deprecated error prone window functions (neighbor, runningAccumulate, runningDifferenceStartingWithFirstValue, runningDifference)"},
            {"allow_experimental_join_condition", false, false, "Support join with inequal conditions which involve columns from both left and right table. e.g. t1.y < t2.y."},
            {"input_format_tsv_crlf_end_of_line", false, false, "Enables reading of CRLF line endings with TSV formats"},
            {"output_format_parquet_use_custom_encoder", false, true, "Enable custom Parquet encoder."},
            {"cross_join_min_rows_to_compress", 0, 10000000, "Minimal count of rows to compress block in CROSS JOIN. Zero value means - disable this threshold. This block is compressed when any of the two thresholds (by rows or by bytes) are reached."},
            {"cross_join_min_bytes_to_compress", 0, 1_GiB, "Minimal size of block to compress in CROSS JOIN. Zero value means - disable this threshold. This block is compressed when any of the two thresholds (by rows or by bytes) are reached."},
            {"http_max_chunk_size", 0, 0, "Internal limitation"},
            {"prefer_external_sort_block_bytes", 0, DEFAULT_BLOCK_SIZE * 256, "Prefer maximum block bytes for external sort, reduce the memory usage during merging."},
            {"input_format_force_null_for_omitted_fields", false, false, "Disable type-defaults for omitted fields when needed"},
            {"cast_string_to_dynamic_use_inference", false, false, "Add setting to allow converting String to Dynamic through parsing"},
            {"allow_experimental_dynamic_type", false, false, "Add new experimental Dynamic type"},
            {"azure_max_blocks_in_multipart_upload", 50000, 50000, "Maximum number of blocks in multipart upload for Azure."},
            {"allow_archive_path_syntax", false, true, "Added new setting to allow disabling archive path syntax."},
        });
        addSettingsChanges(settings_changes_history, "24.4",
        {
            {"input_format_json_throw_on_bad_escape_sequence", true, true, "Allow to save JSON strings with bad escape sequences"},
            {"max_parsing_threads", 0, 0, "Add a separate setting to control number of threads in parallel parsing from files"},
            {"ignore_drop_queries_probability", 0, 0, "Allow to ignore drop queries in server with specified probability for testing purposes"},
            {"lightweight_deletes_sync", 2, 2, "The same as 'mutation_sync', but controls only execution of lightweight deletes"},
            {"query_cache_system_table_handling", "save", "throw", "The query cache no longer caches results of queries against system tables"},
            {"input_format_json_ignore_unnecessary_fields", false, true, "Ignore unnecessary fields and not parse them. Enabling this may not throw exceptions on json strings of invalid format or with duplicated fields"},
            {"input_format_hive_text_allow_variable_number_of_columns", false, true, "Ignore extra columns in Hive Text input (if file has more columns than expected) and treat missing fields in Hive Text input as default values."},
            {"allow_experimental_database_replicated", false, true, "Database engine Replicated is now in Beta stage"},
            {"temporary_data_in_cache_reserve_space_wait_lock_timeout_milliseconds", (10 * 60 * 1000), (10 * 60 * 1000), "Wait time to lock cache for sapce reservation in temporary data in filesystem cache"},
            {"optimize_rewrite_sum_if_to_count_if", false, true, "Only available for the analyzer, where it works correctly"},
            {"azure_allow_parallel_part_upload", "true", "true", "Use multiple threads for azure multipart upload."},
            {"max_recursive_cte_evaluation_depth", DBMS_RECURSIVE_CTE_MAX_EVALUATION_DEPTH, DBMS_RECURSIVE_CTE_MAX_EVALUATION_DEPTH, "Maximum limit on recursive CTE evaluation depth"},
            {"query_plan_convert_outer_join_to_inner_join", false, true, "Allow to convert OUTER JOIN to INNER JOIN if filter after JOIN always filters default values"},
        });
        addSettingsChanges(settings_changes_history, "24.3",
        {
            {"s3_connect_timeout_ms", 1000, 1000, "Introduce new dedicated setting for s3 connection timeout"},
            {"allow_experimental_shared_merge_tree", false, true, "The setting is obsolete"},
            {"use_page_cache_for_disks_without_file_cache", false, false, "Added userspace page cache"},
            {"read_from_page_cache_if_exists_otherwise_bypass_cache", false, false, "Added userspace page cache"},
            {"page_cache_inject_eviction", false, false, "Added userspace page cache"},
            {"default_table_engine", "None", "MergeTree", "Set default table engine to MergeTree for better usability"},
            {"input_format_json_use_string_type_for_ambiguous_paths_in_named_tuples_inference_from_objects", false, false, "Allow to use String type for ambiguous paths during named tuple inference from JSON objects"},
            {"traverse_shadow_remote_data_paths", false, false, "Traverse shadow directory when query system.remote_data_paths."},
            {"throw_if_deduplication_in_dependent_materialized_views_enabled_with_async_insert", false, true, "Deduplication in dependent materialized view cannot work together with async inserts."},
            {"parallel_replicas_allow_in_with_subquery", false, true, "If true, subquery for IN will be executed on every follower replica"},
            {"log_processors_profiles", false, true, "Enable by default"},
            {"function_locate_has_mysql_compatible_argument_order", false, true, "Increase compatibility with MySQL's locate function."},
            {"allow_suspicious_primary_key", true, false, "Forbid suspicious PRIMARY KEY/ORDER BY for MergeTree (i.e. SimpleAggregateFunction)"},
            {"filesystem_cache_reserve_space_wait_lock_timeout_milliseconds", 1000, 1000, "Wait time to lock cache for sapce reservation in filesystem cache"},
            {"max_parser_backtracks", 0, 1000000, "Limiting the complexity of parsing"},
            {"analyzer_compatibility_join_using_top_level_identifier", false, false, "Force to resolve identifier in JOIN USING from projection"},
            {"distributed_insert_skip_read_only_replicas", false, false, "If true, INSERT into Distributed will skip read-only replicas"},
            {"keeper_max_retries", 10, 10, "Max retries for general keeper operations"},
            {"keeper_retry_initial_backoff_ms", 100, 100, "Initial backoff timeout for general keeper operations"},
            {"keeper_retry_max_backoff_ms", 5000, 5000, "Max backoff timeout for general keeper operations"},
            {"s3queue_allow_experimental_sharded_mode", false, false, "Enable experimental sharded mode of S3Queue table engine. It is experimental because it will be rewritten"},
            {"allow_experimental_analyzer", false, true, "Enable analyzer and planner by default."},
            {"merge_tree_read_split_ranges_into_intersecting_and_non_intersecting_injection_probability", 0.0, 0.0, "For testing of `PartsSplitter` - split read ranges into intersecting and non intersecting every time you read from MergeTree with the specified probability."},
            {"allow_get_client_http_header", false, false, "Introduced a new function."},
            {"output_format_pretty_row_numbers", false, true, "It is better for usability."},
            {"output_format_pretty_max_value_width_apply_for_single_value", true, false, "Single values in Pretty formats won't be cut."},
            {"output_format_parquet_string_as_string", false, true, "ClickHouse allows arbitrary binary data in the String data type, which is typically UTF-8. Parquet/ORC/Arrow Strings only support UTF-8. That's why you can choose which Arrow's data type to use for the ClickHouse String data type - String or Binary. While Binary would be more correct and compatible, using String by default will correspond to user expectations in most cases."},
            {"output_format_orc_string_as_string", false, true, "ClickHouse allows arbitrary binary data in the String data type, which is typically UTF-8. Parquet/ORC/Arrow Strings only support UTF-8. That's why you can choose which Arrow's data type to use for the ClickHouse String data type - String or Binary. While Binary would be more correct and compatible, using String by default will correspond to user expectations in most cases."},
            {"output_format_arrow_string_as_string", false, true, "ClickHouse allows arbitrary binary data in the String data type, which is typically UTF-8. Parquet/ORC/Arrow Strings only support UTF-8. That's why you can choose which Arrow's data type to use for the ClickHouse String data type - String or Binary. While Binary would be more correct and compatible, using String by default will correspond to user expectations in most cases."},
            {"output_format_parquet_compression_method", "lz4", "zstd", "Parquet/ORC/Arrow support many compression methods, including lz4 and zstd. ClickHouse supports each and every compression method. Some inferior tools, such as 'duckdb', lack support for the faster `lz4` compression method, that's why we set zstd by default."},
            {"output_format_orc_compression_method", "lz4", "zstd", "Parquet/ORC/Arrow support many compression methods, including lz4 and zstd. ClickHouse supports each and every compression method. Some inferior tools, such as 'duckdb', lack support for the faster `lz4` compression method, that's why we set zstd by default."},
            {"output_format_pretty_highlight_digit_groups", false, true, "If enabled and if output is a terminal, highlight every digit corresponding to the number of thousands, millions, etc. with underline."},
            {"geo_distance_returns_float64_on_float64_arguments", false, true, "Increase the default precision."},
            {"azure_max_inflight_parts_for_one_file", 20, 20, "The maximum number of a concurrent loaded parts in multipart upload request. 0 means unlimited."},
            {"azure_strict_upload_part_size", 0, 0, "The exact size of part to upload during multipart upload to Azure blob storage."},
            {"azure_min_upload_part_size", 16*1024*1024, 16*1024*1024, "The minimum size of part to upload during multipart upload to Azure blob storage."},
            {"azure_max_upload_part_size", 5ull*1024*1024*1024, 5ull*1024*1024*1024, "The maximum size of part to upload during multipart upload to Azure blob storage."},
            {"azure_upload_part_size_multiply_factor", 2, 2, "Multiply azure_min_upload_part_size by this factor each time azure_multiply_parts_count_threshold parts were uploaded from a single write to Azure blob storage."},
            {"azure_upload_part_size_multiply_parts_count_threshold", 500, 500, "Each time this number of parts was uploaded to Azure blob storage, azure_min_upload_part_size is multiplied by azure_upload_part_size_multiply_factor."},
            {"output_format_csv_serialize_tuple_into_separate_columns", true, true, "A new way of how interpret tuples in CSV format was added."},
            {"input_format_csv_deserialize_separate_columns_into_tuple", true, true, "A new way of how interpret tuples in CSV format was added."},
            {"input_format_csv_try_infer_strings_from_quoted_tuples", true, true, "A new way of how interpret tuples in CSV format was added."},
        });
        addSettingsChanges(settings_changes_history, "24.2",
        {
            {"allow_suspicious_variant_types", true, false, "Don't allow creating Variant type with suspicious variants by default"},
            {"validate_experimental_and_suspicious_types_inside_nested_types", false, true, "Validate usage of experimental and suspicious types inside nested types"},
            {"output_format_values_escape_quote_with_quote", false, false, "If true escape ' with '', otherwise quoted with \\'"},
            {"output_format_pretty_single_large_number_tip_threshold", 0, 1'000'000, "Print a readable number tip on the right side of the table if the block consists of a single number which exceeds this value (except 0)"},
            {"input_format_try_infer_exponent_floats", true, false, "Don't infer floats in exponential notation by default"},
            {"query_plan_optimize_prewhere", true, true, "Allow to push down filter to PREWHERE expression for supported storages"},
            {"async_insert_max_data_size", 1000000, 10485760, "The previous value appeared to be too small."},
            {"async_insert_poll_timeout_ms", 10, 10, "Timeout in milliseconds for polling data from asynchronous insert queue"},
            {"async_insert_use_adaptive_busy_timeout", false, true, "Use adaptive asynchronous insert timeout"},
            {"async_insert_busy_timeout_min_ms", 50, 50, "The minimum value of the asynchronous insert timeout in milliseconds; it also serves as the initial value, which may be increased later by the adaptive algorithm"},
            {"async_insert_busy_timeout_max_ms", 200, 200, "The minimum value of the asynchronous insert timeout in milliseconds; async_insert_busy_timeout_ms is aliased to async_insert_busy_timeout_max_ms"},
            {"async_insert_busy_timeout_increase_rate", 0.2, 0.2, "The exponential growth rate at which the adaptive asynchronous insert timeout increases"},
            {"async_insert_busy_timeout_decrease_rate", 0.2, 0.2, "The exponential growth rate at which the adaptive asynchronous insert timeout decreases"},
            {"format_template_row_format", "", "", "Template row format string can be set directly in query"},
            {"format_template_resultset_format", "", "", "Template result set format string can be set in query"},
            {"split_parts_ranges_into_intersecting_and_non_intersecting_final", true, true, "Allow to split parts ranges into intersecting and non intersecting during FINAL optimization"},
            {"split_intersecting_parts_ranges_into_layers_final", true, true, "Allow to split intersecting parts ranges into layers during FINAL optimization"},
            {"azure_max_single_part_copy_size", 256*1024*1024, 256*1024*1024, "The maximum size of object to copy using single part copy to Azure blob storage."},
            {"min_external_table_block_size_rows", DEFAULT_INSERT_BLOCK_SIZE, DEFAULT_INSERT_BLOCK_SIZE, "Squash blocks passed to external table to specified size in rows, if blocks are not big enough"},
            {"min_external_table_block_size_bytes", DEFAULT_INSERT_BLOCK_SIZE * 256, DEFAULT_INSERT_BLOCK_SIZE * 256, "Squash blocks passed to external table to specified size in bytes, if blocks are not big enough."},
            {"parallel_replicas_prefer_local_join", true, true, "If true, and JOIN can be executed with parallel replicas algorithm, and all storages of right JOIN part are *MergeTree, local JOIN will be used instead of GLOBAL JOIN."},
            {"optimize_time_filter_with_preimage", true, true, "Optimize Date and DateTime predicates by converting functions into equivalent comparisons without conversions (e.g. toYear(col) = 2023 -> col >= '2023-01-01' AND col <= '2023-12-31')"},
            {"extract_key_value_pairs_max_pairs_per_row", 0, 0, "Max number of pairs that can be produced by the `extractKeyValuePairs` function. Used as a safeguard against consuming too much memory."},
            {"default_view_definer", "CURRENT_USER", "CURRENT_USER", "Allows to set default `DEFINER` option while creating a view"},
            {"default_materialized_view_sql_security", "DEFINER", "DEFINER", "Allows to set a default value for SQL SECURITY option when creating a materialized view"},
            {"default_normal_view_sql_security", "INVOKER", "INVOKER", "Allows to set default `SQL SECURITY` option while creating a normal view"},
            {"mysql_map_string_to_text_in_show_columns", false, true, "Reduce the configuration effort to connect ClickHouse with BI tools."},
            {"mysql_map_fixed_string_to_text_in_show_columns", false, true, "Reduce the configuration effort to connect ClickHouse with BI tools."},
        });
        addSettingsChanges(settings_changes_history, "24.1",
        {
            {"print_pretty_type_names", false, true, "Better user experience."},
            {"input_format_json_read_bools_as_strings", false, true, "Allow to read bools as strings in JSON formats by default"},
            {"output_format_arrow_use_signed_indexes_for_dictionary", false, true, "Use signed indexes type for Arrow dictionaries by default as it's recommended"},
            {"allow_experimental_variant_type", false, false, "Add new experimental Variant type"},
            {"use_variant_as_common_type", false, false, "Allow to use Variant in if/multiIf if there is no common type"},
            {"output_format_arrow_use_64_bit_indexes_for_dictionary", false, false, "Allow to use 64 bit indexes type in Arrow dictionaries"},
            {"parallel_replicas_mark_segment_size", 128, 128, "Add new setting to control segment size in new parallel replicas coordinator implementation"},
            {"ignore_materialized_views_with_dropped_target_table", false, false, "Add new setting to allow to ignore materialized views with dropped target table"},
            {"output_format_compression_level", 3, 3, "Allow to change compression level in the query output"},
            {"output_format_compression_zstd_window_log", 0, 0, "Allow to change zstd window log in the query output when zstd compression is used"},
            {"enable_zstd_qat_codec", false, false, "Add new ZSTD_QAT codec"},
            {"enable_vertical_final", false, true, "Use vertical final by default"},
            {"output_format_arrow_use_64_bit_indexes_for_dictionary", false, false, "Allow to use 64 bit indexes type in Arrow dictionaries"},
            {"max_rows_in_set_to_optimize_join", 100000, 0, "Disable join optimization as it prevents from read in order optimization"},
            {"output_format_pretty_color", true, "auto", "Setting is changed to allow also for auto value, disabling ANSI escapes if output is not a tty"},
            {"function_visible_width_behavior", 0, 1, "We changed the default behavior of `visibleWidth` to be more precise"},
            {"max_estimated_execution_time", 0, 0, "Separate max_execution_time and max_estimated_execution_time"},
            {"iceberg_engine_ignore_schema_evolution", false, false, "Allow to ignore schema evolution in Iceberg table engine"},
            {"optimize_injective_functions_in_group_by", false, true, "Replace injective functions by it's arguments in GROUP BY section in analyzer"},
            {"update_insert_deduplication_token_in_dependent_materialized_views", false, false, "Allow to update insert deduplication token with table identifier during insert in dependent materialized views"},
            {"azure_max_unexpected_write_error_retries", 4, 4, "The maximum number of retries in case of unexpected errors during Azure blob storage write"},
            {"split_parts_ranges_into_intersecting_and_non_intersecting_final", false, true, "Allow to split parts ranges into intersecting and non intersecting during FINAL optimization"},
            {"split_intersecting_parts_ranges_into_layers_final", true, true, "Allow to split intersecting parts ranges into layers during FINAL optimization"}
        });
        addSettingsChanges(settings_changes_history, "23.12",
        {
            {"allow_suspicious_ttl_expressions", true, false, "It is a new setting, and in previous versions the behavior was equivalent to allowing."},
            {"input_format_parquet_allow_missing_columns", false, true, "Allow missing columns in Parquet files by default"},
            {"input_format_orc_allow_missing_columns", false, true, "Allow missing columns in ORC files by default"},
            {"input_format_arrow_allow_missing_columns", false, true, "Allow missing columns in Arrow files by default"}
        });
        addSettingsChanges(settings_changes_history, "23.11",
        {
            {"parsedatetime_parse_without_leading_zeros", false, true, "Improved compatibility with MySQL DATE_FORMAT/STR_TO_DATE"}
        });
        addSettingsChanges(settings_changes_history, "23.9",
        {
            {"optimize_group_by_constant_keys", false, true, "Optimize group by constant keys by default"},
            {"input_format_json_try_infer_named_tuples_from_objects", false, true, "Try to infer named Tuples from JSON objects by default"},
            {"input_format_json_read_numbers_as_strings", false, true, "Allow to read numbers as strings in JSON formats by default"},
            {"input_format_json_read_arrays_as_strings", false, true, "Allow to read arrays as strings in JSON formats by default"},
            {"input_format_json_infer_incomplete_types_as_strings", false, true, "Allow to infer incomplete types as Strings in JSON formats by default"},
            {"input_format_json_try_infer_numbers_from_strings", true, false, "Don't infer numbers from strings in JSON formats by default to prevent possible parsing errors"},
            {"http_write_exception_in_output_format", false, true, "Output valid JSON/XML on exception in HTTP streaming."}
        });
        addSettingsChanges(settings_changes_history, "23.8",
        {
            {"rewrite_count_distinct_if_with_count_distinct_implementation", false, true, "Rewrite countDistinctIf with count_distinct_implementation configuration"}
        });
        addSettingsChanges(settings_changes_history, "23.7",
        {
            {"function_sleep_max_microseconds_per_block", 0, 3000000, "In previous versions, the maximum sleep time of 3 seconds was applied only for `sleep`, but not for `sleepEachRow` function. In the new version, we introduce this setting. If you set compatibility with the previous versions, we will disable the limit altogether."}
        });
        addSettingsChanges(settings_changes_history, "23.6",
        {
            {"http_send_timeout", 180, 30, "3 minutes seems crazy long. Note that this is timeout for a single network write call, not for the whole upload operation."},
            {"http_receive_timeout", 180, 30, "See http_send_timeout."}
        });
        addSettingsChanges(settings_changes_history, "23.5",
        {
            {"input_format_parquet_preserve_order", true, false, "Allow Parquet reader to reorder rows for better parallelism."},
            {"parallelize_output_from_storages", false, true, "Allow parallelism when executing queries that read from file/url/s3/etc. This may reorder rows."},
            {"use_with_fill_by_sorting_prefix", false, true, "Columns preceding WITH FILL columns in ORDER BY clause form sorting prefix. Rows with different values in sorting prefix are filled independently"},
            {"output_format_parquet_compliant_nested_types", false, true, "Change an internal field name in output Parquet file schema."}
        });
        addSettingsChanges(settings_changes_history, "23.4",
        {
            {"allow_suspicious_indices", true, false, "If true, index can defined with identical expressions"},
            {"allow_nonconst_timezone_arguments", true, false, "Allow non-const timezone arguments in certain time-related functions like toTimeZone(), fromUnixTimestamp*(), snowflakeToDateTime*()."},
            {"connect_timeout_with_failover_ms", 50, 1000, "Increase default connect timeout because of async connect"},
            {"connect_timeout_with_failover_secure_ms", 100, 1000, "Increase default secure connect timeout because of async connect"},
            {"hedged_connection_timeout_ms", 100, 50, "Start new connection in hedged requests after 50 ms instead of 100 to correspond with previous connect timeout"},
            {"formatdatetime_f_prints_single_zero", true, false, "Improved compatibility with MySQL DATE_FORMAT()/STR_TO_DATE()"},
            {"formatdatetime_parsedatetime_m_is_month_name", false, true, "Improved compatibility with MySQL DATE_FORMAT/STR_TO_DATE"}
        });
        addSettingsChanges(settings_changes_history, "23.3",
        {
            {"output_format_parquet_version", "1.0", "2.latest", "Use latest Parquet format version for output format"},
            {"input_format_json_ignore_unknown_keys_in_named_tuple", false, true, "Improve parsing JSON objects as named tuples"},
            {"input_format_native_allow_types_conversion", false, true, "Allow types conversion in Native input forma"},
            {"output_format_arrow_compression_method", "none", "lz4_frame", "Use lz4 compression in Arrow output format by default"},
            {"output_format_parquet_compression_method", "snappy", "lz4", "Use lz4 compression in Parquet output format by default"},
            {"output_format_orc_compression_method", "none", "lz4_frame", "Use lz4 compression in ORC output format by default"},
            {"async_query_sending_for_remote", false, true, "Create connections and send query async across shards"}
        });
        addSettingsChanges(settings_changes_history, "23.2",
        {
            {"output_format_parquet_fixed_string_as_fixed_byte_array", false, true, "Use Parquet FIXED_LENGTH_BYTE_ARRAY type for FixedString by default"},
            {"output_format_arrow_fixed_string_as_fixed_byte_array", false, true, "Use Arrow FIXED_SIZE_BINARY type for FixedString by default"},
            {"query_plan_remove_redundant_distinct", false, true, "Remove redundant Distinct step in query plan"},
            {"optimize_duplicate_order_by_and_distinct", true, false, "Remove duplicate ORDER BY and DISTINCT if it's possible"},
            {"insert_keeper_max_retries", 0, 20, "Enable reconnections to Keeper on INSERT, improve reliability"}
        });
        addSettingsChanges(settings_changes_history, "23.1",
        {
            {"input_format_json_read_objects_as_strings", 0, 1, "Enable reading nested json objects as strings while object type is experimental"},
            {"input_format_json_defaults_for_missing_elements_in_named_tuple", false, true, "Allow missing elements in JSON objects while reading named tuples by default"},
            {"input_format_csv_detect_header", false, true, "Detect header in CSV format by default"},
            {"input_format_tsv_detect_header", false, true, "Detect header in TSV format by default"},
            {"input_format_custom_detect_header", false, true, "Detect header in CustomSeparated format by default"},
            {"query_plan_remove_redundant_sorting", false, true, "Remove redundant sorting in query plan. For example, sorting steps related to ORDER BY clauses in subqueries"}
        });
        addSettingsChanges(settings_changes_history, "22.12",
        {
            {"max_size_to_preallocate_for_aggregation", 10'000'000, 100'000'000, "This optimizes performance"},
            {"query_plan_aggregation_in_order", 0, 1, "Enable some refactoring around query plan"},
            {"format_binary_max_string_size", 0, 1_GiB, "Prevent allocating large amount of memory"}
        });
        addSettingsChanges(settings_changes_history, "22.11",
        {
            {"use_structure_from_insertion_table_in_table_functions", 0, 2, "Improve using structure from insertion table in table functions"}
        });
        addSettingsChanges(settings_changes_history, "22.9",
        {
            {"force_grouping_standard_compatibility", false, true, "Make GROUPING function output the same as in SQL standard and other DBMS"}
        });
        addSettingsChanges(settings_changes_history, "22.7",
        {
            {"cross_to_inner_join_rewrite", 1, 2, "Force rewrite comma join to inner"},
            {"enable_positional_arguments", false, true, "Enable positional arguments feature by default"},
            {"format_csv_allow_single_quotes", true, false, "Most tools don't treat single quote in CSV specially, don't do it by default too"}
        });
        addSettingsChanges(settings_changes_history, "22.6",
        {
            {"output_format_json_named_tuples_as_objects", false, true, "Allow to serialize named tuples as JSON objects in JSON formats by default"},
            {"input_format_skip_unknown_fields", false, true, "Optimize reading subset of columns for some input formats"}
        });
        addSettingsChanges(settings_changes_history, "22.5",
        {
            {"memory_overcommit_ratio_denominator", 0, 1073741824, "Enable memory overcommit feature by default"},
            {"memory_overcommit_ratio_denominator_for_user", 0, 1073741824, "Enable memory overcommit feature by default"}
        });
        addSettingsChanges(settings_changes_history, "22.4",
        {
            {"allow_settings_after_format_in_insert", true, false, "Do not allow SETTINGS after FORMAT for INSERT queries because ClickHouse interpret SETTINGS as some values, which is misleading"}
        });
        addSettingsChanges(settings_changes_history, "22.3",
        {
            {"cast_ipv4_ipv6_default_on_conversion_error", true, false, "Make functions cast(value, 'IPv4') and cast(value, 'IPv6') behave same as toIPv4 and toIPv6 functions"}
        });
        addSettingsChanges(settings_changes_history, "21.12",
        {
            {"stream_like_engine_allow_direct_select", true, false, "Do not allow direct select for Kafka/RabbitMQ/FileLog by default"}
        });
        addSettingsChanges(settings_changes_history, "21.9",
        {
            {"output_format_decimal_trailing_zeros", true, false, "Do not output trailing zeros in text representation of Decimal types by default for better looking output"},
            {"use_hedged_requests", false, true, "Enable Hedged Requests feature by default"}
        });
        addSettingsChanges(settings_changes_history, "21.7",
        {
            {"legacy_column_name_of_tuple_literal", true, false, "Add this setting only for compatibility reasons. It makes sense to set to 'true', while doing rolling update of cluster from version lower than 21.7 to higher"}
        });
        addSettingsChanges(settings_changes_history, "21.5",
        {
            {"async_socket_for_remote", false, true, "Fix all problems and turn on asynchronous reads from socket for remote queries by default again"}
        });
        addSettingsChanges(settings_changes_history, "21.3",
        {
            {"async_socket_for_remote", true, false, "Turn off asynchronous reads from socket for remote queries because of some problems"},
            {"optimize_normalize_count_variants", false, true, "Rewrite aggregate functions that semantically equals to count() as count() by default"},
            {"normalize_function_names", false, true, "Normalize function names to their canonical names, this was needed for projection query routing"}
        });
        addSettingsChanges(settings_changes_history, "21.2",
        {
            {"enable_global_with_statement", false, true, "Propagate WITH statements to UNION queries and all subqueries by default"}
        });
        addSettingsChanges(settings_changes_history, "21.1",
        {
            {"insert_quorum_parallel", false, true, "Use parallel quorum inserts by default. It is significantly more convenient to use than sequential quorum inserts"},
            {"input_format_null_as_default", false, true, "Allow to insert NULL as default for input formats by default"},
            {"optimize_on_insert", false, true, "Enable data optimization on INSERT by default for better user experience"},
            {"use_compact_format_in_distributed_parts_names", false, true, "Use compact format for async INSERT into Distributed tables by default"}
        });
        addSettingsChanges(settings_changes_history, "20.10",
        {
            {"format_regexp_escaping_rule", "Escaped", "Raw", "Use Raw as default escaping rule for Regexp format to male the behaviour more like to what users expect"}
        });
        addSettingsChanges(settings_changes_history, "20.7",
        {
            {"show_table_uuid_in_table_create_query_if_not_nil", true, false, "Stop showing  UID of the table in its CREATE query for Engine=Atomic"}
        });
        addSettingsChanges(settings_changes_history, "20.5",
        {
            {"input_format_with_names_use_header", false, true, "Enable using header with names for formats with WithNames/WithNamesAndTypes suffixes"},
            {"allow_suspicious_codecs", true, false, "Don't allow to specify meaningless compression codecs"}
        });
        addSettingsChanges(settings_changes_history, "20.4",
        {
            {"validate_polygons", false, true, "Throw exception if polygon is invalid in function pointInPolygon by default instead of returning possibly wrong results"}
        });
        addSettingsChanges(settings_changes_history, "19.18",
        {
            {"enable_scalar_subquery_optimization", false, true, "Prevent scalar subqueries from (de)serializing large scalar values and possibly avoid running the same subquery more than once"}
        });
        addSettingsChanges(settings_changes_history, "19.14",
        {
            {"any_join_distinct_right_table_keys", true, false, "Disable ANY RIGHT and ANY FULL JOINs by default to avoid inconsistency"}
        });
        addSettingsChanges(settings_changes_history, "19.12",
        {
            {"input_format_defaults_for_omitted_fields", false, true, "Enable calculation of complex default expressions for omitted fields for some input formats, because it should be the expected behaviour"}
        });
        addSettingsChanges(settings_changes_history, "19.5",
        {
            {"max_partitions_per_insert_block", 0, 100, "Add a limit for the number of partitions in one block"}
        });
        addSettingsChanges(settings_changes_history, "18.12.17",
        {
            {"enable_optimize_predicate_expression", 0, 1, "Optimize predicates to subqueries by default"}
        });
    });
    return settings_changes_history;
}

const VersionToSettingsChangesMap & getMergeTreeSettingsChangesHistory()
{
    static VersionToSettingsChangesMap merge_tree_settings_changes_history;
    static std::once_flag initialized_flag;
    std::call_once(initialized_flag, [&]
    {
        addSettingsChanges(merge_tree_settings_changes_history, "25.4",
        {

        });
        addSettingsChanges(merge_tree_settings_changes_history, "25.3",
        {
            /// Release closed. Please use 25.4
            {"shared_merge_tree_enable_keeper_parts_extra_data", false, false, "New setting"},
            {"zero_copy_merge_mutation_min_parts_size_sleep_no_scale_before_lock", 0, 0, "New setting"},
            {"enable_replacing_merge_with_cleanup_for_min_age_to_force_merge", false, false, "New setting to allow automatic cleanup merges for ReplacingMergeTree"},
            /// Release closed. Please use 25.4
        });
        addSettingsChanges(merge_tree_settings_changes_history, "25.2",
        {
            /// Release closed. Please use 25.3
            {"shared_merge_tree_initial_parts_update_backoff_ms", 50, 50, "New setting"},
            {"shared_merge_tree_max_parts_update_backoff_ms", 5000, 5000, "New setting"},
            {"shared_merge_tree_interserver_http_connection_timeout_ms", 100, 100, "New setting"},
            {"columns_and_secondary_indices_sizes_lazy_calculation", true, true, "New setting to calculate columns and indices sizes lazily"},
            {"table_disk", false, false, "New setting"},
            {"allow_reduce_blocking_parts_task", false, true, "Now SMT will remove stale blocking parts from ZooKeeper by default"},
            {"shared_merge_tree_max_suspicious_broken_parts", 0, 0, "Max broken parts for SMT, if more - deny automatic detach"},
            {"shared_merge_tree_max_suspicious_broken_parts_bytes", 0, 0, "Max size of all broken parts for SMT, if more - deny automatic detach"},
            /// Release closed. Please use 25.3
        });
        addSettingsChanges(merge_tree_settings_changes_history, "25.1",
        {
            /// Release closed. Please use 25.2
            {"shared_merge_tree_try_fetch_part_in_memory_data_from_replicas", false, false, "New setting to fetch parts data from other replicas"},
            {"enable_max_bytes_limit_for_min_age_to_force_merge", false, false, "Added new setting to limit max bytes for min_age_to_force_merge."},
            {"enable_max_bytes_limit_for_min_age_to_force_merge", false, false, "New setting"},
            {"add_minmax_index_for_numeric_columns", false, false, "New setting"},
            {"add_minmax_index_for_string_columns", false, false, "New setting"},
            {"materialize_skip_indexes_on_merge", true, true, "New setting"},
            {"merge_max_bytes_to_prewarm_cache", 1ULL * 1024 * 1024 * 1024, 1ULL * 1024 * 1024 * 1024, "Cloud sync"},
            {"merge_total_max_bytes_to_prewarm_cache", 15ULL * 1024 * 1024 * 1024, 15ULL * 1024 * 1024 * 1024, "Cloud sync"},
            {"reduce_blocking_parts_sleep_ms", 5000, 5000, "Cloud sync"},
            {"number_of_partitions_to_consider_for_merge", 10, 10, "Cloud sync"},
            {"shared_merge_tree_enable_outdated_parts_check", true, true, "Cloud sync"},
            {"shared_merge_tree_max_parts_update_leaders_in_total", 6, 6, "Cloud sync"},
            {"shared_merge_tree_max_parts_update_leaders_per_az", 2, 2, "Cloud sync"},
            {"shared_merge_tree_leader_update_period_seconds", 30, 30, "Cloud sync"},
            {"shared_merge_tree_leader_update_period_random_add_seconds", 10, 10, "Cloud sync"},
            {"shared_merge_tree_read_virtual_parts_from_leader", true, true, "Cloud sync"},
            {"shared_merge_tree_interserver_http_timeout_ms", 10000, 10000, "Cloud sync"},
            {"shared_merge_tree_max_replicas_for_parts_deletion", 10, 10, "Cloud sync"},
            {"shared_merge_tree_max_replicas_to_merge_parts_for_each_parts_range", 5, 5, "Cloud sync"},
            {"shared_merge_tree_use_outdated_parts_compact_format", false, false, "Cloud sync"},
            {"shared_merge_tree_memo_ids_remove_timeout_seconds", 1800, 1800, "Cloud sync"},
            {"shared_merge_tree_idle_parts_update_seconds", 3600, 3600, "Cloud sync"},
            {"shared_merge_tree_max_outdated_parts_to_process_at_once", 1000, 1000, "Cloud sync"},
            {"shared_merge_tree_postpone_next_merge_for_locally_merged_parts_rows_threshold", 1000000, 1000000, "Cloud sync"},
            {"shared_merge_tree_postpone_next_merge_for_locally_merged_parts_ms", 0, 0, "Cloud sync"},
            {"shared_merge_tree_range_for_merge_window_size", 10, 10, "Cloud sync"},
            {"shared_merge_tree_use_too_many_parts_count_from_virtual_parts", 0, 0, "Cloud sync"},
            {"shared_merge_tree_create_per_replica_metadata_nodes", true, true, "Cloud sync"},
            {"shared_merge_tree_use_metadata_hints_cache", true, true, "Cloud sync"},
            {"notify_newest_block_number", false, false, "Cloud sync"},
            {"allow_reduce_blocking_parts_task", false, false, "Cloud sync"},
            /// Release closed. Please use 25.2
        });
        addSettingsChanges(merge_tree_settings_changes_history, "24.12",
        {
            /// Release closed. Please use 25.1
            {"enforce_index_structure_match_on_partition_manipulation", true, false, "New setting"},
            {"use_primary_key_cache", false, false, "New setting"},
            {"prewarm_primary_key_cache", false, false, "New setting"},
            {"min_bytes_to_prewarm_caches", 0, 0, "New setting"},
            {"allow_experimental_reverse_key", false, false, "New setting"},
            /// Release closed. Please use 25.1
        });
        addSettingsChanges(merge_tree_settings_changes_history, "24.11",
        {
        });
        addSettingsChanges(merge_tree_settings_changes_history, "24.10",
        {
        });
        addSettingsChanges(merge_tree_settings_changes_history, "24.9",
        {
        });
        addSettingsChanges(merge_tree_settings_changes_history, "24.8",
        {
            {"deduplicate_merge_projection_mode", "ignore", "throw", "Do not allow to create inconsistent projection"}
        });
    });

    return merge_tree_settings_changes_history;
}

}<|MERGE_RESOLUTION|>--- conflicted
+++ resolved
@@ -78,11 +78,8 @@
             {"use_page_cache_with_distributed_cache", false, false, "New setting"},
             {"use_query_condition_cache", false, false, "New setting."},
             {"parallel_replicas_for_cluster_engines", false, true, "New setting."},
-<<<<<<< HEAD
             {"parallel_block_marshaling_threads", 1, 8, "New setting."},
-=======
             /// Release closed. Please use 25.4
->>>>>>> 62ebb400
         });
         addSettingsChanges(settings_changes_history, "25.2",
         {
