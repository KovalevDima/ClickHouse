#include <Core/Defines.h>
#include <Core/SettingsChangesHistory.h>
#include <IO/ReadBufferFromString.h>
#include <IO/ReadHelpers.h>
#include <boost/algorithm/string.hpp>


namespace DB
{

namespace ErrorCodes
{
    extern const int BAD_ARGUMENTS;
    extern const int LOGICAL_ERROR;
}

ClickHouseVersion::ClickHouseVersion(std::string_view version)
{
    Strings split;
    boost::split(split, version, [](char c){ return c == '.'; });
    components.reserve(split.size());
    if (split.empty())
        throw Exception{ErrorCodes::BAD_ARGUMENTS, "Cannot parse ClickHouse version here: {}", version};

    for (const auto & split_element : split)
    {
        size_t component;
        ReadBufferFromString buf(split_element);
        if (!tryReadIntText(component, buf) || !buf.eof())
            throw Exception{ErrorCodes::BAD_ARGUMENTS, "Cannot parse ClickHouse version here: {}", version};
        components.push_back(component);
    }
}

String ClickHouseVersion::toString() const
{
    return fmt::format("{}", fmt::join(components, "."));
}

static void addSettingsChanges(
    VersionToSettingsChangesMap & settings_changes_history,
    std::string_view version,
    SettingsChangesHistory::SettingsChanges && changes)
{
    /// Forbid duplicate versions
    auto [_, inserted] = settings_changes_history.emplace(ClickHouseVersion(version), std::move(changes));
    if (!inserted)
        throw Exception{ErrorCodes::LOGICAL_ERROR, "Detected duplicate version '{}'", ClickHouseVersion(version).toString()};
}

const VersionToSettingsChangesMap & getSettingsChangesHistory()
{
    static VersionToSettingsChangesMap settings_changes_history;
    static std::once_flag initialized_flag;
    std::call_once(initialized_flag, [&]
    {
        // clang-format off
        /// History of settings changes that controls some backward incompatible changes
        /// across all ClickHouse versions. It maps ClickHouse version to settings changes that were done
        /// in this version. This history contains both changes to existing settings and newly added settings.
        /// Settings changes is a vector of structs
        ///     {setting_name, previous_value, new_value, reason}.
        /// For newly added setting choose the most appropriate previous_value (for example, if new setting
        /// controls new feature and it's 'true' by default, use 'false' as previous_value).
        /// It's used to implement `compatibility` setting (see https://github.com/ClickHouse/ClickHouse/issues/35972)
        /// Note: please check if the key already exists to prevent duplicate entries.
        addSettingsChanges(settings_changes_history, "25.1",
        {
            {"output_format_json_pretty_print", false, true, "Print values in a pretty format in JSON output format by default"},
            {"allow_experimental_ts_to_grid_aggregate_function", false, false, "Cloud only"},
            {"formatdatetime_f_prints_scale_number_of_digits", true, false, "New setting."},
            {"distributed_cache_connect_max_tries", 20, 20, "Cloud only"},
            {"distributed_cache_min_bytes_for_seek", false, false, "New private setting."},
            {"max_bytes_ratio_before_external_group_by", 0.0, 0.5, "Enable automatic spilling to disk by default."},
            {"max_bytes_ratio_before_external_sort", 0.0, 0.5, "Enable automatic spilling to disk by default."},
            {"s3queue_migrate_old_metadata_to_buckets", false, false, "New setting."},
            {"distributed_cache_pool_behaviour_on_limit", "allocate_bypassing_pool", "wait", "Cloud only"},
            {"query_plan_try_use_vector_search", false, true, "New setting."},
            {"short_circuit_function_evaluation_for_nulls", false, true, "Allow to execute functions with Nullable arguments only on rows with non-NULL values in all arguments"},
            {"short_circuit_function_evaluation_for_nulls_threshold", 1.0, 1.0, "Ratio threshold of NULL values to execute functions with Nullable arguments only on rows with non-NULL values in all arguments. Applies when setting short_circuit_function_evaluation_for_nulls is enabled."},
            {"output_format_orc_writer_time_zone_name", "GMT", "GMT", "The time zone name for ORC writer, the default ORC writer's time zone is GMT."},
            {"output_format_pretty_highlight_trailing_spaces", false, true, "A new setting."},
            {"allow_experimental_bfloat16_type", false, true, "Add new BFloat16 type"},
            {"output_format_pretty_max_column_name_width_cut_to", 0, 24, "A new setting"},
            {"output_format_pretty_max_column_name_width_min_chars_to_cut", 0, 4, "A new setting"},
<<<<<<< HEAD
            {"merge_table_max_tables_to_look_for_schema_inference", 1, 1000, "A new setting"},
=======
            {"max_autoincrement_series", 1000, 1000, "A new setting"},
>>>>>>> 437b9789
        });
        addSettingsChanges(settings_changes_history, "24.12",
        {
            /// Release closed. Please use 25.1
            {"allow_experimental_database_iceberg", false, false, "New setting."},
            {"shared_merge_tree_sync_parts_on_partition_operations", 1, 1, "New setting. By default parts are always synchronized"},
            {"query_plan_join_swap_table", "false", "auto", "New setting. Right table was always chosen before."},
            {"max_size_to_preallocate_for_aggregation", 100'000'000, 1'000'000'000'000, "Enable optimisation for bigger tables."},
            {"max_size_to_preallocate_for_joins", 100'000'000, 1'000'000'000'000, "Enable optimisation for bigger tables."},
            {"max_bytes_ratio_before_external_group_by", 0., 0., "New setting."},
            {"optimize_extract_common_expressions", false, true, "Optimize WHERE, PREWHERE, ON, HAVING and QUALIFY expressions by extracting common expressions out from disjunction of conjunctions."},
            {"allow_general_join_planning", false, true, "Allow more general join planning algorithm when hash join algorithm is enabled."},
            {"optimize_extract_common_expressions", false, false, "Introduce setting to optimize WHERE, PREWHERE, ON, HAVING and QUALIFY expressions by extracting common expressions out from disjunction of conjunctions."},
            {"max_bytes_ratio_before_external_sort", 0., 0., "New setting."},
            {"use_async_executor_for_materialized_views", false, false, "New setting."},
            {"http_response_headers", "", "", "New setting."},
            {"output_format_parquet_datetime_as_uint32", true, false, "Write DateTime as DateTime64(3) instead of UInt32 (these are the two Parquet types closest to DateTime)."},
            {"skip_redundant_aliases_in_udf", false, false, "New setting."},
            {"parallel_replicas_index_analysis_only_on_coordinator", true, true, "Index analysis done only on replica-coordinator and skipped on other replicas. Effective only with enabled parallel_replicas_local_plan"}, // enabling it was moved to 24.10
            {"least_greatest_legacy_null_behavior", true, false, "New setting"},
            /// Release closed. Please use 25.1
        });
        addSettingsChanges(settings_changes_history, "24.11",
        {
            {"validate_mutation_query", false, true, "New setting to validate mutation queries by default."},
            {"enable_job_stack_trace", false, true, "Enable by default collecting stack traces from job's scheduling."},
            {"allow_suspicious_types_in_group_by", true, false, "Don't allow Variant/Dynamic types in GROUP BY by default"},
            {"allow_suspicious_types_in_order_by", true, false, "Don't allow Variant/Dynamic types in ORDER BY by default"},
            {"distributed_cache_discard_connection_if_unread_data", true, true, "New setting"},
            {"filesystem_cache_enable_background_download_for_metadata_files_in_packed_storage", true, true, "New setting"},
            {"filesystem_cache_enable_background_download_during_fetch", true, true, "New setting"},
            {"azure_check_objects_after_upload", false, false, "Check each uploaded object in azure blob storage to be sure that upload was successful"},
            {"backup_restore_keeper_max_retries", 20, 1000, "Should be big enough so the whole operation BACKUP or RESTORE operation won't fail because of a temporary [Zoo]Keeper failure in the middle of it."},
            {"backup_restore_failure_after_host_disconnected_for_seconds", 0, 3600, "New setting."},
            {"backup_restore_keeper_max_retries_while_initializing", 0, 20, "New setting."},
            {"backup_restore_keeper_max_retries_while_handling_error", 0, 20, "New setting."},
            {"backup_restore_finish_timeout_after_error_sec", 0, 180, "New setting."},
            {"query_plan_merge_filters", false, true, "Allow to merge filters in the query plan. This is required to properly support filter-push-down with a new analyzer."},
            {"parallel_replicas_local_plan", false, true, "Use local plan for local replica in a query with parallel replicas"},
            {"allow_experimental_shared_set_join", 1, 0, "Disable a setting for ClickHouse Cloud"},
            {"merge_tree_use_v1_object_and_dynamic_serialization", true, false, "Add new serialization V2 version for JSON and Dynamic types"},
            {"min_joined_block_size_bytes", 524288, 524288, "New setting."},
            {"allow_experimental_bfloat16_type", false, false, "Add new experimental BFloat16 type"},
            {"filesystem_cache_skip_download_if_exceeds_per_query_cache_write_limit", 1, 1, "Rename of setting skip_download_if_exceeds_query_cache_limit"},
            {"filesystem_cache_prefer_bigger_buffer_size", true, true, "New setting"},
            {"read_in_order_use_virtual_row", false, false, "Use virtual row while reading in order of primary key or its monotonic function fashion. It is useful when searching over multiple parts as only relevant ones are touched."},
            {"s3_skip_empty_files", false, true, "We hope it will provide better UX"},
            {"filesystem_cache_boundary_alignment", 0, 0, "New setting"},
            {"push_external_roles_in_interserver_queries", false, true, "New setting."},
            {"enable_variant_type", false, false, "Add alias to allow_experimental_variant_type"},
            {"enable_dynamic_type", false, false, "Add alias to allow_experimental_dynamic_type"},
            {"enable_json_type", false, false, "Add alias to allow_experimental_json_type"},
        });
        addSettingsChanges(settings_changes_history, "24.10",
        {
            {"query_metric_log_interval", 0, -1, "New setting."},
            {"enforce_strict_identifier_format", false, false, "New setting."},
            {"enable_parsing_to_custom_serialization", false, true, "New setting"},
            {"mongodb_throw_on_unsupported_query", false, true, "New setting."},
            {"enable_parallel_replicas", false, false, "Parallel replicas with read tasks became the Beta tier feature."},
            {"parallel_replicas_mode", "read_tasks", "read_tasks", "This setting was introduced as a part of making parallel replicas feature Beta"},
            {"filesystem_cache_name", "", "", "Filesystem cache name to use for stateless table engines or data lakes"},
            {"restore_replace_external_dictionary_source_to_null", false, false, "New setting."},
            {"show_create_query_identifier_quoting_rule", "when_necessary", "when_necessary", "New setting."},
            {"show_create_query_identifier_quoting_style", "Backticks", "Backticks", "New setting."},
            {"merge_tree_min_read_task_size", 8, 8, "New setting"},
            {"merge_tree_min_rows_for_concurrent_read_for_remote_filesystem", (20 * 8192), 0, "Setting is deprecated"},
            {"merge_tree_min_bytes_for_concurrent_read_for_remote_filesystem", (24 * 10 * 1024 * 1024), 0, "Setting is deprecated"},
            {"implicit_select", false, false, "A new setting."},
            {"output_format_native_write_json_as_string", false, false, "Add new setting to allow write JSON column as single String column in Native format"},
            {"output_format_binary_write_json_as_string", false, false, "Add new setting to write values of JSON type as JSON string in RowBinary output format"},
            {"input_format_binary_read_json_as_string", false, false, "Add new setting to read values of JSON type as JSON string in RowBinary input format"},
            {"min_free_disk_bytes_to_perform_insert", 0, 0, "New setting."},
            {"min_free_disk_ratio_to_perform_insert", 0.0, 0.0, "New setting."},
            {"enable_named_columns_in_function_tuple", false, false, "Disabled pending usability improvements"},
            {"cloud_mode_database_engine", 1, 1, "A setting for ClickHouse Cloud"},
            {"allow_experimental_shared_set_join", 0, 0, "A setting for ClickHouse Cloud"},
            {"read_through_distributed_cache", 0, 0, "A setting for ClickHouse Cloud"},
            {"write_through_distributed_cache", 0, 0, "A setting for ClickHouse Cloud"},
            {"distributed_cache_throw_on_error", 0, 0, "A setting for ClickHouse Cloud"},
            {"distributed_cache_log_mode", "on_error", "on_error", "A setting for ClickHouse Cloud"},
            {"distributed_cache_fetch_metrics_only_from_current_az", 1, 1, "A setting for ClickHouse Cloud"},
            {"distributed_cache_connect_max_tries", 20, 20, "A setting for ClickHouse Cloud"},
            {"distributed_cache_receive_response_wait_milliseconds", 60000, 60000, "A setting for ClickHouse Cloud"},
            {"distributed_cache_receive_timeout_milliseconds", 10000, 10000, "A setting for ClickHouse Cloud"},
            {"distributed_cache_wait_connection_from_pool_milliseconds", 100, 100, "A setting for ClickHouse Cloud"},
            {"distributed_cache_bypass_connection_pool", 0, 0, "A setting for ClickHouse Cloud"},
            {"distributed_cache_pool_behaviour_on_limit", "allocate_bypassing_pool", "allocate_bypassing_pool", "A setting for ClickHouse Cloud"},
            {"distributed_cache_read_alignment", 0, 0, "A setting for ClickHouse Cloud"},
            {"distributed_cache_max_unacked_inflight_packets", 10, 10, "A setting for ClickHouse Cloud"},
            {"distributed_cache_data_packet_ack_window", 5, 5, "A setting for ClickHouse Cloud"},
            {"input_format_parquet_enable_row_group_prefetch", false, true, "Enable row group prefetching during parquet parsing. Currently, only single-threaded parsing can prefetch."},
            {"input_format_orc_dictionary_as_low_cardinality", false, true, "Treat ORC dictionary encoded columns as LowCardinality columns while reading ORC files"},
            {"allow_experimental_refreshable_materialized_view", false, true, "Not experimental anymore"},
            {"max_parts_to_move", 0, 1000, "New setting"},
            {"hnsw_candidate_list_size_for_search", 64, 256, "New setting. Previously, the value was optionally specified in CREATE INDEX and 64 by default."},
            {"allow_reorder_prewhere_conditions", true, true, "New setting"},
            {"input_format_parquet_bloom_filter_push_down", false, true, "When reading Parquet files, skip whole row groups based on the WHERE/PREWHERE expressions and bloom filter in the Parquet metadata."},
            {"date_time_64_output_format_cut_trailing_zeros_align_to_groups_of_thousands", false, false, "Dynamically trim the trailing zeros of datetime64 values to adjust the output scale to (0, 3, 6), corresponding to 'seconds', 'milliseconds', and 'microseconds'."},
            {"parallel_replicas_index_analysis_only_on_coordinator", false, true, "Index analysis done only on replica-coordinator and skipped on other replicas. Effective only with enabled parallel_replicas_local_plan"},
        });
        addSettingsChanges(settings_changes_history, "24.9",
        {
            {"output_format_orc_dictionary_key_size_threshold", 0.0, 0.0, "For a string column in ORC output format, if the number of distinct values is greater than this fraction of the total number of non-null rows, turn off dictionary encoding. Otherwise dictionary encoding is enabled"},
            {"input_format_json_empty_as_default", false, false, "Added new setting to allow to treat empty fields in JSON input as default values."},
            {"input_format_try_infer_variants", false, false, "Try to infer Variant type in text formats when there is more than one possible type for column/array elements"},
            {"join_output_by_rowlist_perkey_rows_threshold", 0, 5, "The lower limit of per-key average rows in the right table to determine whether to output by row list in hash join."},
            {"create_if_not_exists", false, false, "New setting."},
            {"allow_materialized_view_with_bad_select", true, true, "Support (but not enable yet) stricter validation in CREATE MATERIALIZED VIEW"},
            {"parallel_replicas_mark_segment_size", 128, 0, "Value for this setting now determined automatically"},
            {"database_replicated_allow_replicated_engine_arguments", 1, 0, "Don't allow explicit arguments by default"},
            {"database_replicated_allow_explicit_uuid", 1, 0, "Added a new setting to disallow explicitly specifying table UUID"},
            {"parallel_replicas_local_plan", false, false, "Use local plan for local replica in a query with parallel replicas"},
            {"join_to_sort_minimum_perkey_rows", 0, 40, "The lower limit of per-key average rows in the right table to determine whether to rerange the right table by key in left or inner join. This setting ensures that the optimization is not applied for sparse table keys"},
            {"join_to_sort_maximum_table_rows", 0, 10000, "The maximum number of rows in the right table to determine whether to rerange the right table by key in left or inner join"},
            {"allow_experimental_join_right_table_sorting", false, false, "If it is set to true, and the conditions of `join_to_sort_minimum_perkey_rows` and `join_to_sort_maximum_table_rows` are met, rerange the right table by key to improve the performance in left or inner hash join"},
            {"mongodb_throw_on_unsupported_query", false, true, "New setting."},
            {"min_free_disk_bytes_to_perform_insert", 0, 0, "Maintain some free disk space bytes from inserts while still allowing for temporary writing."},
            {"min_free_disk_ratio_to_perform_insert", 0.0, 0.0, "Maintain some free disk space bytes expressed as ratio to total disk space from inserts while still allowing for temporary writing."},
        });
        addSettingsChanges(settings_changes_history, "24.8",
        {
            {"rows_before_aggregation", false, false, "Provide exact value for rows_before_aggregation statistic, represents the number of rows read before aggregation"},
            {"restore_replace_external_table_functions_to_null", false, false, "New setting."},
            {"restore_replace_external_engines_to_null", false, false, "New setting."},
            {"input_format_json_max_depth", 1000000, 1000, "It was unlimited in previous versions, but that was unsafe."},
            {"merge_tree_min_bytes_per_task_for_remote_reading", 4194304, 2097152, "Value is unified with `filesystem_prefetch_min_bytes_for_single_read_task`"},
            {"use_hive_partitioning", false, false, "Allows to use hive partitioning for File, URL, S3, AzureBlobStorage and HDFS engines."},
            {"allow_experimental_kafka_offsets_storage_in_keeper", false, false, "Allow the usage of experimental Kafka storage engine that stores the committed offsets in ClickHouse Keeper"},
            {"allow_archive_path_syntax", true, true, "Added new setting to allow disabling archive path syntax."},
            {"query_cache_tag", "", "", "New setting for labeling query cache settings."},
            {"allow_experimental_time_series_table", false, false, "Added new setting to allow the TimeSeries table engine"},
            {"enable_analyzer", 1, 1, "Added an alias to a setting `allow_experimental_analyzer`."},
            {"optimize_functions_to_subcolumns", false, true, "Enabled settings by default"},
            {"allow_experimental_json_type", false, false, "Add new experimental JSON type"},
            {"use_json_alias_for_old_object_type", true, false, "Use JSON type alias to create new JSON type"},
            {"type_json_skip_duplicated_paths", false, false, "Allow to skip duplicated paths during JSON parsing"},
            {"allow_experimental_vector_similarity_index", false, false, "Added new setting to allow experimental vector similarity indexes"},
            {"input_format_try_infer_datetimes_only_datetime64", true, false, "Allow to infer DateTime instead of DateTime64 in data formats"},
        });
        addSettingsChanges(settings_changes_history, "24.7",
        {
            {"output_format_parquet_write_page_index", false, true, "Add a possibility to write page index into parquet files."},
            {"output_format_binary_encode_types_in_binary_format", false, false, "Added new setting to allow to write type names in binary format in RowBinaryWithNamesAndTypes output format"},
            {"input_format_binary_decode_types_in_binary_format", false, false, "Added new setting to allow to read type names in binary format in RowBinaryWithNamesAndTypes input format"},
            {"output_format_native_encode_types_in_binary_format", false, false, "Added new setting to allow to write type names in binary format in Native output format"},
            {"input_format_native_decode_types_in_binary_format", false, false, "Added new setting to allow to read type names in binary format in Native output format"},
            {"read_in_order_use_buffering", false, true, "Use buffering before merging while reading in order of primary key"},
            {"enable_named_columns_in_function_tuple", false, false, "Generate named tuples in function tuple() when all names are unique and can be treated as unquoted identifiers."},
            {"optimize_trivial_insert_select", true, false, "The optimization does not make sense in many cases."},
            {"dictionary_validate_primary_key_type", false, false, "Validate primary key type for dictionaries. By default id type for simple layouts will be implicitly converted to UInt64."},
            {"collect_hash_table_stats_during_joins", false, true, "New setting."},
            {"max_size_to_preallocate_for_joins", 0, 100'000'000, "New setting."},
            {"input_format_orc_reader_time_zone_name", "GMT", "GMT", "The time zone name for ORC row reader, the default ORC row reader's time zone is GMT."},
            {"database_replicated_allow_heavy_create", true, false, "Long-running DDL queries (CREATE AS SELECT and POPULATE) for Replicated database engine was forbidden"},
            {"query_plan_merge_filters", false, false, "Allow to merge filters in the query plan"},
            {"azure_sdk_max_retries", 10, 10, "Maximum number of retries in azure sdk"},
            {"azure_sdk_retry_initial_backoff_ms", 10, 10, "Minimal backoff between retries in azure sdk"},
            {"azure_sdk_retry_max_backoff_ms", 1000, 1000, "Maximal backoff between retries in azure sdk"},
            {"ignore_on_cluster_for_replicated_named_collections_queries", false, false, "Ignore ON CLUSTER clause for replicated named collections management queries."},
            {"backup_restore_s3_retry_attempts", 1000,1000, "Setting for Aws::Client::RetryStrategy, Aws::Client does retries itself, 0 means no retries. It takes place only for backup/restore."},
            {"postgresql_connection_attempt_timeout", 2, 2, "Allow to control 'connect_timeout' parameter of PostgreSQL connection."},
            {"postgresql_connection_pool_retries", 2, 2, "Allow to control the number of retries in PostgreSQL connection pool."}
        });
        addSettingsChanges(settings_changes_history, "24.6",
        {
            {"materialize_skip_indexes_on_insert", true, true, "Added new setting to allow to disable materialization of skip indexes on insert"},
            {"materialize_statistics_on_insert", true, true, "Added new setting to allow to disable materialization of statistics on insert"},
            {"input_format_parquet_use_native_reader", false, false, "When reading Parquet files, to use native reader instead of arrow reader."},
            {"hdfs_throw_on_zero_files_match", false, false, "Allow to throw an error when ListObjects request cannot match any files in HDFS engine instead of empty query result"},
            {"azure_throw_on_zero_files_match", false, false, "Allow to throw an error when ListObjects request cannot match any files in AzureBlobStorage engine instead of empty query result"},
            {"s3_validate_request_settings", true, true, "Allow to disable S3 request settings validation"},
            {"allow_experimental_full_text_index", false, false, "Enable experimental full-text index"},
            {"azure_skip_empty_files", false, false, "Allow to skip empty files in azure table engine"},
            {"hdfs_ignore_file_doesnt_exist", false, false, "Allow to return 0 rows when the requested files don't exist instead of throwing an exception in HDFS table engine"},
            {"azure_ignore_file_doesnt_exist", false, false, "Allow to return 0 rows when the requested files don't exist instead of throwing an exception in AzureBlobStorage table engine"},
            {"s3_ignore_file_doesnt_exist", false, false, "Allow to return 0 rows when the requested files don't exist instead of throwing an exception in S3 table engine"},
            {"s3_max_part_number", 10000, 10000, "Maximum part number number for s3 upload part"},
            {"s3_max_single_operation_copy_size", 32 * 1024 * 1024, 32 * 1024 * 1024, "Maximum size for a single copy operation in s3"},
            {"input_format_parquet_max_block_size", 8192, DEFAULT_BLOCK_SIZE, "Increase block size for parquet reader."},
            {"input_format_parquet_prefer_block_bytes", 0, DEFAULT_BLOCK_SIZE * 256, "Average block bytes output by parquet reader."},
            {"enable_blob_storage_log", true, true, "Write information about blob storage operations to system.blob_storage_log table"},
            {"allow_deprecated_snowflake_conversion_functions", true, false, "Disabled deprecated functions snowflakeToDateTime[64] and dateTime[64]ToSnowflake."},
            {"allow_statistic_optimize", false, false, "Old setting which popped up here being renamed."},
            {"allow_experimental_statistic", false, false, "Old setting which popped up here being renamed."},
            {"allow_statistics_optimize", false, false, "The setting was renamed. The previous name is `allow_statistic_optimize`."},
            {"allow_experimental_statistics", false, false, "The setting was renamed. The previous name is `allow_experimental_statistic`."},
            {"enable_vertical_final", false, true, "Enable vertical final by default again after fixing bug"},
            {"parallel_replicas_custom_key_range_lower", 0, 0, "Add settings to control the range filter when using parallel replicas with dynamic shards"},
            {"parallel_replicas_custom_key_range_upper", 0, 0, "Add settings to control the range filter when using parallel replicas with dynamic shards. A value of 0 disables the upper limit"},
            {"output_format_pretty_display_footer_column_names", 0, 1, "Add a setting to display column names in the footer if there are many rows. Threshold value is controlled by output_format_pretty_display_footer_column_names_min_rows."},
            {"output_format_pretty_display_footer_column_names_min_rows", 0, 50, "Add a setting to control the threshold value for setting output_format_pretty_display_footer_column_names_min_rows. Default 50."},
            {"output_format_csv_serialize_tuple_into_separate_columns", true, true, "A new way of how interpret tuples in CSV format was added."},
            {"input_format_csv_deserialize_separate_columns_into_tuple", true, true, "A new way of how interpret tuples in CSV format was added."},
            {"input_format_csv_try_infer_strings_from_quoted_tuples", true, true, "A new way of how interpret tuples in CSV format was added."},
        });
        addSettingsChanges(settings_changes_history, "24.5",
        {
            {"allow_deprecated_error_prone_window_functions", true, false, "Allow usage of deprecated error prone window functions (neighbor, runningAccumulate, runningDifferenceStartingWithFirstValue, runningDifference)"},
            {"allow_experimental_join_condition", false, false, "Support join with inequal conditions which involve columns from both left and right table. e.g. t1.y < t2.y."},
            {"input_format_tsv_crlf_end_of_line", false, false, "Enables reading of CRLF line endings with TSV formats"},
            {"output_format_parquet_use_custom_encoder", false, true, "Enable custom Parquet encoder."},
            {"cross_join_min_rows_to_compress", 0, 10000000, "Minimal count of rows to compress block in CROSS JOIN. Zero value means - disable this threshold. This block is compressed when any of the two thresholds (by rows or by bytes) are reached."},
            {"cross_join_min_bytes_to_compress", 0, 1_GiB, "Minimal size of block to compress in CROSS JOIN. Zero value means - disable this threshold. This block is compressed when any of the two thresholds (by rows or by bytes) are reached."},
            {"http_max_chunk_size", 0, 0, "Internal limitation"},
            {"prefer_external_sort_block_bytes", 0, DEFAULT_BLOCK_SIZE * 256, "Prefer maximum block bytes for external sort, reduce the memory usage during merging."},
            {"input_format_force_null_for_omitted_fields", false, false, "Disable type-defaults for omitted fields when needed"},
            {"cast_string_to_dynamic_use_inference", false, false, "Add setting to allow converting String to Dynamic through parsing"},
            {"allow_experimental_dynamic_type", false, false, "Add new experimental Dynamic type"},
            {"azure_max_blocks_in_multipart_upload", 50000, 50000, "Maximum number of blocks in multipart upload for Azure."},
            {"allow_archive_path_syntax", false, true, "Added new setting to allow disabling archive path syntax."},
        });
        addSettingsChanges(settings_changes_history, "24.4",
        {
            {"input_format_json_throw_on_bad_escape_sequence", true, true, "Allow to save JSON strings with bad escape sequences"},
            {"max_parsing_threads", 0, 0, "Add a separate setting to control number of threads in parallel parsing from files"},
            {"ignore_drop_queries_probability", 0, 0, "Allow to ignore drop queries in server with specified probability for testing purposes"},
            {"lightweight_deletes_sync", 2, 2, "The same as 'mutation_sync', but controls only execution of lightweight deletes"},
            {"query_cache_system_table_handling", "save", "throw", "The query cache no longer caches results of queries against system tables"},
            {"input_format_json_ignore_unnecessary_fields", false, true, "Ignore unnecessary fields and not parse them. Enabling this may not throw exceptions on json strings of invalid format or with duplicated fields"},
            {"input_format_hive_text_allow_variable_number_of_columns", false, true, "Ignore extra columns in Hive Text input (if file has more columns than expected) and treat missing fields in Hive Text input as default values."},
            {"allow_experimental_database_replicated", false, true, "Database engine Replicated is now in Beta stage"},
            {"temporary_data_in_cache_reserve_space_wait_lock_timeout_milliseconds", (10 * 60 * 1000), (10 * 60 * 1000), "Wait time to lock cache for sapce reservation in temporary data in filesystem cache"},
            {"optimize_rewrite_sum_if_to_count_if", false, true, "Only available for the analyzer, where it works correctly"},
            {"azure_allow_parallel_part_upload", "true", "true", "Use multiple threads for azure multipart upload."},
            {"max_recursive_cte_evaluation_depth", DBMS_RECURSIVE_CTE_MAX_EVALUATION_DEPTH, DBMS_RECURSIVE_CTE_MAX_EVALUATION_DEPTH, "Maximum limit on recursive CTE evaluation depth"},
            {"query_plan_convert_outer_join_to_inner_join", false, true, "Allow to convert OUTER JOIN to INNER JOIN if filter after JOIN always filters default values"},
        });
        addSettingsChanges(settings_changes_history, "24.3",
        {
            {"s3_connect_timeout_ms", 1000, 1000, "Introduce new dedicated setting for s3 connection timeout"},
            {"allow_experimental_shared_merge_tree", false, true, "The setting is obsolete"},
            {"use_page_cache_for_disks_without_file_cache", false, false, "Added userspace page cache"},
            {"read_from_page_cache_if_exists_otherwise_bypass_cache", false, false, "Added userspace page cache"},
            {"page_cache_inject_eviction", false, false, "Added userspace page cache"},
            {"default_table_engine", "None", "MergeTree", "Set default table engine to MergeTree for better usability"},
            {"input_format_json_use_string_type_for_ambiguous_paths_in_named_tuples_inference_from_objects", false, false, "Allow to use String type for ambiguous paths during named tuple inference from JSON objects"},
            {"traverse_shadow_remote_data_paths", false, false, "Traverse shadow directory when query system.remote_data_paths."},
            {"throw_if_deduplication_in_dependent_materialized_views_enabled_with_async_insert", false, true, "Deduplication in dependent materialized view cannot work together with async inserts."},
            {"parallel_replicas_allow_in_with_subquery", false, true, "If true, subquery for IN will be executed on every follower replica"},
            {"log_processors_profiles", false, true, "Enable by default"},
            {"function_locate_has_mysql_compatible_argument_order", false, true, "Increase compatibility with MySQL's locate function."},
            {"allow_suspicious_primary_key", true, false, "Forbid suspicious PRIMARY KEY/ORDER BY for MergeTree (i.e. SimpleAggregateFunction)"},
            {"filesystem_cache_reserve_space_wait_lock_timeout_milliseconds", 1000, 1000, "Wait time to lock cache for sapce reservation in filesystem cache"},
            {"max_parser_backtracks", 0, 1000000, "Limiting the complexity of parsing"},
            {"analyzer_compatibility_join_using_top_level_identifier", false, false, "Force to resolve identifier in JOIN USING from projection"},
            {"distributed_insert_skip_read_only_replicas", false, false, "If true, INSERT into Distributed will skip read-only replicas"},
            {"keeper_max_retries", 10, 10, "Max retries for general keeper operations"},
            {"keeper_retry_initial_backoff_ms", 100, 100, "Initial backoff timeout for general keeper operations"},
            {"keeper_retry_max_backoff_ms", 5000, 5000, "Max backoff timeout for general keeper operations"},
            {"s3queue_allow_experimental_sharded_mode", false, false, "Enable experimental sharded mode of S3Queue table engine. It is experimental because it will be rewritten"},
            {"allow_experimental_analyzer", false, true, "Enable analyzer and planner by default."},
            {"merge_tree_read_split_ranges_into_intersecting_and_non_intersecting_injection_probability", 0.0, 0.0, "For testing of `PartsSplitter` - split read ranges into intersecting and non intersecting every time you read from MergeTree with the specified probability."},
            {"allow_get_client_http_header", false, false, "Introduced a new function."},
            {"output_format_pretty_row_numbers", false, true, "It is better for usability."},
            {"output_format_pretty_max_value_width_apply_for_single_value", true, false, "Single values in Pretty formats won't be cut."},
            {"output_format_parquet_string_as_string", false, true, "ClickHouse allows arbitrary binary data in the String data type, which is typically UTF-8. Parquet/ORC/Arrow Strings only support UTF-8. That's why you can choose which Arrow's data type to use for the ClickHouse String data type - String or Binary. While Binary would be more correct and compatible, using String by default will correspond to user expectations in most cases."},
            {"output_format_orc_string_as_string", false, true, "ClickHouse allows arbitrary binary data in the String data type, which is typically UTF-8. Parquet/ORC/Arrow Strings only support UTF-8. That's why you can choose which Arrow's data type to use for the ClickHouse String data type - String or Binary. While Binary would be more correct and compatible, using String by default will correspond to user expectations in most cases."},
            {"output_format_arrow_string_as_string", false, true, "ClickHouse allows arbitrary binary data in the String data type, which is typically UTF-8. Parquet/ORC/Arrow Strings only support UTF-8. That's why you can choose which Arrow's data type to use for the ClickHouse String data type - String or Binary. While Binary would be more correct and compatible, using String by default will correspond to user expectations in most cases."},
            {"output_format_parquet_compression_method", "lz4", "zstd", "Parquet/ORC/Arrow support many compression methods, including lz4 and zstd. ClickHouse supports each and every compression method. Some inferior tools, such as 'duckdb', lack support for the faster `lz4` compression method, that's why we set zstd by default."},
            {"output_format_orc_compression_method", "lz4", "zstd", "Parquet/ORC/Arrow support many compression methods, including lz4 and zstd. ClickHouse supports each and every compression method. Some inferior tools, such as 'duckdb', lack support for the faster `lz4` compression method, that's why we set zstd by default."},
            {"output_format_pretty_highlight_digit_groups", false, true, "If enabled and if output is a terminal, highlight every digit corresponding to the number of thousands, millions, etc. with underline."},
            {"geo_distance_returns_float64_on_float64_arguments", false, true, "Increase the default precision."},
            {"azure_max_inflight_parts_for_one_file", 20, 20, "The maximum number of a concurrent loaded parts in multipart upload request. 0 means unlimited."},
            {"azure_strict_upload_part_size", 0, 0, "The exact size of part to upload during multipart upload to Azure blob storage."},
            {"azure_min_upload_part_size", 16*1024*1024, 16*1024*1024, "The minimum size of part to upload during multipart upload to Azure blob storage."},
            {"azure_max_upload_part_size", 5ull*1024*1024*1024, 5ull*1024*1024*1024, "The maximum size of part to upload during multipart upload to Azure blob storage."},
            {"azure_upload_part_size_multiply_factor", 2, 2, "Multiply azure_min_upload_part_size by this factor each time azure_multiply_parts_count_threshold parts were uploaded from a single write to Azure blob storage."},
            {"azure_upload_part_size_multiply_parts_count_threshold", 500, 500, "Each time this number of parts was uploaded to Azure blob storage, azure_min_upload_part_size is multiplied by azure_upload_part_size_multiply_factor."},
            {"output_format_csv_serialize_tuple_into_separate_columns", true, true, "A new way of how interpret tuples in CSV format was added."},
            {"input_format_csv_deserialize_separate_columns_into_tuple", true, true, "A new way of how interpret tuples in CSV format was added."},
            {"input_format_csv_try_infer_strings_from_quoted_tuples", true, true, "A new way of how interpret tuples in CSV format was added."},
        });
        addSettingsChanges(settings_changes_history, "24.2",
        {
            {"allow_suspicious_variant_types", true, false, "Don't allow creating Variant type with suspicious variants by default"},
            {"validate_experimental_and_suspicious_types_inside_nested_types", false, true, "Validate usage of experimental and suspicious types inside nested types"},
            {"output_format_values_escape_quote_with_quote", false, false, "If true escape ' with '', otherwise quoted with \\'"},
            {"output_format_pretty_single_large_number_tip_threshold", 0, 1'000'000, "Print a readable number tip on the right side of the table if the block consists of a single number which exceeds this value (except 0)"},
            {"input_format_try_infer_exponent_floats", true, false, "Don't infer floats in exponential notation by default"},
            {"query_plan_optimize_prewhere", true, true, "Allow to push down filter to PREWHERE expression for supported storages"},
            {"async_insert_max_data_size", 1000000, 10485760, "The previous value appeared to be too small."},
            {"async_insert_poll_timeout_ms", 10, 10, "Timeout in milliseconds for polling data from asynchronous insert queue"},
            {"async_insert_use_adaptive_busy_timeout", false, true, "Use adaptive asynchronous insert timeout"},
            {"async_insert_busy_timeout_min_ms", 50, 50, "The minimum value of the asynchronous insert timeout in milliseconds; it also serves as the initial value, which may be increased later by the adaptive algorithm"},
            {"async_insert_busy_timeout_max_ms", 200, 200, "The minimum value of the asynchronous insert timeout in milliseconds; async_insert_busy_timeout_ms is aliased to async_insert_busy_timeout_max_ms"},
            {"async_insert_busy_timeout_increase_rate", 0.2, 0.2, "The exponential growth rate at which the adaptive asynchronous insert timeout increases"},
            {"async_insert_busy_timeout_decrease_rate", 0.2, 0.2, "The exponential growth rate at which the adaptive asynchronous insert timeout decreases"},
            {"format_template_row_format", "", "", "Template row format string can be set directly in query"},
            {"format_template_resultset_format", "", "", "Template result set format string can be set in query"},
            {"split_parts_ranges_into_intersecting_and_non_intersecting_final", true, true, "Allow to split parts ranges into intersecting and non intersecting during FINAL optimization"},
            {"split_intersecting_parts_ranges_into_layers_final", true, true, "Allow to split intersecting parts ranges into layers during FINAL optimization"},
            {"azure_max_single_part_copy_size", 256*1024*1024, 256*1024*1024, "The maximum size of object to copy using single part copy to Azure blob storage."},
            {"min_external_table_block_size_rows", DEFAULT_INSERT_BLOCK_SIZE, DEFAULT_INSERT_BLOCK_SIZE, "Squash blocks passed to external table to specified size in rows, if blocks are not big enough"},
            {"min_external_table_block_size_bytes", DEFAULT_INSERT_BLOCK_SIZE * 256, DEFAULT_INSERT_BLOCK_SIZE * 256, "Squash blocks passed to external table to specified size in bytes, if blocks are not big enough."},
            {"parallel_replicas_prefer_local_join", true, true, "If true, and JOIN can be executed with parallel replicas algorithm, and all storages of right JOIN part are *MergeTree, local JOIN will be used instead of GLOBAL JOIN."},
            {"optimize_time_filter_with_preimage", true, true, "Optimize Date and DateTime predicates by converting functions into equivalent comparisons without conversions (e.g. toYear(col) = 2023 -> col >= '2023-01-01' AND col <= '2023-12-31')"},
            {"extract_key_value_pairs_max_pairs_per_row", 0, 0, "Max number of pairs that can be produced by the `extractKeyValuePairs` function. Used as a safeguard against consuming too much memory."},
            {"default_view_definer", "CURRENT_USER", "CURRENT_USER", "Allows to set default `DEFINER` option while creating a view"},
            {"default_materialized_view_sql_security", "DEFINER", "DEFINER", "Allows to set a default value for SQL SECURITY option when creating a materialized view"},
            {"default_normal_view_sql_security", "INVOKER", "INVOKER", "Allows to set default `SQL SECURITY` option while creating a normal view"},
            {"mysql_map_string_to_text_in_show_columns", false, true, "Reduce the configuration effort to connect ClickHouse with BI tools."},
            {"mysql_map_fixed_string_to_text_in_show_columns", false, true, "Reduce the configuration effort to connect ClickHouse with BI tools."},
        });
        addSettingsChanges(settings_changes_history, "24.1",
        {
            {"print_pretty_type_names", false, true, "Better user experience."},
            {"input_format_json_read_bools_as_strings", false, true, "Allow to read bools as strings in JSON formats by default"},
            {"output_format_arrow_use_signed_indexes_for_dictionary", false, true, "Use signed indexes type for Arrow dictionaries by default as it's recommended"},
            {"allow_experimental_variant_type", false, false, "Add new experimental Variant type"},
            {"use_variant_as_common_type", false, false, "Allow to use Variant in if/multiIf if there is no common type"},
            {"output_format_arrow_use_64_bit_indexes_for_dictionary", false, false, "Allow to use 64 bit indexes type in Arrow dictionaries"},
            {"parallel_replicas_mark_segment_size", 128, 128, "Add new setting to control segment size in new parallel replicas coordinator implementation"},
            {"ignore_materialized_views_with_dropped_target_table", false, false, "Add new setting to allow to ignore materialized views with dropped target table"},
            {"output_format_compression_level", 3, 3, "Allow to change compression level in the query output"},
            {"output_format_compression_zstd_window_log", 0, 0, "Allow to change zstd window log in the query output when zstd compression is used"},
            {"enable_zstd_qat_codec", false, false, "Add new ZSTD_QAT codec"},
            {"enable_vertical_final", false, true, "Use vertical final by default"},
            {"output_format_arrow_use_64_bit_indexes_for_dictionary", false, false, "Allow to use 64 bit indexes type in Arrow dictionaries"},
            {"max_rows_in_set_to_optimize_join", 100000, 0, "Disable join optimization as it prevents from read in order optimization"},
            {"output_format_pretty_color", true, "auto", "Setting is changed to allow also for auto value, disabling ANSI escapes if output is not a tty"},
            {"function_visible_width_behavior", 0, 1, "We changed the default behavior of `visibleWidth` to be more precise"},
            {"max_estimated_execution_time", 0, 0, "Separate max_execution_time and max_estimated_execution_time"},
            {"iceberg_engine_ignore_schema_evolution", false, false, "Allow to ignore schema evolution in Iceberg table engine"},
            {"optimize_injective_functions_in_group_by", false, true, "Replace injective functions by it's arguments in GROUP BY section in analyzer"},
            {"update_insert_deduplication_token_in_dependent_materialized_views", false, false, "Allow to update insert deduplication token with table identifier during insert in dependent materialized views"},
            {"azure_max_unexpected_write_error_retries", 4, 4, "The maximum number of retries in case of unexpected errors during Azure blob storage write"},
            {"split_parts_ranges_into_intersecting_and_non_intersecting_final", false, true, "Allow to split parts ranges into intersecting and non intersecting during FINAL optimization"},
            {"split_intersecting_parts_ranges_into_layers_final", true, true, "Allow to split intersecting parts ranges into layers during FINAL optimization"}
        });
        addSettingsChanges(settings_changes_history, "23.12",
        {
            {"allow_suspicious_ttl_expressions", true, false, "It is a new setting, and in previous versions the behavior was equivalent to allowing."},
            {"input_format_parquet_allow_missing_columns", false, true, "Allow missing columns in Parquet files by default"},
            {"input_format_orc_allow_missing_columns", false, true, "Allow missing columns in ORC files by default"},
            {"input_format_arrow_allow_missing_columns", false, true, "Allow missing columns in Arrow files by default"}
        });
        addSettingsChanges(settings_changes_history, "23.11",
        {
            {"parsedatetime_parse_without_leading_zeros", false, true, "Improved compatibility with MySQL DATE_FORMAT/STR_TO_DATE"}
        });
        addSettingsChanges(settings_changes_history, "23.9",
        {
            {"optimize_group_by_constant_keys", false, true, "Optimize group by constant keys by default"},
            {"input_format_json_try_infer_named_tuples_from_objects", false, true, "Try to infer named Tuples from JSON objects by default"},
            {"input_format_json_read_numbers_as_strings", false, true, "Allow to read numbers as strings in JSON formats by default"},
            {"input_format_json_read_arrays_as_strings", false, true, "Allow to read arrays as strings in JSON formats by default"},
            {"input_format_json_infer_incomplete_types_as_strings", false, true, "Allow to infer incomplete types as Strings in JSON formats by default"},
            {"input_format_json_try_infer_numbers_from_strings", true, false, "Don't infer numbers from strings in JSON formats by default to prevent possible parsing errors"},
            {"http_write_exception_in_output_format", false, true, "Output valid JSON/XML on exception in HTTP streaming."}
        });
        addSettingsChanges(settings_changes_history, "23.8",
        {
            {"rewrite_count_distinct_if_with_count_distinct_implementation", false, true, "Rewrite countDistinctIf with count_distinct_implementation configuration"}
        });
        addSettingsChanges(settings_changes_history, "23.7",
        {
            {"function_sleep_max_microseconds_per_block", 0, 3000000, "In previous versions, the maximum sleep time of 3 seconds was applied only for `sleep`, but not for `sleepEachRow` function. In the new version, we introduce this setting. If you set compatibility with the previous versions, we will disable the limit altogether."}
        });
        addSettingsChanges(settings_changes_history, "23.6",
        {
            {"http_send_timeout", 180, 30, "3 minutes seems crazy long. Note that this is timeout for a single network write call, not for the whole upload operation."},
            {"http_receive_timeout", 180, 30, "See http_send_timeout."}
        });
        addSettingsChanges(settings_changes_history, "23.5",
        {
            {"input_format_parquet_preserve_order", true, false, "Allow Parquet reader to reorder rows for better parallelism."},
            {"parallelize_output_from_storages", false, true, "Allow parallelism when executing queries that read from file/url/s3/etc. This may reorder rows."},
            {"use_with_fill_by_sorting_prefix", false, true, "Columns preceding WITH FILL columns in ORDER BY clause form sorting prefix. Rows with different values in sorting prefix are filled independently"},
            {"output_format_parquet_compliant_nested_types", false, true, "Change an internal field name in output Parquet file schema."}
        });
        addSettingsChanges(settings_changes_history, "23.4",
        {
            {"allow_suspicious_indices", true, false, "If true, index can defined with identical expressions"},
            {"allow_nonconst_timezone_arguments", true, false, "Allow non-const timezone arguments in certain time-related functions like toTimeZone(), fromUnixTimestamp*(), snowflakeToDateTime*()."},
            {"connect_timeout_with_failover_ms", 50, 1000, "Increase default connect timeout because of async connect"},
            {"connect_timeout_with_failover_secure_ms", 100, 1000, "Increase default secure connect timeout because of async connect"},
            {"hedged_connection_timeout_ms", 100, 50, "Start new connection in hedged requests after 50 ms instead of 100 to correspond with previous connect timeout"},
            {"formatdatetime_f_prints_single_zero", true, false, "Improved compatibility with MySQL DATE_FORMAT()/STR_TO_DATE()"},
            {"formatdatetime_parsedatetime_m_is_month_name", false, true, "Improved compatibility with MySQL DATE_FORMAT/STR_TO_DATE"}
        });
        addSettingsChanges(settings_changes_history, "23.3",
        {
            {"output_format_parquet_version", "1.0", "2.latest", "Use latest Parquet format version for output format"},
            {"input_format_json_ignore_unknown_keys_in_named_tuple", false, true, "Improve parsing JSON objects as named tuples"},
            {"input_format_native_allow_types_conversion", false, true, "Allow types conversion in Native input forma"},
            {"output_format_arrow_compression_method", "none", "lz4_frame", "Use lz4 compression in Arrow output format by default"},
            {"output_format_parquet_compression_method", "snappy", "lz4", "Use lz4 compression in Parquet output format by default"},
            {"output_format_orc_compression_method", "none", "lz4_frame", "Use lz4 compression in ORC output format by default"},
            {"async_query_sending_for_remote", false, true, "Create connections and send query async across shards"}
        });
        addSettingsChanges(settings_changes_history, "23.2",
        {
            {"output_format_parquet_fixed_string_as_fixed_byte_array", false, true, "Use Parquet FIXED_LENGTH_BYTE_ARRAY type for FixedString by default"},
            {"output_format_arrow_fixed_string_as_fixed_byte_array", false, true, "Use Arrow FIXED_SIZE_BINARY type for FixedString by default"},
            {"query_plan_remove_redundant_distinct", false, true, "Remove redundant Distinct step in query plan"},
            {"optimize_duplicate_order_by_and_distinct", true, false, "Remove duplicate ORDER BY and DISTINCT if it's possible"},
            {"insert_keeper_max_retries", 0, 20, "Enable reconnections to Keeper on INSERT, improve reliability"}
        });
        addSettingsChanges(settings_changes_history, "23.1",
        {
            {"input_format_json_read_objects_as_strings", 0, 1, "Enable reading nested json objects as strings while object type is experimental"},
            {"input_format_json_defaults_for_missing_elements_in_named_tuple", false, true, "Allow missing elements in JSON objects while reading named tuples by default"},
            {"input_format_csv_detect_header", false, true, "Detect header in CSV format by default"},
            {"input_format_tsv_detect_header", false, true, "Detect header in TSV format by default"},
            {"input_format_custom_detect_header", false, true, "Detect header in CustomSeparated format by default"},
            {"query_plan_remove_redundant_sorting", false, true, "Remove redundant sorting in query plan. For example, sorting steps related to ORDER BY clauses in subqueries"}
        });
        addSettingsChanges(settings_changes_history, "22.12",
        {
            {"max_size_to_preallocate_for_aggregation", 10'000'000, 100'000'000, "This optimizes performance"},
            {"query_plan_aggregation_in_order", 0, 1, "Enable some refactoring around query plan"},
            {"format_binary_max_string_size", 0, 1_GiB, "Prevent allocating large amount of memory"}
        });
        addSettingsChanges(settings_changes_history, "22.11",
        {
            {"use_structure_from_insertion_table_in_table_functions", 0, 2, "Improve using structure from insertion table in table functions"}
        });
        addSettingsChanges(settings_changes_history, "22.9",
        {
            {"force_grouping_standard_compatibility", false, true, "Make GROUPING function output the same as in SQL standard and other DBMS"}
        });
        addSettingsChanges(settings_changes_history, "22.7",
        {
            {"cross_to_inner_join_rewrite", 1, 2, "Force rewrite comma join to inner"},
            {"enable_positional_arguments", false, true, "Enable positional arguments feature by default"},
            {"format_csv_allow_single_quotes", true, false, "Most tools don't treat single quote in CSV specially, don't do it by default too"}
        });
        addSettingsChanges(settings_changes_history, "22.6",
        {
            {"output_format_json_named_tuples_as_objects", false, true, "Allow to serialize named tuples as JSON objects in JSON formats by default"},
            {"input_format_skip_unknown_fields", false, true, "Optimize reading subset of columns for some input formats"}
        });
        addSettingsChanges(settings_changes_history, "22.5",
        {
            {"memory_overcommit_ratio_denominator", 0, 1073741824, "Enable memory overcommit feature by default"},
            {"memory_overcommit_ratio_denominator_for_user", 0, 1073741824, "Enable memory overcommit feature by default"}
        });
        addSettingsChanges(settings_changes_history, "22.4",
        {
            {"allow_settings_after_format_in_insert", true, false, "Do not allow SETTINGS after FORMAT for INSERT queries because ClickHouse interpret SETTINGS as some values, which is misleading"}
        });
        addSettingsChanges(settings_changes_history, "22.3",
        {
            {"cast_ipv4_ipv6_default_on_conversion_error", true, false, "Make functions cast(value, 'IPv4') and cast(value, 'IPv6') behave same as toIPv4 and toIPv6 functions"}
        });
        addSettingsChanges(settings_changes_history, "21.12",
        {
            {"stream_like_engine_allow_direct_select", true, false, "Do not allow direct select for Kafka/RabbitMQ/FileLog by default"}
        });
        addSettingsChanges(settings_changes_history, "21.9",
        {
            {"output_format_decimal_trailing_zeros", true, false, "Do not output trailing zeros in text representation of Decimal types by default for better looking output"},
            {"use_hedged_requests", false, true, "Enable Hedged Requests feature by default"}
        });
        addSettingsChanges(settings_changes_history, "21.7",
        {
            {"legacy_column_name_of_tuple_literal", true, false, "Add this setting only for compatibility reasons. It makes sense to set to 'true', while doing rolling update of cluster from version lower than 21.7 to higher"}
        });
        addSettingsChanges(settings_changes_history, "21.5",
        {
            {"async_socket_for_remote", false, true, "Fix all problems and turn on asynchronous reads from socket for remote queries by default again"}
        });
        addSettingsChanges(settings_changes_history, "21.3",
        {
            {"async_socket_for_remote", true, false, "Turn off asynchronous reads from socket for remote queries because of some problems"},
            {"optimize_normalize_count_variants", false, true, "Rewrite aggregate functions that semantically equals to count() as count() by default"},
            {"normalize_function_names", false, true, "Normalize function names to their canonical names, this was needed for projection query routing"}
        });
        addSettingsChanges(settings_changes_history, "21.2",
        {
            {"enable_global_with_statement", false, true, "Propagate WITH statements to UNION queries and all subqueries by default"}
        });
        addSettingsChanges(settings_changes_history, "21.1",
        {
            {"insert_quorum_parallel", false, true, "Use parallel quorum inserts by default. It is significantly more convenient to use than sequential quorum inserts"},
            {"input_format_null_as_default", false, true, "Allow to insert NULL as default for input formats by default"},
            {"optimize_on_insert", false, true, "Enable data optimization on INSERT by default for better user experience"},
            {"use_compact_format_in_distributed_parts_names", false, true, "Use compact format for async INSERT into Distributed tables by default"}
        });
        addSettingsChanges(settings_changes_history, "20.10",
        {
            {"format_regexp_escaping_rule", "Escaped", "Raw", "Use Raw as default escaping rule for Regexp format to male the behaviour more like to what users expect"}
        });
        addSettingsChanges(settings_changes_history, "20.7",
        {
            {"show_table_uuid_in_table_create_query_if_not_nil", true, false, "Stop showing  UID of the table in its CREATE query for Engine=Atomic"}
        });
        addSettingsChanges(settings_changes_history, "20.5",
        {
            {"input_format_with_names_use_header", false, true, "Enable using header with names for formats with WithNames/WithNamesAndTypes suffixes"},
            {"allow_suspicious_codecs", true, false, "Don't allow to specify meaningless compression codecs"}
        });
        addSettingsChanges(settings_changes_history, "20.4",
        {
            {"validate_polygons", false, true, "Throw exception if polygon is invalid in function pointInPolygon by default instead of returning possibly wrong results"}
        });
        addSettingsChanges(settings_changes_history, "19.18",
        {
            {"enable_scalar_subquery_optimization", false, true, "Prevent scalar subqueries from (de)serializing large scalar values and possibly avoid running the same subquery more than once"}
        });
        addSettingsChanges(settings_changes_history, "19.14",
        {
            {"any_join_distinct_right_table_keys", true, false, "Disable ANY RIGHT and ANY FULL JOINs by default to avoid inconsistency"}
        });
        addSettingsChanges(settings_changes_history, "19.12",
        {
            {"input_format_defaults_for_omitted_fields", false, true, "Enable calculation of complex default expressions for omitted fields for some input formats, because it should be the expected behaviour"}
        });
        addSettingsChanges(settings_changes_history, "19.5",
        {
            {"max_partitions_per_insert_block", 0, 100, "Add a limit for the number of partitions in one block"}
        });
        addSettingsChanges(settings_changes_history, "18.12.17",
        {
            {"enable_optimize_predicate_expression", 0, 1, "Optimize predicates to subqueries by default"}
        });
    });
    return settings_changes_history;
}

const VersionToSettingsChangesMap & getMergeTreeSettingsChangesHistory()
{
    static VersionToSettingsChangesMap merge_tree_settings_changes_history;
    static std::once_flag initialized_flag;
    std::call_once(initialized_flag, [&]
    {
        addSettingsChanges(merge_tree_settings_changes_history, "25.1",
        {
        });
        addSettingsChanges(merge_tree_settings_changes_history, "24.12",
        {
            /// Release closed. Please use 25.1
            {"enforce_index_structure_match_on_partition_manipulation", true, false, "Add new setting to allow attach when source table's projections and secondary indices is a subset of those in the target table."},
            {"use_primary_key_cache", false, false, "New setting"},
            {"prewarm_primary_key_cache", false, false, "New setting"},
            {"min_bytes_to_prewarm_caches", 0, 0, "New setting"},
            {"allow_experimental_reverse_key", false, false, "New setting"},
            /// Release closed. Please use 25.1
        });
        addSettingsChanges(merge_tree_settings_changes_history, "24.11",
        {
        });
        addSettingsChanges(merge_tree_settings_changes_history, "24.10",
        {
        });
        addSettingsChanges(merge_tree_settings_changes_history, "24.9",
        {
        });
        addSettingsChanges(merge_tree_settings_changes_history, "24.8",
        {
            {"deduplicate_merge_projection_mode", "ignore", "throw", "Do not allow to create inconsistent projection"}
        });
    });

    return merge_tree_settings_changes_history;
}

}<|MERGE_RESOLUTION|>--- conflicted
+++ resolved
@@ -83,11 +83,8 @@
             {"allow_experimental_bfloat16_type", false, true, "Add new BFloat16 type"},
             {"output_format_pretty_max_column_name_width_cut_to", 0, 24, "A new setting"},
             {"output_format_pretty_max_column_name_width_min_chars_to_cut", 0, 4, "A new setting"},
-<<<<<<< HEAD
             {"merge_table_max_tables_to_look_for_schema_inference", 1, 1000, "A new setting"},
-=======
             {"max_autoincrement_series", 1000, 1000, "A new setting"},
->>>>>>> 437b9789
         });
         addSettingsChanges(settings_changes_history, "24.12",
         {
