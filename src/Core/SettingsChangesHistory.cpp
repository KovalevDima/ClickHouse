#include <Core/Defines.h>
#include <Core/SettingsChangesHistory.h>
#include <IO/ReadBufferFromString.h>
#include <IO/ReadHelpers.h>
#include <boost/algorithm/string.hpp>


namespace DB
{

namespace ErrorCodes
{
    extern const int BAD_ARGUMENTS;
    extern const int LOGICAL_ERROR;
}

ClickHouseVersion::ClickHouseVersion(const String & version)
{
    Strings split;
    boost::split(split, version, [](char c){ return c == '.'; });
    components.reserve(split.size());
    if (split.empty())
        throw Exception{ErrorCodes::BAD_ARGUMENTS, "Cannot parse ClickHouse version here: {}", version};

    for (const auto & split_element : split)
    {
        size_t component;
        ReadBufferFromString buf(split_element);
        if (!tryReadIntText(component, buf) || !buf.eof())
            throw Exception{ErrorCodes::BAD_ARGUMENTS, "Cannot parse ClickHouse version here: {}", version};
        components.push_back(component);
    }
}

ClickHouseVersion::ClickHouseVersion(const char * version)
    : ClickHouseVersion(String(version))
{
}

String ClickHouseVersion::toString() const
{
    String version = std::to_string(components[0]);
    for (size_t i = 1; i < components.size(); ++i)
        version += "." + std::to_string(components[i]);

    return version;
}

// clang-format off
/// History of settings changes that controls some backward incompatible changes
/// across all ClickHouse versions. It maps ClickHouse version to settings changes that were done
/// in this version. This history contains both changes to existing settings and newly added settings.
/// Settings changes is a vector of structs
///     {setting_name, previous_value, new_value, reason}.
/// For newly added setting choose the most appropriate previous_value (for example, if new setting
/// controls new feature and it's 'true' by default, use 'false' as previous_value).
/// It's used to implement `compatibility` setting (see https://github.com/ClickHouse/ClickHouse/issues/35972)
/// Note: please check if the key already exists to prevent duplicate entries.
static std::initializer_list<std::pair<ClickHouseVersion, SettingsChangesHistory::SettingsChanges>> settings_changes_history_initializer =
{
    {"25.1",
        {
            {"allow_experimental_ts_to_grid_aggregate_function", false, false, "Cloud only"},
            {"distributed_cache_connect_max_tries", 20, 20, "Cloud only"},
            {"distributed_cache_min_bytes_for_seek", false, false, "New private setting."},
            {"s3queue_migrate_old_metadata_to_buckets", false, false, "New setting."},
            {"distributed_cache_pool_behaviour_on_limit", "allocate_bypassing_pool", "wait", "Cloud only"},
        }
    },
    {"24.12",
        {
<<<<<<< HEAD
            {"iceberg_query_at_timestamp_ms", 0, 0, "New setting."},
=======
            /// Release closed. Please use 25.1
            {"allow_experimental_database_iceberg", false, false, "New setting."},
            {"shared_merge_tree_sync_parts_on_partition_operations", 1, 1, "New setting. By default parts are always synchronized"},
            {"query_plan_join_swap_table", "false", "auto", "New setting. Right table was always chosen before."},
            {"max_size_to_preallocate_for_aggregation", 100'000'000, 1'000'000'000'000, "Enable optimisation for bigger tables."},
            {"max_size_to_preallocate_for_joins", 100'000'000, 1'000'000'000'000, "Enable optimisation for bigger tables."},
            {"max_bytes_ratio_before_external_group_by", 0., 0., "New setting."},
            {"optimize_extract_common_expressions", false, false, "Introduce setting to optimize WHERE, PREWHERE, ON, HAVING and QUALIFY expressions by extracting common expressions out from disjunction of conjunctions."},
            {"max_bytes_ratio_before_external_sort", 0., 0., "New setting."},
            {"use_async_executor_for_materialized_views", false, false, "New setting."},
            {"composed_data_type_output_format_mode", "default", "default", "New setting"},
            {"http_response_headers", "", "", "New setting."},
            {"skip_redundant_aliases_in_udf", false, false, "New setting."},
            {"parallel_replicas_index_analysis_only_on_coordinator", true, true, "Index analysis done only on replica-coordinator and skipped on other replicas. Effective only with enabled parallel_replicas_local_plan"}, // enabling it was moved to 24.10
            {"least_greatest_legacy_null_behavior", true, false, "New setting"},
            /// Release closed. Please use 25.1
>>>>>>> 21522b57
        }
    },
    {"24.11",
        {
            {"validate_mutation_query", false, true, "New setting to validate mutation queries by default."},
            {"enable_job_stack_trace", false, true, "Enable by default collecting stack traces from job's scheduling."},
            {"allow_suspicious_types_in_group_by", true, false, "Don't allow Variant/Dynamic types in GROUP BY by default"},
            {"allow_suspicious_types_in_order_by", true, false, "Don't allow Variant/Dynamic types in ORDER BY by default"},
            {"distributed_cache_discard_connection_if_unread_data", true, true, "New setting"},
            {"filesystem_cache_enable_background_download_for_metadata_files_in_packed_storage", true, true, "New setting"},
            {"filesystem_cache_enable_background_download_during_fetch", true, true, "New setting"},
            {"azure_check_objects_after_upload", false, false, "Check each uploaded object in azure blob storage to be sure that upload was successful"},
            {"backup_restore_keeper_max_retries", 20, 1000, "Should be big enough so the whole operation BACKUP or RESTORE operation won't fail because of a temporary [Zoo]Keeper failure in the middle of it."},
            {"backup_restore_failure_after_host_disconnected_for_seconds", 0, 3600, "New setting."},
            {"backup_restore_keeper_max_retries_while_initializing", 0, 20, "New setting."},
            {"backup_restore_keeper_max_retries_while_handling_error", 0, 20, "New setting."},
            {"backup_restore_finish_timeout_after_error_sec", 0, 180, "New setting."},
            {"query_plan_merge_filters", false, true, "Allow to merge filters in the query plan. This is required to properly support filter-push-down with a new analyzer."},
            {"parallel_replicas_local_plan", false, true, "Use local plan for local replica in a query with parallel replicas"},
            {"allow_experimental_shared_set_join", 1, 0, "Disable a setting for ClickHouse Cloud"},
            {"merge_tree_use_v1_object_and_dynamic_serialization", true, false, "Add new serialization V2 version for JSON and Dynamic types"},
            {"min_joined_block_size_bytes", 524288, 524288, "New setting."},
            {"allow_experimental_bfloat16_type", false, false, "Add new experimental BFloat16 type"},
            {"filesystem_cache_skip_download_if_exceeds_per_query_cache_write_limit", 1, 1, "Rename of setting skip_download_if_exceeds_query_cache_limit"},
            {"filesystem_cache_prefer_bigger_buffer_size", true, true, "New setting"},
            {"read_in_order_use_virtual_row", false, false, "Use virtual row while reading in order of primary key or its monotonic function fashion. It is useful when searching over multiple parts as only relevant ones are touched."},
            {"s3_skip_empty_files", false, true, "We hope it will provide better UX"},
            {"filesystem_cache_boundary_alignment", 0, 0, "New setting"},
            {"push_external_roles_in_interserver_queries", false, true, "New setting."},
            {"enable_variant_type", false, false, "Add alias to allow_experimental_variant_type"},
            {"enable_dynamic_type", false, false, "Add alias to allow_experimental_dynamic_type"},
            {"enable_json_type", false, false, "Add alias to allow_experimental_json_type"},
        }
    },
    {"24.10",
        {
            {"query_metric_log_interval", 0, -1, "New setting."},
            {"enforce_strict_identifier_format", false, false, "New setting."},
            {"enable_parsing_to_custom_serialization", false, true, "New setting"},
            {"mongodb_throw_on_unsupported_query", false, true, "New setting."},
            {"enable_parallel_replicas", false, false, "Parallel replicas with read tasks became the Beta tier feature."},
            {"parallel_replicas_mode", "read_tasks", "read_tasks", "This setting was introduced as a part of making parallel replicas feature Beta"},
            {"filesystem_cache_name", "", "", "Filesystem cache name to use for stateless table engines or data lakes"},
            {"restore_replace_external_dictionary_source_to_null", false, false, "New setting."},
            {"show_create_query_identifier_quoting_rule", "when_necessary", "when_necessary", "New setting."},
            {"show_create_query_identifier_quoting_style", "Backticks", "Backticks", "New setting."},
            {"merge_tree_min_read_task_size", 8, 8, "New setting"},
            {"merge_tree_min_rows_for_concurrent_read_for_remote_filesystem", (20 * 8192), 0, "Setting is deprecated"},
            {"merge_tree_min_bytes_for_concurrent_read_for_remote_filesystem", (24 * 10 * 1024 * 1024), 0, "Setting is deprecated"},
            {"implicit_select", false, false, "A new setting."},
            {"output_format_native_write_json_as_string", false, false, "Add new setting to allow write JSON column as single String column in Native format"},
            {"output_format_binary_write_json_as_string", false, false, "Add new setting to write values of JSON type as JSON string in RowBinary output format"},
            {"input_format_binary_read_json_as_string", false, false, "Add new setting to read values of JSON type as JSON string in RowBinary input format"},
            {"min_free_disk_bytes_to_perform_insert", 0, 0, "New setting."},
            {"min_free_disk_ratio_to_perform_insert", 0.0, 0.0, "New setting."},
            {"enable_named_columns_in_function_tuple", false, false, "Disabled pending usability improvements"},
            {"cloud_mode_database_engine", 1, 1, "A setting for ClickHouse Cloud"},
            {"allow_experimental_shared_set_join", 0, 0, "A setting for ClickHouse Cloud"},
            {"read_through_distributed_cache", 0, 0, "A setting for ClickHouse Cloud"},
            {"write_through_distributed_cache", 0, 0, "A setting for ClickHouse Cloud"},
            {"distributed_cache_throw_on_error", 0, 0, "A setting for ClickHouse Cloud"},
            {"distributed_cache_log_mode", "on_error", "on_error", "A setting for ClickHouse Cloud"},
            {"distributed_cache_fetch_metrics_only_from_current_az", 1, 1, "A setting for ClickHouse Cloud"},
            {"distributed_cache_connect_max_tries", 20, 20, "A setting for ClickHouse Cloud"},
            {"distributed_cache_receive_response_wait_milliseconds", 60000, 60000, "A setting for ClickHouse Cloud"},
            {"distributed_cache_receive_timeout_milliseconds", 10000, 10000, "A setting for ClickHouse Cloud"},
            {"distributed_cache_wait_connection_from_pool_milliseconds", 100, 100, "A setting for ClickHouse Cloud"},
            {"distributed_cache_bypass_connection_pool", 0, 0, "A setting for ClickHouse Cloud"},
            {"distributed_cache_pool_behaviour_on_limit", "allocate_bypassing_pool", "allocate_bypassing_pool", "A setting for ClickHouse Cloud"},
            {"distributed_cache_read_alignment", 0, 0, "A setting for ClickHouse Cloud"},
            {"distributed_cache_max_unacked_inflight_packets", 10, 10, "A setting for ClickHouse Cloud"},
            {"distributed_cache_data_packet_ack_window", 5, 5, "A setting for ClickHouse Cloud"},
            {"input_format_parquet_enable_row_group_prefetch", false, true, "Enable row group prefetching during parquet parsing. Currently, only single-threaded parsing can prefetch."},
            {"input_format_orc_dictionary_as_low_cardinality", false, true, "Treat ORC dictionary encoded columns as LowCardinality columns while reading ORC files"},
            {"allow_experimental_refreshable_materialized_view", false, true, "Not experimental anymore"},
            {"max_parts_to_move", 0, 1000, "New setting"},
            {"hnsw_candidate_list_size_for_search", 64, 256, "New setting. Previously, the value was optionally specified in CREATE INDEX and 64 by default."},
            {"allow_reorder_prewhere_conditions", true, true, "New setting"},
            {"input_format_parquet_bloom_filter_push_down", false, true, "When reading Parquet files, skip whole row groups based on the WHERE/PREWHERE expressions and bloom filter in the Parquet metadata."},
            {"date_time_64_output_format_cut_trailing_zeros_align_to_groups_of_thousands", false, false, "Dynamically trim the trailing zeros of datetime64 values to adjust the output scale to (0, 3, 6), corresponding to 'seconds', 'milliseconds', and 'microseconds'."},
            {"parallel_replicas_index_analysis_only_on_coordinator", false, true, "Index analysis done only on replica-coordinator and skipped on other replicas. Effective only with enabled parallel_replicas_local_plan"},
        }
    },
    {"24.9",
        {
            {"output_format_orc_dictionary_key_size_threshold", 0.0, 0.0, "For a string column in ORC output format, if the number of distinct values is greater than this fraction of the total number of non-null rows, turn off dictionary encoding. Otherwise dictionary encoding is enabled"},
            {"input_format_json_empty_as_default", false, false, "Added new setting to allow to treat empty fields in JSON input as default values."},
            {"input_format_try_infer_variants", false, false, "Try to infer Variant type in text formats when there is more than one possible type for column/array elements"},
            {"join_output_by_rowlist_perkey_rows_threshold", 0, 5, "The lower limit of per-key average rows in the right table to determine whether to output by row list in hash join."},
            {"create_if_not_exists", false, false, "New setting."},
            {"allow_materialized_view_with_bad_select", true, true, "Support (but not enable yet) stricter validation in CREATE MATERIALIZED VIEW"},
            {"parallel_replicas_mark_segment_size", 128, 0, "Value for this setting now determined automatically"},
            {"database_replicated_allow_replicated_engine_arguments", 1, 0, "Don't allow explicit arguments by default"},
            {"database_replicated_allow_explicit_uuid", 1, 0, "Added a new setting to disallow explicitly specifying table UUID"},
            {"parallel_replicas_local_plan", false, false, "Use local plan for local replica in a query with parallel replicas"},
            {"join_to_sort_minimum_perkey_rows", 0, 40, "The lower limit of per-key average rows in the right table to determine whether to rerange the right table by key in left or inner join. This setting ensures that the optimization is not applied for sparse table keys"},
            {"join_to_sort_maximum_table_rows", 0, 10000, "The maximum number of rows in the right table to determine whether to rerange the right table by key in left or inner join"},
            {"allow_experimental_join_right_table_sorting", false, false, "If it is set to true, and the conditions of `join_to_sort_minimum_perkey_rows` and `join_to_sort_maximum_table_rows` are met, rerange the right table by key to improve the performance in left or inner hash join"},
            {"mongodb_throw_on_unsupported_query", false, true, "New setting."},
            {"min_free_disk_bytes_to_perform_insert", 0, 0, "Maintain some free disk space bytes from inserts while still allowing for temporary writing."},
            {"min_free_disk_ratio_to_perform_insert", 0.0, 0.0, "Maintain some free disk space bytes expressed as ratio to total disk space from inserts while still allowing for temporary writing."},
        }
    },
    {"24.8",
        {
            {"rows_before_aggregation", false, false, "Provide exact value for rows_before_aggregation statistic, represents the number of rows read before aggregation"},
            {"restore_replace_external_table_functions_to_null", false, false, "New setting."},
            {"restore_replace_external_engines_to_null", false, false, "New setting."},
            {"input_format_json_max_depth", 1000000, 1000, "It was unlimited in previous versions, but that was unsafe."},
            {"merge_tree_min_bytes_per_task_for_remote_reading", 4194304, 2097152, "Value is unified with `filesystem_prefetch_min_bytes_for_single_read_task`"},
            {"use_hive_partitioning", false, false, "Allows to use hive partitioning for File, URL, S3, AzureBlobStorage and HDFS engines."},
            {"allow_experimental_kafka_offsets_storage_in_keeper", false, false, "Allow the usage of experimental Kafka storage engine that stores the committed offsets in ClickHouse Keeper"},
            {"allow_archive_path_syntax", true, true, "Added new setting to allow disabling archive path syntax."},
            {"query_cache_tag", "", "", "New setting for labeling query cache settings."},
            {"allow_experimental_time_series_table", false, false, "Added new setting to allow the TimeSeries table engine"},
            {"enable_analyzer", 1, 1, "Added an alias to a setting `allow_experimental_analyzer`."},
            {"optimize_functions_to_subcolumns", false, true, "Enabled settings by default"},
            {"allow_experimental_json_type", false, false, "Add new experimental JSON type"},
            {"use_json_alias_for_old_object_type", true, false, "Use JSON type alias to create new JSON type"},
            {"type_json_skip_duplicated_paths", false, false, "Allow to skip duplicated paths during JSON parsing"},
            {"allow_experimental_vector_similarity_index", false, false, "Added new setting to allow experimental vector similarity indexes"},
            {"input_format_try_infer_datetimes_only_datetime64", true, false, "Allow to infer DateTime instead of DateTime64 in data formats"},
        }
    },
    {"24.7",
        {
            {"output_format_parquet_write_page_index", false, true, "Add a possibility to write page index into parquet files."},
            {"output_format_binary_encode_types_in_binary_format", false, false, "Added new setting to allow to write type names in binary format in RowBinaryWithNamesAndTypes output format"},
            {"input_format_binary_decode_types_in_binary_format", false, false, "Added new setting to allow to read type names in binary format in RowBinaryWithNamesAndTypes input format"},
            {"output_format_native_encode_types_in_binary_format", false, false, "Added new setting to allow to write type names in binary format in Native output format"},
            {"input_format_native_decode_types_in_binary_format", false, false, "Added new setting to allow to read type names in binary format in Native output format"},
            {"read_in_order_use_buffering", false, true, "Use buffering before merging while reading in order of primary key"},
            {"enable_named_columns_in_function_tuple", false, false, "Generate named tuples in function tuple() when all names are unique and can be treated as unquoted identifiers."},
            {"optimize_trivial_insert_select", true, false, "The optimization does not make sense in many cases."},
            {"dictionary_validate_primary_key_type", false, false, "Validate primary key type for dictionaries. By default id type for simple layouts will be implicitly converted to UInt64."},
            {"collect_hash_table_stats_during_joins", false, true, "New setting."},
            {"max_size_to_preallocate_for_joins", 0, 100'000'000, "New setting."},
            {"input_format_orc_reader_time_zone_name", "GMT", "GMT", "The time zone name for ORC row reader, the default ORC row reader's time zone is GMT."},
            {"database_replicated_allow_heavy_create", true, false, "Long-running DDL queries (CREATE AS SELECT and POPULATE) for Replicated database engine was forbidden"},
            {"query_plan_merge_filters", false, false, "Allow to merge filters in the query plan"},
            {"azure_sdk_max_retries", 10, 10, "Maximum number of retries in azure sdk"},
            {"azure_sdk_retry_initial_backoff_ms", 10, 10, "Minimal backoff between retries in azure sdk"},
            {"azure_sdk_retry_max_backoff_ms", 1000, 1000, "Maximal backoff between retries in azure sdk"},
            {"ignore_on_cluster_for_replicated_named_collections_queries", false, false, "Ignore ON CLUSTER clause for replicated named collections management queries."},
            {"backup_restore_s3_retry_attempts", 1000,1000, "Setting for Aws::Client::RetryStrategy, Aws::Client does retries itself, 0 means no retries. It takes place only for backup/restore."},
            {"postgresql_connection_attempt_timeout", 2, 2, "Allow to control 'connect_timeout' parameter of PostgreSQL connection."},
            {"postgresql_connection_pool_retries", 2, 2, "Allow to control the number of retries in PostgreSQL connection pool."}
        }
    },
    {"24.6",
        {
            {"materialize_skip_indexes_on_insert", true, true, "Added new setting to allow to disable materialization of skip indexes on insert"},
            {"materialize_statistics_on_insert", true, true, "Added new setting to allow to disable materialization of statistics on insert"},
            {"input_format_parquet_use_native_reader", false, false, "When reading Parquet files, to use native reader instead of arrow reader."},
            {"hdfs_throw_on_zero_files_match", false, false, "Allow to throw an error when ListObjects request cannot match any files in HDFS engine instead of empty query result"},
            {"azure_throw_on_zero_files_match", false, false, "Allow to throw an error when ListObjects request cannot match any files in AzureBlobStorage engine instead of empty query result"},
            {"s3_validate_request_settings", true, true, "Allow to disable S3 request settings validation"},
            {"allow_experimental_full_text_index", false, false, "Enable experimental full-text index"},
            {"azure_skip_empty_files", false, false, "Allow to skip empty files in azure table engine"},
            {"hdfs_ignore_file_doesnt_exist", false, false, "Allow to return 0 rows when the requested files don't exist instead of throwing an exception in HDFS table engine"},
            {"azure_ignore_file_doesnt_exist", false, false, "Allow to return 0 rows when the requested files don't exist instead of throwing an exception in AzureBlobStorage table engine"},
            {"s3_ignore_file_doesnt_exist", false, false, "Allow to return 0 rows when the requested files don't exist instead of throwing an exception in S3 table engine"},
            {"s3_max_part_number", 10000, 10000, "Maximum part number number for s3 upload part"},
            {"s3_max_single_operation_copy_size", 32 * 1024 * 1024, 32 * 1024 * 1024, "Maximum size for a single copy operation in s3"},
            {"input_format_parquet_max_block_size", 8192, DEFAULT_BLOCK_SIZE, "Increase block size for parquet reader."},
            {"input_format_parquet_prefer_block_bytes", 0, DEFAULT_BLOCK_SIZE * 256, "Average block bytes output by parquet reader."},
            {"enable_blob_storage_log", true, true, "Write information about blob storage operations to system.blob_storage_log table"},
            {"allow_deprecated_snowflake_conversion_functions", true, false, "Disabled deprecated functions snowflakeToDateTime[64] and dateTime[64]ToSnowflake."},
            {"allow_statistic_optimize", false, false, "Old setting which popped up here being renamed."},
            {"allow_experimental_statistic", false, false, "Old setting which popped up here being renamed."},
            {"allow_statistics_optimize", false, false, "The setting was renamed. The previous name is `allow_statistic_optimize`."},
            {"allow_experimental_statistics", false, false, "The setting was renamed. The previous name is `allow_experimental_statistic`."},
            {"enable_vertical_final", false, true, "Enable vertical final by default again after fixing bug"},
            {"parallel_replicas_custom_key_range_lower", 0, 0, "Add settings to control the range filter when using parallel replicas with dynamic shards"},
            {"parallel_replicas_custom_key_range_upper", 0, 0, "Add settings to control the range filter when using parallel replicas with dynamic shards. A value of 0 disables the upper limit"},
            {"output_format_pretty_display_footer_column_names", 0, 1, "Add a setting to display column names in the footer if there are many rows. Threshold value is controlled by output_format_pretty_display_footer_column_names_min_rows."},
            {"output_format_pretty_display_footer_column_names_min_rows", 0, 50, "Add a setting to control the threshold value for setting output_format_pretty_display_footer_column_names_min_rows. Default 50."},
            {"output_format_csv_serialize_tuple_into_separate_columns", true, true, "A new way of how interpret tuples in CSV format was added."},
            {"input_format_csv_deserialize_separate_columns_into_tuple", true, true, "A new way of how interpret tuples in CSV format was added."},
            {"input_format_csv_try_infer_strings_from_quoted_tuples", true, true, "A new way of how interpret tuples in CSV format was added."},
        }
    },
    {"24.5",
        {
            {"allow_deprecated_error_prone_window_functions", true, false, "Allow usage of deprecated error prone window functions (neighbor, runningAccumulate, runningDifferenceStartingWithFirstValue, runningDifference)"},
            {"allow_experimental_join_condition", false, false, "Support join with inequal conditions which involve columns from both left and right table. e.g. t1.y < t2.y."},
            {"input_format_tsv_crlf_end_of_line", false, false, "Enables reading of CRLF line endings with TSV formats"},
            {"output_format_parquet_use_custom_encoder", false, true, "Enable custom Parquet encoder."},
            {"cross_join_min_rows_to_compress", 0, 10000000, "Minimal count of rows to compress block in CROSS JOIN. Zero value means - disable this threshold. This block is compressed when any of the two thresholds (by rows or by bytes) are reached."},
            {"cross_join_min_bytes_to_compress", 0, 1_GiB, "Minimal size of block to compress in CROSS JOIN. Zero value means - disable this threshold. This block is compressed when any of the two thresholds (by rows or by bytes) are reached."},
            {"http_max_chunk_size", 0, 0, "Internal limitation"},
            {"prefer_external_sort_block_bytes", 0, DEFAULT_BLOCK_SIZE * 256, "Prefer maximum block bytes for external sort, reduce the memory usage during merging."},
            {"input_format_force_null_for_omitted_fields", false, false, "Disable type-defaults for omitted fields when needed"},
            {"cast_string_to_dynamic_use_inference", false, false, "Add setting to allow converting String to Dynamic through parsing"},
            {"allow_experimental_dynamic_type", false, false, "Add new experimental Dynamic type"},
            {"azure_max_blocks_in_multipart_upload", 50000, 50000, "Maximum number of blocks in multipart upload for Azure."},
            {"allow_archive_path_syntax", false, true, "Added new setting to allow disabling archive path syntax."},
        }
    },
    {"24.4",
        {
            {"input_format_json_throw_on_bad_escape_sequence", true, true, "Allow to save JSON strings with bad escape sequences"},
            {"max_parsing_threads", 0, 0, "Add a separate setting to control number of threads in parallel parsing from files"},
            {"ignore_drop_queries_probability", 0, 0, "Allow to ignore drop queries in server with specified probability for testing purposes"},
            {"lightweight_deletes_sync", 2, 2, "The same as 'mutation_sync', but controls only execution of lightweight deletes"},
            {"query_cache_system_table_handling", "save", "throw", "The query cache no longer caches results of queries against system tables"},
            {"input_format_json_ignore_unnecessary_fields", false, true, "Ignore unnecessary fields and not parse them. Enabling this may not throw exceptions on json strings of invalid format or with duplicated fields"},
            {"input_format_hive_text_allow_variable_number_of_columns", false, true, "Ignore extra columns in Hive Text input (if file has more columns than expected) and treat missing fields in Hive Text input as default values."},
            {"allow_experimental_database_replicated", false, true, "Database engine Replicated is now in Beta stage"},
            {"temporary_data_in_cache_reserve_space_wait_lock_timeout_milliseconds", (10 * 60 * 1000), (10 * 60 * 1000), "Wait time to lock cache for sapce reservation in temporary data in filesystem cache"},
            {"optimize_rewrite_sum_if_to_count_if", false, true, "Only available for the analyzer, where it works correctly"},
            {"azure_allow_parallel_part_upload", "true", "true", "Use multiple threads for azure multipart upload."},
            {"max_recursive_cte_evaluation_depth", DBMS_RECURSIVE_CTE_MAX_EVALUATION_DEPTH, DBMS_RECURSIVE_CTE_MAX_EVALUATION_DEPTH, "Maximum limit on recursive CTE evaluation depth"},
            {"query_plan_convert_outer_join_to_inner_join", false, true, "Allow to convert OUTER JOIN to INNER JOIN if filter after JOIN always filters default values"},
        }
    },
    {"24.3",
        {
            {"s3_connect_timeout_ms", 1000, 1000, "Introduce new dedicated setting for s3 connection timeout"},
            {"allow_experimental_shared_merge_tree", false, true, "The setting is obsolete"},
            {"use_page_cache_for_disks_without_file_cache", false, false, "Added userspace page cache"},
            {"read_from_page_cache_if_exists_otherwise_bypass_cache", false, false, "Added userspace page cache"},
            {"page_cache_inject_eviction", false, false, "Added userspace page cache"},
            {"default_table_engine", "None", "MergeTree", "Set default table engine to MergeTree for better usability"},
            {"input_format_json_use_string_type_for_ambiguous_paths_in_named_tuples_inference_from_objects", false, false, "Allow to use String type for ambiguous paths during named tuple inference from JSON objects"},
            {"traverse_shadow_remote_data_paths", false, false, "Traverse shadow directory when query system.remote_data_paths."},
            {"throw_if_deduplication_in_dependent_materialized_views_enabled_with_async_insert", false, true, "Deduplication in dependent materialized view cannot work together with async inserts."},
            {"parallel_replicas_allow_in_with_subquery", false, true, "If true, subquery for IN will be executed on every follower replica"},
            {"log_processors_profiles", false, true, "Enable by default"},
            {"function_locate_has_mysql_compatible_argument_order", false, true, "Increase compatibility with MySQL's locate function."},
            {"allow_suspicious_primary_key", true, false, "Forbid suspicious PRIMARY KEY/ORDER BY for MergeTree (i.e. SimpleAggregateFunction)"},
            {"filesystem_cache_reserve_space_wait_lock_timeout_milliseconds", 1000, 1000, "Wait time to lock cache for sapce reservation in filesystem cache"},
            {"max_parser_backtracks", 0, 1000000, "Limiting the complexity of parsing"},
            {"analyzer_compatibility_join_using_top_level_identifier", false, false, "Force to resolve identifier in JOIN USING from projection"},
            {"distributed_insert_skip_read_only_replicas", false, false, "If true, INSERT into Distributed will skip read-only replicas"},
            {"keeper_max_retries", 10, 10, "Max retries for general keeper operations"},
            {"keeper_retry_initial_backoff_ms", 100, 100, "Initial backoff timeout for general keeper operations"},
            {"keeper_retry_max_backoff_ms", 5000, 5000, "Max backoff timeout for general keeper operations"},
            {"s3queue_allow_experimental_sharded_mode", false, false, "Enable experimental sharded mode of S3Queue table engine. It is experimental because it will be rewritten"},
            {"allow_experimental_analyzer", false, true, "Enable analyzer and planner by default."},
            {"merge_tree_read_split_ranges_into_intersecting_and_non_intersecting_injection_probability", 0.0, 0.0, "For testing of `PartsSplitter` - split read ranges into intersecting and non intersecting every time you read from MergeTree with the specified probability."},
            {"allow_get_client_http_header", false, false, "Introduced a new function."},
            {"output_format_pretty_row_numbers", false, true, "It is better for usability."},
            {"output_format_pretty_max_value_width_apply_for_single_value", true, false, "Single values in Pretty formats won't be cut."},
            {"output_format_parquet_string_as_string", false, true, "ClickHouse allows arbitrary binary data in the String data type, which is typically UTF-8. Parquet/ORC/Arrow Strings only support UTF-8. That's why you can choose which Arrow's data type to use for the ClickHouse String data type - String or Binary. While Binary would be more correct and compatible, using String by default will correspond to user expectations in most cases."},
            {"output_format_orc_string_as_string", false, true, "ClickHouse allows arbitrary binary data in the String data type, which is typically UTF-8. Parquet/ORC/Arrow Strings only support UTF-8. That's why you can choose which Arrow's data type to use for the ClickHouse String data type - String or Binary. While Binary would be more correct and compatible, using String by default will correspond to user expectations in most cases."},
            {"output_format_arrow_string_as_string", false, true, "ClickHouse allows arbitrary binary data in the String data type, which is typically UTF-8. Parquet/ORC/Arrow Strings only support UTF-8. That's why you can choose which Arrow's data type to use for the ClickHouse String data type - String or Binary. While Binary would be more correct and compatible, using String by default will correspond to user expectations in most cases."},
            {"output_format_parquet_compression_method", "lz4", "zstd", "Parquet/ORC/Arrow support many compression methods, including lz4 and zstd. ClickHouse supports each and every compression method. Some inferior tools, such as 'duckdb', lack support for the faster `lz4` compression method, that's why we set zstd by default."},
            {"output_format_orc_compression_method", "lz4", "zstd", "Parquet/ORC/Arrow support many compression methods, including lz4 and zstd. ClickHouse supports each and every compression method. Some inferior tools, such as 'duckdb', lack support for the faster `lz4` compression method, that's why we set zstd by default."},
            {"output_format_pretty_highlight_digit_groups", false, true, "If enabled and if output is a terminal, highlight every digit corresponding to the number of thousands, millions, etc. with underline."},
            {"geo_distance_returns_float64_on_float64_arguments", false, true, "Increase the default precision."},
            {"azure_max_inflight_parts_for_one_file", 20, 20, "The maximum number of a concurrent loaded parts in multipart upload request. 0 means unlimited."},
            {"azure_strict_upload_part_size", 0, 0, "The exact size of part to upload during multipart upload to Azure blob storage."},
            {"azure_min_upload_part_size", 16*1024*1024, 16*1024*1024, "The minimum size of part to upload during multipart upload to Azure blob storage."},
            {"azure_max_upload_part_size", 5ull*1024*1024*1024, 5ull*1024*1024*1024, "The maximum size of part to upload during multipart upload to Azure blob storage."},
            {"azure_upload_part_size_multiply_factor", 2, 2, "Multiply azure_min_upload_part_size by this factor each time azure_multiply_parts_count_threshold parts were uploaded from a single write to Azure blob storage."},
            {"azure_upload_part_size_multiply_parts_count_threshold", 500, 500, "Each time this number of parts was uploaded to Azure blob storage, azure_min_upload_part_size is multiplied by azure_upload_part_size_multiply_factor."},
            {"output_format_csv_serialize_tuple_into_separate_columns", true, true, "A new way of how interpret tuples in CSV format was added."},
            {"input_format_csv_deserialize_separate_columns_into_tuple", true, true, "A new way of how interpret tuples in CSV format was added."},
            {"input_format_csv_try_infer_strings_from_quoted_tuples", true, true, "A new way of how interpret tuples in CSV format was added."},
        }
    },
    {"24.2",
        {
            {"allow_suspicious_variant_types", true, false, "Don't allow creating Variant type with suspicious variants by default"},
            {"validate_experimental_and_suspicious_types_inside_nested_types", false, true, "Validate usage of experimental and suspicious types inside nested types"},
            {"output_format_values_escape_quote_with_quote", false, false, "If true escape ' with '', otherwise quoted with \\'"},
            {"output_format_pretty_single_large_number_tip_threshold", 0, 1'000'000, "Print a readable number tip on the right side of the table if the block consists of a single number which exceeds this value (except 0)"},
            {"input_format_try_infer_exponent_floats", true, false, "Don't infer floats in exponential notation by default"},
            {"query_plan_optimize_prewhere", true, true, "Allow to push down filter to PREWHERE expression for supported storages"},
            {"async_insert_max_data_size", 1000000, 10485760, "The previous value appeared to be too small."},
            {"async_insert_poll_timeout_ms", 10, 10, "Timeout in milliseconds for polling data from asynchronous insert queue"},
            {"async_insert_use_adaptive_busy_timeout", false, true, "Use adaptive asynchronous insert timeout"},
            {"async_insert_busy_timeout_min_ms", 50, 50, "The minimum value of the asynchronous insert timeout in milliseconds; it also serves as the initial value, which may be increased later by the adaptive algorithm"},
            {"async_insert_busy_timeout_max_ms", 200, 200, "The minimum value of the asynchronous insert timeout in milliseconds; async_insert_busy_timeout_ms is aliased to async_insert_busy_timeout_max_ms"},
            {"async_insert_busy_timeout_increase_rate", 0.2, 0.2, "The exponential growth rate at which the adaptive asynchronous insert timeout increases"},
            {"async_insert_busy_timeout_decrease_rate", 0.2, 0.2, "The exponential growth rate at which the adaptive asynchronous insert timeout decreases"},
            {"format_template_row_format", "", "", "Template row format string can be set directly in query"},
            {"format_template_resultset_format", "", "", "Template result set format string can be set in query"},
            {"split_parts_ranges_into_intersecting_and_non_intersecting_final", true, true, "Allow to split parts ranges into intersecting and non intersecting during FINAL optimization"},
            {"split_intersecting_parts_ranges_into_layers_final", true, true, "Allow to split intersecting parts ranges into layers during FINAL optimization"},
            {"azure_max_single_part_copy_size", 256*1024*1024, 256*1024*1024, "The maximum size of object to copy using single part copy to Azure blob storage."},
            {"min_external_table_block_size_rows", DEFAULT_INSERT_BLOCK_SIZE, DEFAULT_INSERT_BLOCK_SIZE, "Squash blocks passed to external table to specified size in rows, if blocks are not big enough"},
            {"min_external_table_block_size_bytes", DEFAULT_INSERT_BLOCK_SIZE * 256, DEFAULT_INSERT_BLOCK_SIZE * 256, "Squash blocks passed to external table to specified size in bytes, if blocks are not big enough."},
            {"parallel_replicas_prefer_local_join", true, true, "If true, and JOIN can be executed with parallel replicas algorithm, and all storages of right JOIN part are *MergeTree, local JOIN will be used instead of GLOBAL JOIN."},
            {"optimize_time_filter_with_preimage", true, true, "Optimize Date and DateTime predicates by converting functions into equivalent comparisons without conversions (e.g. toYear(col) = 2023 -> col >= '2023-01-01' AND col <= '2023-12-31')"},
            {"extract_key_value_pairs_max_pairs_per_row", 0, 0, "Max number of pairs that can be produced by the `extractKeyValuePairs` function. Used as a safeguard against consuming too much memory."},
            {"default_view_definer", "CURRENT_USER", "CURRENT_USER", "Allows to set default `DEFINER` option while creating a view"},
            {"default_materialized_view_sql_security", "DEFINER", "DEFINER", "Allows to set a default value for SQL SECURITY option when creating a materialized view"},
            {"default_normal_view_sql_security", "INVOKER", "INVOKER", "Allows to set default `SQL SECURITY` option while creating a normal view"},
            {"mysql_map_string_to_text_in_show_columns", false, true, "Reduce the configuration effort to connect ClickHouse with BI tools."},
            {"mysql_map_fixed_string_to_text_in_show_columns", false, true, "Reduce the configuration effort to connect ClickHouse with BI tools."},
        }
    },
    {"24.1",
        {
            {"print_pretty_type_names", false, true, "Better user experience."},
            {"input_format_json_read_bools_as_strings", false, true, "Allow to read bools as strings in JSON formats by default"},
            {"output_format_arrow_use_signed_indexes_for_dictionary", false, true, "Use signed indexes type for Arrow dictionaries by default as it's recommended"},
            {"allow_experimental_variant_type", false, false, "Add new experimental Variant type"},
            {"use_variant_as_common_type", false, false, "Allow to use Variant in if/multiIf if there is no common type"},
            {"output_format_arrow_use_64_bit_indexes_for_dictionary", false, false, "Allow to use 64 bit indexes type in Arrow dictionaries"},
            {"parallel_replicas_mark_segment_size", 128, 128, "Add new setting to control segment size in new parallel replicas coordinator implementation"},
            {"ignore_materialized_views_with_dropped_target_table", false, false, "Add new setting to allow to ignore materialized views with dropped target table"},
            {"output_format_compression_level", 3, 3, "Allow to change compression level in the query output"},
            {"output_format_compression_zstd_window_log", 0, 0, "Allow to change zstd window log in the query output when zstd compression is used"},
            {"enable_zstd_qat_codec", false, false, "Add new ZSTD_QAT codec"},
            {"enable_vertical_final", false, true, "Use vertical final by default"},
            {"output_format_arrow_use_64_bit_indexes_for_dictionary", false, false, "Allow to use 64 bit indexes type in Arrow dictionaries"},
            {"max_rows_in_set_to_optimize_join", 100000, 0, "Disable join optimization as it prevents from read in order optimization"},
            {"output_format_pretty_color", true, "auto", "Setting is changed to allow also for auto value, disabling ANSI escapes if output is not a tty"},
            {"function_visible_width_behavior", 0, 1, "We changed the default behavior of `visibleWidth` to be more precise"},
            {"max_estimated_execution_time", 0, 0, "Separate max_execution_time and max_estimated_execution_time"},
            {"iceberg_engine_ignore_schema_evolution", false, false, "Allow to ignore schema evolution in Iceberg table engine"},
            {"optimize_injective_functions_in_group_by", false, true, "Replace injective functions by it's arguments in GROUP BY section in analyzer"},
            {"update_insert_deduplication_token_in_dependent_materialized_views", false, false, "Allow to update insert deduplication token with table identifier during insert in dependent materialized views"},
            {"azure_max_unexpected_write_error_retries", 4, 4, "The maximum number of retries in case of unexpected errors during Azure blob storage write"},
            {"split_parts_ranges_into_intersecting_and_non_intersecting_final", false, true, "Allow to split parts ranges into intersecting and non intersecting during FINAL optimization"},
            {"split_intersecting_parts_ranges_into_layers_final", true, true, "Allow to split intersecting parts ranges into layers during FINAL optimization"}
        }
    },
    {"23.12",
        {
            {"allow_suspicious_ttl_expressions", true, false, "It is a new setting, and in previous versions the behavior was equivalent to allowing."},
            {"input_format_parquet_allow_missing_columns", false, true, "Allow missing columns in Parquet files by default"},
            {"input_format_orc_allow_missing_columns", false, true, "Allow missing columns in ORC files by default"},
            {"input_format_arrow_allow_missing_columns", false, true, "Allow missing columns in Arrow files by default"}
        }
    },
    {"23.11",
        {
            {"parsedatetime_parse_without_leading_zeros", false, true, "Improved compatibility with MySQL DATE_FORMAT/STR_TO_DATE"}
        }
    },
    {"23.9",
        {
            {"optimize_group_by_constant_keys", false, true, "Optimize group by constant keys by default"},
            {"input_format_json_try_infer_named_tuples_from_objects", false, true, "Try to infer named Tuples from JSON objects by default"},
            {"input_format_json_read_numbers_as_strings", false, true, "Allow to read numbers as strings in JSON formats by default"},
            {"input_format_json_read_arrays_as_strings", false, true, "Allow to read arrays as strings in JSON formats by default"},
            {"input_format_json_infer_incomplete_types_as_strings", false, true, "Allow to infer incomplete types as Strings in JSON formats by default"},
            {"input_format_json_try_infer_numbers_from_strings", true, false, "Don't infer numbers from strings in JSON formats by default to prevent possible parsing errors"},
            {"http_write_exception_in_output_format", false, true, "Output valid JSON/XML on exception in HTTP streaming."}
        }
    },
    {"23.8",
        {
            {"rewrite_count_distinct_if_with_count_distinct_implementation", false, true, "Rewrite countDistinctIf with count_distinct_implementation configuration"}
        }
    },
    {"23.7",
        {
            {"function_sleep_max_microseconds_per_block", 0, 3000000, "In previous versions, the maximum sleep time of 3 seconds was applied only for `sleep`, but not for `sleepEachRow` function. In the new version, we introduce this setting. If you set compatibility with the previous versions, we will disable the limit altogether."}
        }
    },
    {"23.6",
        {
            {"http_send_timeout", 180, 30, "3 minutes seems crazy long. Note that this is timeout for a single network write call, not for the whole upload operation."},
            {"http_receive_timeout", 180, 30, "See http_send_timeout."}
        }
    },
    {"23.5",
        {
            {"input_format_parquet_preserve_order", true, false, "Allow Parquet reader to reorder rows for better parallelism."},
            {"parallelize_output_from_storages", false, true, "Allow parallelism when executing queries that read from file/url/s3/etc. This may reorder rows."},
            {"use_with_fill_by_sorting_prefix", false, true, "Columns preceding WITH FILL columns in ORDER BY clause form sorting prefix. Rows with different values in sorting prefix are filled independently"},
            {"output_format_parquet_compliant_nested_types", false, true, "Change an internal field name in output Parquet file schema."}
        }
    },
    {"23.4",
        {
            {"allow_suspicious_indices", true, false, "If true, index can defined with identical expressions"},
            {"allow_nonconst_timezone_arguments", true, false, "Allow non-const timezone arguments in certain time-related functions like toTimeZone(), fromUnixTimestamp*(), snowflakeToDateTime*()."},
            {"connect_timeout_with_failover_ms", 50, 1000, "Increase default connect timeout because of async connect"},
            {"connect_timeout_with_failover_secure_ms", 100, 1000, "Increase default secure connect timeout because of async connect"},
            {"hedged_connection_timeout_ms", 100, 50, "Start new connection in hedged requests after 50 ms instead of 100 to correspond with previous connect timeout"},
            {"formatdatetime_f_prints_single_zero", true, false, "Improved compatibility with MySQL DATE_FORMAT()/STR_TO_DATE()"},
            {"formatdatetime_parsedatetime_m_is_month_name", false, true, "Improved compatibility with MySQL DATE_FORMAT/STR_TO_DATE"}
        }
    },
    {"23.3",
        {
            {"output_format_parquet_version", "1.0", "2.latest", "Use latest Parquet format version for output format"},
            {"input_format_json_ignore_unknown_keys_in_named_tuple", false, true, "Improve parsing JSON objects as named tuples"},
            {"input_format_native_allow_types_conversion", false, true, "Allow types conversion in Native input forma"},
            {"output_format_arrow_compression_method", "none", "lz4_frame", "Use lz4 compression in Arrow output format by default"},
            {"output_format_parquet_compression_method", "snappy", "lz4", "Use lz4 compression in Parquet output format by default"},
            {"output_format_orc_compression_method", "none", "lz4_frame", "Use lz4 compression in ORC output format by default"},
            {"async_query_sending_for_remote", false, true, "Create connections and send query async across shards"}
        }
    },
    {"23.2",
        {
            {"output_format_parquet_fixed_string_as_fixed_byte_array", false, true, "Use Parquet FIXED_LENGTH_BYTE_ARRAY type for FixedString by default"},
            {"output_format_arrow_fixed_string_as_fixed_byte_array", false, true, "Use Arrow FIXED_SIZE_BINARY type for FixedString by default"},
            {"query_plan_remove_redundant_distinct", false, true, "Remove redundant Distinct step in query plan"},
            {"optimize_duplicate_order_by_and_distinct", true, false, "Remove duplicate ORDER BY and DISTINCT if it's possible"},
            {"insert_keeper_max_retries", 0, 20, "Enable reconnections to Keeper on INSERT, improve reliability"}
        }
    },
    {"23.1",
        {
            {"input_format_json_read_objects_as_strings", 0, 1, "Enable reading nested json objects as strings while object type is experimental"},
            {"input_format_json_defaults_for_missing_elements_in_named_tuple", false, true, "Allow missing elements in JSON objects while reading named tuples by default"},
            {"input_format_csv_detect_header", false, true, "Detect header in CSV format by default"},
            {"input_format_tsv_detect_header", false, true, "Detect header in TSV format by default"},
            {"input_format_custom_detect_header", false, true, "Detect header in CustomSeparated format by default"},
            {"query_plan_remove_redundant_sorting", false, true, "Remove redundant sorting in query plan. For example, sorting steps related to ORDER BY clauses in subqueries"}
        }
    },
    {"22.12",
        {
            {"max_size_to_preallocate_for_aggregation", 10'000'000, 100'000'000, "This optimizes performance"},
            {"query_plan_aggregation_in_order", 0, 1, "Enable some refactoring around query plan"},
            {"format_binary_max_string_size", 0, 1_GiB, "Prevent allocating large amount of memory"}
        }
    },
    {"22.11",
        {
            {"use_structure_from_insertion_table_in_table_functions", 0, 2, "Improve using structure from insertion table in table functions"}
        }
    },
    {"22.9",
        {
            {"force_grouping_standard_compatibility", false, true, "Make GROUPING function output the same as in SQL standard and other DBMS"}
        }
    },
    {"22.7",
        {
            {"cross_to_inner_join_rewrite", 1, 2, "Force rewrite comma join to inner"},
            {"enable_positional_arguments", false, true, "Enable positional arguments feature by default"},
            {"format_csv_allow_single_quotes", true, false, "Most tools don't treat single quote in CSV specially, don't do it by default too"}
        }
    },
    {"22.6",
        {
            {"output_format_json_named_tuples_as_objects", false, true, "Allow to serialize named tuples as JSON objects in JSON formats by default"},
            {"input_format_skip_unknown_fields", false, true, "Optimize reading subset of columns for some input formats"}
        }
    },
    {"22.5",
        {
            {"memory_overcommit_ratio_denominator", 0, 1073741824, "Enable memory overcommit feature by default"},
            {"memory_overcommit_ratio_denominator_for_user", 0, 1073741824, "Enable memory overcommit feature by default"}
        }
    },
    {"22.4",
        {
            {"allow_settings_after_format_in_insert", true, false, "Do not allow SETTINGS after FORMAT for INSERT queries because ClickHouse interpret SETTINGS as some values, which is misleading"}
        }
    },
    {"22.3",
        {
            {"cast_ipv4_ipv6_default_on_conversion_error", true, false, "Make functions cast(value, 'IPv4') and cast(value, 'IPv6') behave same as toIPv4 and toIPv6 functions"}
        }
    },
    {"21.12",
        {
            {"stream_like_engine_allow_direct_select", true, false, "Do not allow direct select for Kafka/RabbitMQ/FileLog by default"}
        }
    },
    {"21.9",
        {
            {"output_format_decimal_trailing_zeros", true, false, "Do not output trailing zeros in text representation of Decimal types by default for better looking output"},
            {"use_hedged_requests", false, true, "Enable Hedged Requests feature by default"}
        }
    },
    {"21.7",
        {
            {"legacy_column_name_of_tuple_literal", true, false, "Add this setting only for compatibility reasons. It makes sense to set to 'true', while doing rolling update of cluster from version lower than 21.7 to higher"}
        }
    },
    {"21.5",
        {
            {"async_socket_for_remote", false, true, "Fix all problems and turn on asynchronous reads from socket for remote queries by default again"}
        }
    },
    {"21.3",
        {
            {"async_socket_for_remote", true, false, "Turn off asynchronous reads from socket for remote queries because of some problems"},
            {"optimize_normalize_count_variants", false, true, "Rewrite aggregate functions that semantically equals to count() as count() by default"},
            {"normalize_function_names", false, true, "Normalize function names to their canonical names, this was needed for projection query routing"}
        }
    },
    {"21.2",
        {
            {"enable_global_with_statement", false, true, "Propagate WITH statements to UNION queries and all subqueries by default"}
        }
    },
    {"21.1",
        {
            {"insert_quorum_parallel", false, true, "Use parallel quorum inserts by default. It is significantly more convenient to use than sequential quorum inserts"},
            {"input_format_null_as_default", false, true, "Allow to insert NULL as default for input formats by default"},
            {"optimize_on_insert", false, true, "Enable data optimization on INSERT by default for better user experience"},
            {"use_compact_format_in_distributed_parts_names", false, true, "Use compact format for async INSERT into Distributed tables by default"}
        }
    },
    {"20.10",
        {
            {"format_regexp_escaping_rule", "Escaped", "Raw", "Use Raw as default escaping rule for Regexp format to male the behaviour more like to what users expect"}
        }
    },
    {"20.7",
        {
            {"show_table_uuid_in_table_create_query_if_not_nil", true, false, "Stop showing  UID of the table in its CREATE query for Engine=Atomic"}
        }
    },
    {"20.5",
        {
            {"input_format_with_names_use_header", false, true, "Enable using header with names for formats with WithNames/WithNamesAndTypes suffixes"},
            {"allow_suspicious_codecs", true, false, "Don't allow to specify meaningless compression codecs"}
        }
    },
    {"20.4",
        {
            {"validate_polygons", false, true, "Throw exception if polygon is invalid in function pointInPolygon by default instead of returning possibly wrong results"}
        }
    },
    {"19.18",
        {
            {"enable_scalar_subquery_optimization", false, true, "Prevent scalar subqueries from (de)serializing large scalar values and possibly avoid running the same subquery more than once"}
        }
    },
    {"19.14",
        {
            {"any_join_distinct_right_table_keys", true, false, "Disable ANY RIGHT and ANY FULL JOINs by default to avoid inconsistency"}
        }
    },
    {"19.12",
        {
            {"input_format_defaults_for_omitted_fields", false, true, "Enable calculation of complex default expressions for omitted fields for some input formats, because it should be the expected behaviour"}
        }
    },
    {"19.5",
        {
            {"max_partitions_per_insert_block", 0, 100, "Add a limit for the number of partitions in one block"}
        }
    },
    {"18.12.17",
        {
            {"enable_optimize_predicate_expression", 0, 1, "Optimize predicates to subqueries by default"}
        }
    },
};

static std::initializer_list<std::pair<ClickHouseVersion, SettingsChangesHistory::SettingsChanges>> merge_tree_settings_changes_history_initializer =
{
    {"25.1",
        {

        }
    },
    {"24.12",
        {
            /// Release closed. Please use 25.1
            {"enforce_index_structure_match_on_partition_manipulation", true, false, "Add new setting to allow attach when source table's projections and secondary indices is a subset of those in the target table."},
            {"use_primary_key_cache", false, false, "New setting"},
            {"prewarm_primary_key_cache", false, false, "New setting"},
            {"min_bytes_to_prewarm_caches", 0, 0, "New setting"},
            {"allow_experimental_reverse_key", false, false, "New setting"},
            /// Release closed. Please use 25.1
        }
    },
    {"24.11",
        {
        }
    },
    {"24.10",
        {
        }
    },
    {"24.9",
        {
        }
    },
    {"24.8",
        {
            {"deduplicate_merge_projection_mode", "ignore", "throw", "Do not allow to create inconsistent projection"}
        }
    },
};

static void initSettingsChangesHistory(
    std::map<ClickHouseVersion, SettingsChangesHistory::SettingsChanges> & settings_changes_history,
    std::once_flag & initialized_flag,
    std::initializer_list<std::pair<ClickHouseVersion, SettingsChangesHistory::SettingsChanges>> const & initializer
)
{
    std::call_once(initialized_flag, [&]()
    {
        for (const auto & setting_change : initializer)
        {
            /// Disallow duplicate keys in the settings changes history. Example:
            ///     {"21.2", {{"some_setting_1", false, true, "[...]"}}},
            ///     [...]
            ///     {"21.2", {{"some_setting_2", false, true, "[...]"}}},
            /// As std::set has unique keys, one of the entries would be overwritten.
            if (settings_changes_history.contains(setting_change.first))
                throw Exception{ErrorCodes::LOGICAL_ERROR, "Detected duplicate version '{}'", setting_change.first.toString()};

            settings_changes_history[setting_change.first] = setting_change.second;
        }
    });
}

const std::map<ClickHouseVersion, SettingsChangesHistory::SettingsChanges> & getSettingsChangesHistory()
{
    static std::map<ClickHouseVersion, SettingsChangesHistory::SettingsChanges> settings_changes_history;
    static std::once_flag initialized_flag;
    initSettingsChangesHistory(settings_changes_history, initialized_flag, settings_changes_history_initializer);

    return settings_changes_history;
}

const std::map<ClickHouseVersion, SettingsChangesHistory::SettingsChanges> & getMergeTreeSettingsChangesHistory()
{
    static std::map<ClickHouseVersion, SettingsChangesHistory::SettingsChanges> merge_tree_settings_changes_history;
    static std::once_flag initialized_flag;
    initSettingsChangesHistory(merge_tree_settings_changes_history, initialized_flag, merge_tree_settings_changes_history_initializer);

    return merge_tree_settings_changes_history;
}

}<|MERGE_RESOLUTION|>--- conflicted
+++ resolved
@@ -69,9 +69,7 @@
     },
     {"24.12",
         {
-<<<<<<< HEAD
             {"iceberg_query_at_timestamp_ms", 0, 0, "New setting."},
-=======
             /// Release closed. Please use 25.1
             {"allow_experimental_database_iceberg", false, false, "New setting."},
             {"shared_merge_tree_sync_parts_on_partition_operations", 1, 1, "New setting. By default parts are always synchronized"},
@@ -88,7 +86,6 @@
             {"parallel_replicas_index_analysis_only_on_coordinator", true, true, "Index analysis done only on replica-coordinator and skipped on other replicas. Effective only with enabled parallel_replicas_local_plan"}, // enabling it was moved to 24.10
             {"least_greatest_legacy_null_behavior", true, false, "New setting"},
             /// Release closed. Please use 25.1
->>>>>>> 21522b57
         }
     },
     {"24.11",
