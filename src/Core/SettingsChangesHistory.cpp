#include <Core/Defines.h>
#include <Core/SettingsChangesHistory.h>
#include <IO/ReadBufferFromString.h>
#include <IO/ReadHelpers.h>
#include <boost/algorithm/string.hpp>


namespace DB
{

namespace ErrorCodes
{
    extern const int BAD_ARGUMENTS;
    extern const int LOGICAL_ERROR;
}

ClickHouseVersion::ClickHouseVersion(std::string_view version)
{
    Strings split;
    boost::split(split, version, [](char c){ return c == '.'; });
    components.reserve(split.size());
    if (split.empty())
        throw Exception{ErrorCodes::BAD_ARGUMENTS, "Cannot parse ClickHouse version here: {}", version};

    for (const auto & split_element : split)
    {
        size_t component;
        ReadBufferFromString buf(split_element);
        if (!tryReadIntText(component, buf) || !buf.eof())
            throw Exception{ErrorCodes::BAD_ARGUMENTS, "Cannot parse ClickHouse version here: {}", version};
        components.push_back(component);
    }
}

String ClickHouseVersion::toString() const
{
    return fmt::format("{}", fmt::join(components, "."));
}

static void addSettingsChanges(
    VersionToSettingsChangesMap & settings_changes_history,
    std::string_view version,
    SettingsChangesHistory::SettingsChanges && changes)
{
    /// Forbid duplicate versions
    auto [_, inserted] = settings_changes_history.emplace(ClickHouseVersion(version), std::move(changes));
    if (!inserted)
        throw Exception{ErrorCodes::LOGICAL_ERROR, "Detected duplicate version '{}'", ClickHouseVersion(version).toString()};
}

const VersionToSettingsChangesMap & getSettingsChangesHistory()
{
<<<<<<< HEAD
    {"24.12",
        {
        }
    },
    {"24.11",
        {
            {"query_plan_optimize_lazy_materialization", false, true, "Added new setting to use query plan for lazy materialization optimisation"},
            {"query_plan_max_limit_for_lazy_materialization", 10, 10, "Added new setting to control maximum limit value that allows to use query plan for lazy materialization optimisation. If zero, there is no limit"},
        }
    },
    {"24.10",
        {
=======
    static VersionToSettingsChangesMap settings_changes_history;
    static std::once_flag initialized_flag;
    std::call_once(initialized_flag, [&]
    {
        // clang-format off
        /// History of settings changes that controls some backward incompatible changes
        /// across all ClickHouse versions. It maps ClickHouse version to settings changes that were done
        /// in this version. This history contains both changes to existing settings and newly added settings.
        /// Settings changes is a vector of structs
        ///     {setting_name, previous_value, new_value, reason}.
        /// For newly added setting choose the most appropriate previous_value (for example, if new setting
        /// controls new feature and it's 'true' by default, use 'false' as previous_value).
        /// It's used to implement `compatibility` setting (see https://github.com/ClickHouse/ClickHouse/issues/35972)
        /// Note: please check if the key already exists to prevent duplicate entries.
        addSettingsChanges(settings_changes_history, "25.1",
        {
            {"allow_experimental_ts_to_grid_aggregate_function", false, false, "Cloud only"},
            {"distributed_cache_connect_max_tries", 20, 20, "Cloud only"},
            {"distributed_cache_min_bytes_for_seek", false, false, "New private setting."},
            {"s3queue_migrate_old_metadata_to_buckets", false, false, "New setting."},
            {"distributed_cache_pool_behaviour_on_limit", "allocate_bypassing_pool", "wait", "Cloud only"},
            {"short_circuit_function_evaluation_for_nulls", false, true, "Allow to execute functions with Nullable arguments only on rows with non-NULL values in all arguments"},
            {"short_circuit_function_evaluation_for_nulls_threshold", 1.0, 1.0, "Ratio threshold of NULL values to execute functions with Nullable arguments only on rows with non-NULL values in all arguments. Applies when setting short_circuit_function_evaluation_for_nulls is enabled."},
            {"output_format_orc_writer_time_zone_name", "GMT", "GMT", "The time zone name for ORC writer, the default ORC writer's time zone is GMT."},
            {"output_format_pretty_highlight_trailing_spaces", false, true, "A new setting."},
            {"allow_experimental_bfloat16_type", false, true, "Add new BFloat16 type"},
        });
        addSettingsChanges(settings_changes_history, "24.12",
        {
            /// Release closed. Please use 25.1
            {"allow_experimental_database_iceberg", false, false, "New setting."},
            {"shared_merge_tree_sync_parts_on_partition_operations", 1, 1, "New setting. By default parts are always synchronized"},
            {"query_plan_join_swap_table", "false", "auto", "New setting. Right table was always chosen before."},
            {"max_size_to_preallocate_for_aggregation", 100'000'000, 1'000'000'000'000, "Enable optimisation for bigger tables."},
            {"max_size_to_preallocate_for_joins", 100'000'000, 1'000'000'000'000, "Enable optimisation for bigger tables."},
            {"max_bytes_ratio_before_external_group_by", 0., 0., "New setting."},
            {"optimize_extract_common_expressions", false, false, "Introduce setting to optimize WHERE, PREWHERE, ON, HAVING and QUALIFY expressions by extracting common expressions out from disjunction of conjunctions."},
            {"max_bytes_ratio_before_external_sort", 0., 0., "New setting."},
            {"use_async_executor_for_materialized_views", false, false, "New setting."},
            {"composed_data_type_output_format_mode", "default", "default", "New setting"},
            {"http_response_headers", "", "", "New setting."},
            {"output_format_parquet_datetime_as_uint32", true, false, "Write DateTime as DateTime64(3) instead of UInt32 (these are the two Parquet types closest to DateTime)."},
            {"skip_redundant_aliases_in_udf", false, false, "New setting."},
            {"parallel_replicas_index_analysis_only_on_coordinator", true, true, "Index analysis done only on replica-coordinator and skipped on other replicas. Effective only with enabled parallel_replicas_local_plan"}, // enabling it was moved to 24.10
            {"least_greatest_legacy_null_behavior", true, false, "New setting"},
            /// Release closed. Please use 25.1
        });
        addSettingsChanges(settings_changes_history, "24.11",
        {
            {"validate_mutation_query", false, true, "New setting to validate mutation queries by default."},
            {"enable_job_stack_trace", false, true, "Enable by default collecting stack traces from job's scheduling."},
            {"allow_suspicious_types_in_group_by", true, false, "Don't allow Variant/Dynamic types in GROUP BY by default"},
            {"allow_suspicious_types_in_order_by", true, false, "Don't allow Variant/Dynamic types in ORDER BY by default"},
            {"distributed_cache_discard_connection_if_unread_data", true, true, "New setting"},
            {"filesystem_cache_enable_background_download_for_metadata_files_in_packed_storage", true, true, "New setting"},
            {"filesystem_cache_enable_background_download_during_fetch", true, true, "New setting"},
            {"azure_check_objects_after_upload", false, false, "Check each uploaded object in azure blob storage to be sure that upload was successful"},
            {"backup_restore_keeper_max_retries", 20, 1000, "Should be big enough so the whole operation BACKUP or RESTORE operation won't fail because of a temporary [Zoo]Keeper failure in the middle of it."},
            {"backup_restore_failure_after_host_disconnected_for_seconds", 0, 3600, "New setting."},
            {"backup_restore_keeper_max_retries_while_initializing", 0, 20, "New setting."},
            {"backup_restore_keeper_max_retries_while_handling_error", 0, 20, "New setting."},
            {"backup_restore_finish_timeout_after_error_sec", 0, 180, "New setting."},
            {"query_plan_merge_filters", false, true, "Allow to merge filters in the query plan. This is required to properly support filter-push-down with a new analyzer."},
            {"parallel_replicas_local_plan", false, true, "Use local plan for local replica in a query with parallel replicas"},
            {"allow_experimental_shared_set_join", 1, 0, "Disable a setting for ClickHouse Cloud"},
            {"merge_tree_use_v1_object_and_dynamic_serialization", true, false, "Add new serialization V2 version for JSON and Dynamic types"},
            {"min_joined_block_size_bytes", 524288, 524288, "New setting."},
            {"allow_experimental_bfloat16_type", false, false, "Add new experimental BFloat16 type"},
            {"filesystem_cache_skip_download_if_exceeds_per_query_cache_write_limit", 1, 1, "Rename of setting skip_download_if_exceeds_query_cache_limit"},
            {"filesystem_cache_prefer_bigger_buffer_size", true, true, "New setting"},
            {"read_in_order_use_virtual_row", false, false, "Use virtual row while reading in order of primary key or its monotonic function fashion. It is useful when searching over multiple parts as only relevant ones are touched."},
            {"s3_skip_empty_files", false, true, "We hope it will provide better UX"},
            {"filesystem_cache_boundary_alignment", 0, 0, "New setting"},
            {"push_external_roles_in_interserver_queries", false, true, "New setting."},
            {"enable_variant_type", false, false, "Add alias to allow_experimental_variant_type"},
            {"enable_dynamic_type", false, false, "Add alias to allow_experimental_dynamic_type"},
            {"enable_json_type", false, false, "Add alias to allow_experimental_json_type"},
        });
        addSettingsChanges(settings_changes_history, "24.10",
        {
            {"query_metric_log_interval", 0, -1, "New setting."},
            {"enforce_strict_identifier_format", false, false, "New setting."},
>>>>>>> d52d7758
            {"enable_parsing_to_custom_serialization", false, true, "New setting"},
            {"mongodb_throw_on_unsupported_query", false, true, "New setting."},
            {"enable_parallel_replicas", false, false, "Parallel replicas with read tasks became the Beta tier feature."},
            {"parallel_replicas_mode", "read_tasks", "read_tasks", "This setting was introduced as a part of making parallel replicas feature Beta"},
            {"filesystem_cache_name", "", "", "Filesystem cache name to use for stateless table engines or data lakes"},
            {"restore_replace_external_dictionary_source_to_null", false, false, "New setting."},
            {"show_create_query_identifier_quoting_rule", "when_necessary", "when_necessary", "New setting."},
            {"show_create_query_identifier_quoting_style", "Backticks", "Backticks", "New setting."},
            {"merge_tree_min_read_task_size", 8, 8, "New setting"},
            {"merge_tree_min_rows_for_concurrent_read_for_remote_filesystem", (20 * 8192), 0, "Setting is deprecated"},
            {"merge_tree_min_bytes_for_concurrent_read_for_remote_filesystem", (24 * 10 * 1024 * 1024), 0, "Setting is deprecated"},
            {"implicit_select", false, false, "A new setting."},
            {"output_format_native_write_json_as_string", false, false, "Add new setting to allow write JSON column as single String column in Native format"},
            {"output_format_binary_write_json_as_string", false, false, "Add new setting to write values of JSON type as JSON string in RowBinary output format"},
            {"input_format_binary_read_json_as_string", false, false, "Add new setting to read values of JSON type as JSON string in RowBinary input format"},
            {"min_free_disk_bytes_to_perform_insert", 0, 0, "New setting."},
            {"min_free_disk_ratio_to_perform_insert", 0.0, 0.0, "New setting."},
            {"enable_named_columns_in_function_tuple", false, false, "Disabled pending usability improvements"},
            {"cloud_mode_database_engine", 1, 1, "A setting for ClickHouse Cloud"},
            {"allow_experimental_shared_set_join", 0, 0, "A setting for ClickHouse Cloud"},
            {"read_through_distributed_cache", 0, 0, "A setting for ClickHouse Cloud"},
            {"write_through_distributed_cache", 0, 0, "A setting for ClickHouse Cloud"},
            {"distributed_cache_throw_on_error", 0, 0, "A setting for ClickHouse Cloud"},
            {"distributed_cache_log_mode", "on_error", "on_error", "A setting for ClickHouse Cloud"},
            {"distributed_cache_fetch_metrics_only_from_current_az", 1, 1, "A setting for ClickHouse Cloud"},
            {"distributed_cache_connect_max_tries", 20, 20, "A setting for ClickHouse Cloud"},
            {"distributed_cache_receive_response_wait_milliseconds", 60000, 60000, "A setting for ClickHouse Cloud"},
            {"distributed_cache_receive_timeout_milliseconds", 10000, 10000, "A setting for ClickHouse Cloud"},
            {"distributed_cache_wait_connection_from_pool_milliseconds", 100, 100, "A setting for ClickHouse Cloud"},
            {"distributed_cache_bypass_connection_pool", 0, 0, "A setting for ClickHouse Cloud"},
            {"distributed_cache_pool_behaviour_on_limit", "allocate_bypassing_pool", "allocate_bypassing_pool", "A setting for ClickHouse Cloud"},
            {"distributed_cache_read_alignment", 0, 0, "A setting for ClickHouse Cloud"},
            {"distributed_cache_max_unacked_inflight_packets", 10, 10, "A setting for ClickHouse Cloud"},
            {"distributed_cache_data_packet_ack_window", 5, 5, "A setting for ClickHouse Cloud"},
            {"input_format_parquet_enable_row_group_prefetch", false, true, "Enable row group prefetching during parquet parsing. Currently, only single-threaded parsing can prefetch."},
            {"input_format_orc_dictionary_as_low_cardinality", false, true, "Treat ORC dictionary encoded columns as LowCardinality columns while reading ORC files"},
            {"allow_experimental_refreshable_materialized_view", false, true, "Not experimental anymore"},
            {"max_parts_to_move", 0, 1000, "New setting"},
            {"hnsw_candidate_list_size_for_search", 64, 256, "New setting. Previously, the value was optionally specified in CREATE INDEX and 64 by default."},
            {"allow_reorder_prewhere_conditions", true, true, "New setting"},
            {"input_format_parquet_bloom_filter_push_down", false, true, "When reading Parquet files, skip whole row groups based on the WHERE/PREWHERE expressions and bloom filter in the Parquet metadata."},
            {"date_time_64_output_format_cut_trailing_zeros_align_to_groups_of_thousands", false, false, "Dynamically trim the trailing zeros of datetime64 values to adjust the output scale to (0, 3, 6), corresponding to 'seconds', 'milliseconds', and 'microseconds'."},
            {"parallel_replicas_index_analysis_only_on_coordinator", false, true, "Index analysis done only on replica-coordinator and skipped on other replicas. Effective only with enabled parallel_replicas_local_plan"},
        });
        addSettingsChanges(settings_changes_history, "24.9",
        {
            {"output_format_orc_dictionary_key_size_threshold", 0.0, 0.0, "For a string column in ORC output format, if the number of distinct values is greater than this fraction of the total number of non-null rows, turn off dictionary encoding. Otherwise dictionary encoding is enabled"},
            {"input_format_json_empty_as_default", false, false, "Added new setting to allow to treat empty fields in JSON input as default values."},
            {"input_format_try_infer_variants", false, false, "Try to infer Variant type in text formats when there is more than one possible type for column/array elements"},
            {"join_output_by_rowlist_perkey_rows_threshold", 0, 5, "The lower limit of per-key average rows in the right table to determine whether to output by row list in hash join."},
            {"create_if_not_exists", false, false, "New setting."},
            {"allow_materialized_view_with_bad_select", true, true, "Support (but not enable yet) stricter validation in CREATE MATERIALIZED VIEW"},
            {"parallel_replicas_mark_segment_size", 128, 0, "Value for this setting now determined automatically"},
            {"database_replicated_allow_replicated_engine_arguments", 1, 0, "Don't allow explicit arguments by default"},
            {"database_replicated_allow_explicit_uuid", 1, 0, "Added a new setting to disallow explicitly specifying table UUID"},
            {"parallel_replicas_local_plan", false, false, "Use local plan for local replica in a query with parallel replicas"},
            {"join_to_sort_minimum_perkey_rows", 0, 40, "The lower limit of per-key average rows in the right table to determine whether to rerange the right table by key in left or inner join. This setting ensures that the optimization is not applied for sparse table keys"},
            {"join_to_sort_maximum_table_rows", 0, 10000, "The maximum number of rows in the right table to determine whether to rerange the right table by key in left or inner join"},
            {"allow_experimental_join_right_table_sorting", false, false, "If it is set to true, and the conditions of `join_to_sort_minimum_perkey_rows` and `join_to_sort_maximum_table_rows` are met, rerange the right table by key to improve the performance in left or inner hash join"},
            {"mongodb_throw_on_unsupported_query", false, true, "New setting."},
            {"min_free_disk_bytes_to_perform_insert", 0, 0, "Maintain some free disk space bytes from inserts while still allowing for temporary writing."},
            {"min_free_disk_ratio_to_perform_insert", 0.0, 0.0, "Maintain some free disk space bytes expressed as ratio to total disk space from inserts while still allowing for temporary writing."},
        });
        addSettingsChanges(settings_changes_history, "24.8",
        {
            {"rows_before_aggregation", false, false, "Provide exact value for rows_before_aggregation statistic, represents the number of rows read before aggregation"},
            {"restore_replace_external_table_functions_to_null", false, false, "New setting."},
            {"restore_replace_external_engines_to_null", false, false, "New setting."},
            {"input_format_json_max_depth", 1000000, 1000, "It was unlimited in previous versions, but that was unsafe."},
            {"merge_tree_min_bytes_per_task_for_remote_reading", 4194304, 2097152, "Value is unified with `filesystem_prefetch_min_bytes_for_single_read_task`"},
            {"use_hive_partitioning", false, false, "Allows to use hive partitioning for File, URL, S3, AzureBlobStorage and HDFS engines."},
            {"allow_experimental_kafka_offsets_storage_in_keeper", false, false, "Allow the usage of experimental Kafka storage engine that stores the committed offsets in ClickHouse Keeper"},
            {"allow_archive_path_syntax", true, true, "Added new setting to allow disabling archive path syntax."},
            {"query_cache_tag", "", "", "New setting for labeling query cache settings."},
            {"allow_experimental_time_series_table", false, false, "Added new setting to allow the TimeSeries table engine"},
            {"enable_analyzer", 1, 1, "Added an alias to a setting `allow_experimental_analyzer`."},
            {"optimize_functions_to_subcolumns", false, true, "Enabled settings by default"},
            {"allow_experimental_json_type", false, false, "Add new experimental JSON type"},
            {"use_json_alias_for_old_object_type", true, false, "Use JSON type alias to create new JSON type"},
            {"type_json_skip_duplicated_paths", false, false, "Allow to skip duplicated paths during JSON parsing"},
            {"allow_experimental_vector_similarity_index", false, false, "Added new setting to allow experimental vector similarity indexes"},
            {"input_format_try_infer_datetimes_only_datetime64", true, false, "Allow to infer DateTime instead of DateTime64 in data formats"},
        });
        addSettingsChanges(settings_changes_history, "24.7",
        {
            {"output_format_parquet_write_page_index", false, true, "Add a possibility to write page index into parquet files."},
            {"output_format_binary_encode_types_in_binary_format", false, false, "Added new setting to allow to write type names in binary format in RowBinaryWithNamesAndTypes output format"},
            {"input_format_binary_decode_types_in_binary_format", false, false, "Added new setting to allow to read type names in binary format in RowBinaryWithNamesAndTypes input format"},
            {"output_format_native_encode_types_in_binary_format", false, false, "Added new setting to allow to write type names in binary format in Native output format"},
            {"input_format_native_decode_types_in_binary_format", false, false, "Added new setting to allow to read type names in binary format in Native output format"},
            {"read_in_order_use_buffering", false, true, "Use buffering before merging while reading in order of primary key"},
            {"enable_named_columns_in_function_tuple", false, false, "Generate named tuples in function tuple() when all names are unique and can be treated as unquoted identifiers."},
            {"optimize_trivial_insert_select", true, false, "The optimization does not make sense in many cases."},
            {"dictionary_validate_primary_key_type", false, false, "Validate primary key type for dictionaries. By default id type for simple layouts will be implicitly converted to UInt64."},
            {"collect_hash_table_stats_during_joins", false, true, "New setting."},
            {"max_size_to_preallocate_for_joins", 0, 100'000'000, "New setting."},
            {"input_format_orc_reader_time_zone_name", "GMT", "GMT", "The time zone name for ORC row reader, the default ORC row reader's time zone is GMT."},
            {"database_replicated_allow_heavy_create", true, false, "Long-running DDL queries (CREATE AS SELECT and POPULATE) for Replicated database engine was forbidden"},
            {"query_plan_merge_filters", false, false, "Allow to merge filters in the query plan"},
            {"azure_sdk_max_retries", 10, 10, "Maximum number of retries in azure sdk"},
            {"azure_sdk_retry_initial_backoff_ms", 10, 10, "Minimal backoff between retries in azure sdk"},
            {"azure_sdk_retry_max_backoff_ms", 1000, 1000, "Maximal backoff between retries in azure sdk"},
            {"ignore_on_cluster_for_replicated_named_collections_queries", false, false, "Ignore ON CLUSTER clause for replicated named collections management queries."},
            {"backup_restore_s3_retry_attempts", 1000,1000, "Setting for Aws::Client::RetryStrategy, Aws::Client does retries itself, 0 means no retries. It takes place only for backup/restore."},
            {"postgresql_connection_attempt_timeout", 2, 2, "Allow to control 'connect_timeout' parameter of PostgreSQL connection."},
            {"postgresql_connection_pool_retries", 2, 2, "Allow to control the number of retries in PostgreSQL connection pool."}
        });
        addSettingsChanges(settings_changes_history, "24.6",
        {
            {"materialize_skip_indexes_on_insert", true, true, "Added new setting to allow to disable materialization of skip indexes on insert"},
            {"materialize_statistics_on_insert", true, true, "Added new setting to allow to disable materialization of statistics on insert"},
            {"input_format_parquet_use_native_reader", false, false, "When reading Parquet files, to use native reader instead of arrow reader."},
            {"hdfs_throw_on_zero_files_match", false, false, "Allow to throw an error when ListObjects request cannot match any files in HDFS engine instead of empty query result"},
            {"azure_throw_on_zero_files_match", false, false, "Allow to throw an error when ListObjects request cannot match any files in AzureBlobStorage engine instead of empty query result"},
            {"s3_validate_request_settings", true, true, "Allow to disable S3 request settings validation"},
            {"allow_experimental_full_text_index", false, false, "Enable experimental full-text index"},
            {"azure_skip_empty_files", false, false, "Allow to skip empty files in azure table engine"},
            {"hdfs_ignore_file_doesnt_exist", false, false, "Allow to return 0 rows when the requested files don't exist instead of throwing an exception in HDFS table engine"},
            {"azure_ignore_file_doesnt_exist", false, false, "Allow to return 0 rows when the requested files don't exist instead of throwing an exception in AzureBlobStorage table engine"},
            {"s3_ignore_file_doesnt_exist", false, false, "Allow to return 0 rows when the requested files don't exist instead of throwing an exception in S3 table engine"},
            {"s3_max_part_number", 10000, 10000, "Maximum part number number for s3 upload part"},
            {"s3_max_single_operation_copy_size", 32 * 1024 * 1024, 32 * 1024 * 1024, "Maximum size for a single copy operation in s3"},
            {"input_format_parquet_max_block_size", 8192, DEFAULT_BLOCK_SIZE, "Increase block size for parquet reader."},
            {"input_format_parquet_prefer_block_bytes", 0, DEFAULT_BLOCK_SIZE * 256, "Average block bytes output by parquet reader."},
            {"enable_blob_storage_log", true, true, "Write information about blob storage operations to system.blob_storage_log table"},
            {"allow_deprecated_snowflake_conversion_functions", true, false, "Disabled deprecated functions snowflakeToDateTime[64] and dateTime[64]ToSnowflake."},
            {"allow_statistic_optimize", false, false, "Old setting which popped up here being renamed."},
            {"allow_experimental_statistic", false, false, "Old setting which popped up here being renamed."},
            {"allow_statistics_optimize", false, false, "The setting was renamed. The previous name is `allow_statistic_optimize`."},
            {"allow_experimental_statistics", false, false, "The setting was renamed. The previous name is `allow_experimental_statistic`."},
            {"enable_vertical_final", false, true, "Enable vertical final by default again after fixing bug"},
            {"parallel_replicas_custom_key_range_lower", 0, 0, "Add settings to control the range filter when using parallel replicas with dynamic shards"},
            {"parallel_replicas_custom_key_range_upper", 0, 0, "Add settings to control the range filter when using parallel replicas with dynamic shards. A value of 0 disables the upper limit"},
            {"output_format_pretty_display_footer_column_names", 0, 1, "Add a setting to display column names in the footer if there are many rows. Threshold value is controlled by output_format_pretty_display_footer_column_names_min_rows."},
            {"output_format_pretty_display_footer_column_names_min_rows", 0, 50, "Add a setting to control the threshold value for setting output_format_pretty_display_footer_column_names_min_rows. Default 50."},
            {"output_format_csv_serialize_tuple_into_separate_columns", true, true, "A new way of how interpret tuples in CSV format was added."},
            {"input_format_csv_deserialize_separate_columns_into_tuple", true, true, "A new way of how interpret tuples in CSV format was added."},
            {"input_format_csv_try_infer_strings_from_quoted_tuples", true, true, "A new way of how interpret tuples in CSV format was added."},
        });
        addSettingsChanges(settings_changes_history, "24.5",
        {
            {"allow_deprecated_error_prone_window_functions", true, false, "Allow usage of deprecated error prone window functions (neighbor, runningAccumulate, runningDifferenceStartingWithFirstValue, runningDifference)"},
            {"allow_experimental_join_condition", false, false, "Support join with inequal conditions which involve columns from both left and right table. e.g. t1.y < t2.y."},
            {"input_format_tsv_crlf_end_of_line", false, false, "Enables reading of CRLF line endings with TSV formats"},
            {"output_format_parquet_use_custom_encoder", false, true, "Enable custom Parquet encoder."},
            {"cross_join_min_rows_to_compress", 0, 10000000, "Minimal count of rows to compress block in CROSS JOIN. Zero value means - disable this threshold. This block is compressed when any of the two thresholds (by rows or by bytes) are reached."},
            {"cross_join_min_bytes_to_compress", 0, 1_GiB, "Minimal size of block to compress in CROSS JOIN. Zero value means - disable this threshold. This block is compressed when any of the two thresholds (by rows or by bytes) are reached."},
            {"http_max_chunk_size", 0, 0, "Internal limitation"},
            {"prefer_external_sort_block_bytes", 0, DEFAULT_BLOCK_SIZE * 256, "Prefer maximum block bytes for external sort, reduce the memory usage during merging."},
            {"input_format_force_null_for_omitted_fields", false, false, "Disable type-defaults for omitted fields when needed"},
            {"cast_string_to_dynamic_use_inference", false, false, "Add setting to allow converting String to Dynamic through parsing"},
            {"allow_experimental_dynamic_type", false, false, "Add new experimental Dynamic type"},
            {"azure_max_blocks_in_multipart_upload", 50000, 50000, "Maximum number of blocks in multipart upload for Azure."},
            {"allow_archive_path_syntax", false, true, "Added new setting to allow disabling archive path syntax."},
        });
        addSettingsChanges(settings_changes_history, "24.4",
        {
            {"input_format_json_throw_on_bad_escape_sequence", true, true, "Allow to save JSON strings with bad escape sequences"},
            {"max_parsing_threads", 0, 0, "Add a separate setting to control number of threads in parallel parsing from files"},
            {"ignore_drop_queries_probability", 0, 0, "Allow to ignore drop queries in server with specified probability for testing purposes"},
            {"lightweight_deletes_sync", 2, 2, "The same as 'mutation_sync', but controls only execution of lightweight deletes"},
            {"query_cache_system_table_handling", "save", "throw", "The query cache no longer caches results of queries against system tables"},
            {"input_format_json_ignore_unnecessary_fields", false, true, "Ignore unnecessary fields and not parse them. Enabling this may not throw exceptions on json strings of invalid format or with duplicated fields"},
            {"input_format_hive_text_allow_variable_number_of_columns", false, true, "Ignore extra columns in Hive Text input (if file has more columns than expected) and treat missing fields in Hive Text input as default values."},
            {"allow_experimental_database_replicated", false, true, "Database engine Replicated is now in Beta stage"},
            {"temporary_data_in_cache_reserve_space_wait_lock_timeout_milliseconds", (10 * 60 * 1000), (10 * 60 * 1000), "Wait time to lock cache for sapce reservation in temporary data in filesystem cache"},
            {"optimize_rewrite_sum_if_to_count_if", false, true, "Only available for the analyzer, where it works correctly"},
            {"azure_allow_parallel_part_upload", "true", "true", "Use multiple threads for azure multipart upload."},
            {"max_recursive_cte_evaluation_depth", DBMS_RECURSIVE_CTE_MAX_EVALUATION_DEPTH, DBMS_RECURSIVE_CTE_MAX_EVALUATION_DEPTH, "Maximum limit on recursive CTE evaluation depth"},
            {"query_plan_convert_outer_join_to_inner_join", false, true, "Allow to convert OUTER JOIN to INNER JOIN if filter after JOIN always filters default values"},
        });
        addSettingsChanges(settings_changes_history, "24.3",
        {
            {"s3_connect_timeout_ms", 1000, 1000, "Introduce new dedicated setting for s3 connection timeout"},
            {"allow_experimental_shared_merge_tree", false, true, "The setting is obsolete"},
            {"use_page_cache_for_disks_without_file_cache", false, false, "Added userspace page cache"},
            {"read_from_page_cache_if_exists_otherwise_bypass_cache", false, false, "Added userspace page cache"},
            {"page_cache_inject_eviction", false, false, "Added userspace page cache"},
            {"default_table_engine", "None", "MergeTree", "Set default table engine to MergeTree for better usability"},
            {"input_format_json_use_string_type_for_ambiguous_paths_in_named_tuples_inference_from_objects", false, false, "Allow to use String type for ambiguous paths during named tuple inference from JSON objects"},
            {"traverse_shadow_remote_data_paths", false, false, "Traverse shadow directory when query system.remote_data_paths."},
            {"throw_if_deduplication_in_dependent_materialized_views_enabled_with_async_insert", false, true, "Deduplication in dependent materialized view cannot work together with async inserts."},
            {"parallel_replicas_allow_in_with_subquery", false, true, "If true, subquery for IN will be executed on every follower replica"},
            {"log_processors_profiles", false, true, "Enable by default"},
            {"function_locate_has_mysql_compatible_argument_order", false, true, "Increase compatibility with MySQL's locate function."},
            {"allow_suspicious_primary_key", true, false, "Forbid suspicious PRIMARY KEY/ORDER BY for MergeTree (i.e. SimpleAggregateFunction)"},
            {"filesystem_cache_reserve_space_wait_lock_timeout_milliseconds", 1000, 1000, "Wait time to lock cache for sapce reservation in filesystem cache"},
            {"max_parser_backtracks", 0, 1000000, "Limiting the complexity of parsing"},
            {"analyzer_compatibility_join_using_top_level_identifier", false, false, "Force to resolve identifier in JOIN USING from projection"},
            {"distributed_insert_skip_read_only_replicas", false, false, "If true, INSERT into Distributed will skip read-only replicas"},
            {"keeper_max_retries", 10, 10, "Max retries for general keeper operations"},
            {"keeper_retry_initial_backoff_ms", 100, 100, "Initial backoff timeout for general keeper operations"},
            {"keeper_retry_max_backoff_ms", 5000, 5000, "Max backoff timeout for general keeper operations"},
            {"s3queue_allow_experimental_sharded_mode", false, false, "Enable experimental sharded mode of S3Queue table engine. It is experimental because it will be rewritten"},
            {"allow_experimental_analyzer", false, true, "Enable analyzer and planner by default."},
            {"merge_tree_read_split_ranges_into_intersecting_and_non_intersecting_injection_probability", 0.0, 0.0, "For testing of `PartsSplitter` - split read ranges into intersecting and non intersecting every time you read from MergeTree with the specified probability."},
            {"allow_get_client_http_header", false, false, "Introduced a new function."},
            {"output_format_pretty_row_numbers", false, true, "It is better for usability."},
            {"output_format_pretty_max_value_width_apply_for_single_value", true, false, "Single values in Pretty formats won't be cut."},
            {"output_format_parquet_string_as_string", false, true, "ClickHouse allows arbitrary binary data in the String data type, which is typically UTF-8. Parquet/ORC/Arrow Strings only support UTF-8. That's why you can choose which Arrow's data type to use for the ClickHouse String data type - String or Binary. While Binary would be more correct and compatible, using String by default will correspond to user expectations in most cases."},
            {"output_format_orc_string_as_string", false, true, "ClickHouse allows arbitrary binary data in the String data type, which is typically UTF-8. Parquet/ORC/Arrow Strings only support UTF-8. That's why you can choose which Arrow's data type to use for the ClickHouse String data type - String or Binary. While Binary would be more correct and compatible, using String by default will correspond to user expectations in most cases."},
            {"output_format_arrow_string_as_string", false, true, "ClickHouse allows arbitrary binary data in the String data type, which is typically UTF-8. Parquet/ORC/Arrow Strings only support UTF-8. That's why you can choose which Arrow's data type to use for the ClickHouse String data type - String or Binary. While Binary would be more correct and compatible, using String by default will correspond to user expectations in most cases."},
            {"output_format_parquet_compression_method", "lz4", "zstd", "Parquet/ORC/Arrow support many compression methods, including lz4 and zstd. ClickHouse supports each and every compression method. Some inferior tools, such as 'duckdb', lack support for the faster `lz4` compression method, that's why we set zstd by default."},
            {"output_format_orc_compression_method", "lz4", "zstd", "Parquet/ORC/Arrow support many compression methods, including lz4 and zstd. ClickHouse supports each and every compression method. Some inferior tools, such as 'duckdb', lack support for the faster `lz4` compression method, that's why we set zstd by default."},
            {"output_format_pretty_highlight_digit_groups", false, true, "If enabled and if output is a terminal, highlight every digit corresponding to the number of thousands, millions, etc. with underline."},
            {"geo_distance_returns_float64_on_float64_arguments", false, true, "Increase the default precision."},
            {"azure_max_inflight_parts_for_one_file", 20, 20, "The maximum number of a concurrent loaded parts in multipart upload request. 0 means unlimited."},
            {"azure_strict_upload_part_size", 0, 0, "The exact size of part to upload during multipart upload to Azure blob storage."},
            {"azure_min_upload_part_size", 16*1024*1024, 16*1024*1024, "The minimum size of part to upload during multipart upload to Azure blob storage."},
            {"azure_max_upload_part_size", 5ull*1024*1024*1024, 5ull*1024*1024*1024, "The maximum size of part to upload during multipart upload to Azure blob storage."},
            {"azure_upload_part_size_multiply_factor", 2, 2, "Multiply azure_min_upload_part_size by this factor each time azure_multiply_parts_count_threshold parts were uploaded from a single write to Azure blob storage."},
            {"azure_upload_part_size_multiply_parts_count_threshold", 500, 500, "Each time this number of parts was uploaded to Azure blob storage, azure_min_upload_part_size is multiplied by azure_upload_part_size_multiply_factor."},
            {"output_format_csv_serialize_tuple_into_separate_columns", true, true, "A new way of how interpret tuples in CSV format was added."},
            {"input_format_csv_deserialize_separate_columns_into_tuple", true, true, "A new way of how interpret tuples in CSV format was added."},
            {"input_format_csv_try_infer_strings_from_quoted_tuples", true, true, "A new way of how interpret tuples in CSV format was added."},
        });
        addSettingsChanges(settings_changes_history, "24.2",
        {
            {"allow_suspicious_variant_types", true, false, "Don't allow creating Variant type with suspicious variants by default"},
            {"validate_experimental_and_suspicious_types_inside_nested_types", false, true, "Validate usage of experimental and suspicious types inside nested types"},
            {"output_format_values_escape_quote_with_quote", false, false, "If true escape ' with '', otherwise quoted with \\'"},
            {"output_format_pretty_single_large_number_tip_threshold", 0, 1'000'000, "Print a readable number tip on the right side of the table if the block consists of a single number which exceeds this value (except 0)"},
            {"input_format_try_infer_exponent_floats", true, false, "Don't infer floats in exponential notation by default"},
            {"query_plan_optimize_prewhere", true, true, "Allow to push down filter to PREWHERE expression for supported storages"},
            {"async_insert_max_data_size", 1000000, 10485760, "The previous value appeared to be too small."},
            {"async_insert_poll_timeout_ms", 10, 10, "Timeout in milliseconds for polling data from asynchronous insert queue"},
            {"async_insert_use_adaptive_busy_timeout", false, true, "Use adaptive asynchronous insert timeout"},
            {"async_insert_busy_timeout_min_ms", 50, 50, "The minimum value of the asynchronous insert timeout in milliseconds; it also serves as the initial value, which may be increased later by the adaptive algorithm"},
            {"async_insert_busy_timeout_max_ms", 200, 200, "The minimum value of the asynchronous insert timeout in milliseconds; async_insert_busy_timeout_ms is aliased to async_insert_busy_timeout_max_ms"},
            {"async_insert_busy_timeout_increase_rate", 0.2, 0.2, "The exponential growth rate at which the adaptive asynchronous insert timeout increases"},
            {"async_insert_busy_timeout_decrease_rate", 0.2, 0.2, "The exponential growth rate at which the adaptive asynchronous insert timeout decreases"},
            {"format_template_row_format", "", "", "Template row format string can be set directly in query"},
            {"format_template_resultset_format", "", "", "Template result set format string can be set in query"},
            {"split_parts_ranges_into_intersecting_and_non_intersecting_final", true, true, "Allow to split parts ranges into intersecting and non intersecting during FINAL optimization"},
            {"split_intersecting_parts_ranges_into_layers_final", true, true, "Allow to split intersecting parts ranges into layers during FINAL optimization"},
            {"azure_max_single_part_copy_size", 256*1024*1024, 256*1024*1024, "The maximum size of object to copy using single part copy to Azure blob storage."},
            {"min_external_table_block_size_rows", DEFAULT_INSERT_BLOCK_SIZE, DEFAULT_INSERT_BLOCK_SIZE, "Squash blocks passed to external table to specified size in rows, if blocks are not big enough"},
            {"min_external_table_block_size_bytes", DEFAULT_INSERT_BLOCK_SIZE * 256, DEFAULT_INSERT_BLOCK_SIZE * 256, "Squash blocks passed to external table to specified size in bytes, if blocks are not big enough."},
            {"parallel_replicas_prefer_local_join", true, true, "If true, and JOIN can be executed with parallel replicas algorithm, and all storages of right JOIN part are *MergeTree, local JOIN will be used instead of GLOBAL JOIN."},
            {"optimize_time_filter_with_preimage", true, true, "Optimize Date and DateTime predicates by converting functions into equivalent comparisons without conversions (e.g. toYear(col) = 2023 -> col >= '2023-01-01' AND col <= '2023-12-31')"},
            {"extract_key_value_pairs_max_pairs_per_row", 0, 0, "Max number of pairs that can be produced by the `extractKeyValuePairs` function. Used as a safeguard against consuming too much memory."},
            {"default_view_definer", "CURRENT_USER", "CURRENT_USER", "Allows to set default `DEFINER` option while creating a view"},
            {"default_materialized_view_sql_security", "DEFINER", "DEFINER", "Allows to set a default value for SQL SECURITY option when creating a materialized view"},
            {"default_normal_view_sql_security", "INVOKER", "INVOKER", "Allows to set default `SQL SECURITY` option while creating a normal view"},
            {"mysql_map_string_to_text_in_show_columns", false, true, "Reduce the configuration effort to connect ClickHouse with BI tools."},
            {"mysql_map_fixed_string_to_text_in_show_columns", false, true, "Reduce the configuration effort to connect ClickHouse with BI tools."},
        });
        addSettingsChanges(settings_changes_history, "24.1",
        {
            {"print_pretty_type_names", false, true, "Better user experience."},
            {"input_format_json_read_bools_as_strings", false, true, "Allow to read bools as strings in JSON formats by default"},
            {"output_format_arrow_use_signed_indexes_for_dictionary", false, true, "Use signed indexes type for Arrow dictionaries by default as it's recommended"},
            {"allow_experimental_variant_type", false, false, "Add new experimental Variant type"},
            {"use_variant_as_common_type", false, false, "Allow to use Variant in if/multiIf if there is no common type"},
            {"output_format_arrow_use_64_bit_indexes_for_dictionary", false, false, "Allow to use 64 bit indexes type in Arrow dictionaries"},
            {"parallel_replicas_mark_segment_size", 128, 128, "Add new setting to control segment size in new parallel replicas coordinator implementation"},
            {"ignore_materialized_views_with_dropped_target_table", false, false, "Add new setting to allow to ignore materialized views with dropped target table"},
            {"output_format_compression_level", 3, 3, "Allow to change compression level in the query output"},
            {"output_format_compression_zstd_window_log", 0, 0, "Allow to change zstd window log in the query output when zstd compression is used"},
            {"enable_zstd_qat_codec", false, false, "Add new ZSTD_QAT codec"},
            {"enable_vertical_final", false, true, "Use vertical final by default"},
            {"output_format_arrow_use_64_bit_indexes_for_dictionary", false, false, "Allow to use 64 bit indexes type in Arrow dictionaries"},
            {"max_rows_in_set_to_optimize_join", 100000, 0, "Disable join optimization as it prevents from read in order optimization"},
            {"output_format_pretty_color", true, "auto", "Setting is changed to allow also for auto value, disabling ANSI escapes if output is not a tty"},
            {"function_visible_width_behavior", 0, 1, "We changed the default behavior of `visibleWidth` to be more precise"},
            {"max_estimated_execution_time", 0, 0, "Separate max_execution_time and max_estimated_execution_time"},
            {"iceberg_engine_ignore_schema_evolution", false, false, "Allow to ignore schema evolution in Iceberg table engine"},
            {"optimize_injective_functions_in_group_by", false, true, "Replace injective functions by it's arguments in GROUP BY section in analyzer"},
            {"update_insert_deduplication_token_in_dependent_materialized_views", false, false, "Allow to update insert deduplication token with table identifier during insert in dependent materialized views"},
            {"azure_max_unexpected_write_error_retries", 4, 4, "The maximum number of retries in case of unexpected errors during Azure blob storage write"},
            {"split_parts_ranges_into_intersecting_and_non_intersecting_final", false, true, "Allow to split parts ranges into intersecting and non intersecting during FINAL optimization"},
            {"split_intersecting_parts_ranges_into_layers_final", true, true, "Allow to split intersecting parts ranges into layers during FINAL optimization"}
        });
        addSettingsChanges(settings_changes_history, "23.12",
        {
            {"allow_suspicious_ttl_expressions", true, false, "It is a new setting, and in previous versions the behavior was equivalent to allowing."},
            {"input_format_parquet_allow_missing_columns", false, true, "Allow missing columns in Parquet files by default"},
            {"input_format_orc_allow_missing_columns", false, true, "Allow missing columns in ORC files by default"},
            {"input_format_arrow_allow_missing_columns", false, true, "Allow missing columns in Arrow files by default"}
        });
        addSettingsChanges(settings_changes_history, "23.11",
        {
            {"parsedatetime_parse_without_leading_zeros", false, true, "Improved compatibility with MySQL DATE_FORMAT/STR_TO_DATE"}
        });
        addSettingsChanges(settings_changes_history, "23.9",
        {
            {"optimize_group_by_constant_keys", false, true, "Optimize group by constant keys by default"},
            {"input_format_json_try_infer_named_tuples_from_objects", false, true, "Try to infer named Tuples from JSON objects by default"},
            {"input_format_json_read_numbers_as_strings", false, true, "Allow to read numbers as strings in JSON formats by default"},
            {"input_format_json_read_arrays_as_strings", false, true, "Allow to read arrays as strings in JSON formats by default"},
            {"input_format_json_infer_incomplete_types_as_strings", false, true, "Allow to infer incomplete types as Strings in JSON formats by default"},
            {"input_format_json_try_infer_numbers_from_strings", true, false, "Don't infer numbers from strings in JSON formats by default to prevent possible parsing errors"},
            {"http_write_exception_in_output_format", false, true, "Output valid JSON/XML on exception in HTTP streaming."}
        });
        addSettingsChanges(settings_changes_history, "23.8",
        {
            {"rewrite_count_distinct_if_with_count_distinct_implementation", false, true, "Rewrite countDistinctIf with count_distinct_implementation configuration"}
        });
        addSettingsChanges(settings_changes_history, "23.7",
        {
            {"function_sleep_max_microseconds_per_block", 0, 3000000, "In previous versions, the maximum sleep time of 3 seconds was applied only for `sleep`, but not for `sleepEachRow` function. In the new version, we introduce this setting. If you set compatibility with the previous versions, we will disable the limit altogether."}
        });
        addSettingsChanges(settings_changes_history, "23.6",
        {
            {"http_send_timeout", 180, 30, "3 minutes seems crazy long. Note that this is timeout for a single network write call, not for the whole upload operation."},
            {"http_receive_timeout", 180, 30, "See http_send_timeout."}
        });
        addSettingsChanges(settings_changes_history, "23.5",
        {
            {"input_format_parquet_preserve_order", true, false, "Allow Parquet reader to reorder rows for better parallelism."},
            {"parallelize_output_from_storages", false, true, "Allow parallelism when executing queries that read from file/url/s3/etc. This may reorder rows."},
            {"use_with_fill_by_sorting_prefix", false, true, "Columns preceding WITH FILL columns in ORDER BY clause form sorting prefix. Rows with different values in sorting prefix are filled independently"},
            {"output_format_parquet_compliant_nested_types", false, true, "Change an internal field name in output Parquet file schema."}
        });
        addSettingsChanges(settings_changes_history, "23.4",
        {
            {"allow_suspicious_indices", true, false, "If true, index can defined with identical expressions"},
            {"allow_nonconst_timezone_arguments", true, false, "Allow non-const timezone arguments in certain time-related functions like toTimeZone(), fromUnixTimestamp*(), snowflakeToDateTime*()."},
            {"connect_timeout_with_failover_ms", 50, 1000, "Increase default connect timeout because of async connect"},
            {"connect_timeout_with_failover_secure_ms", 100, 1000, "Increase default secure connect timeout because of async connect"},
            {"hedged_connection_timeout_ms", 100, 50, "Start new connection in hedged requests after 50 ms instead of 100 to correspond with previous connect timeout"},
            {"formatdatetime_f_prints_single_zero", true, false, "Improved compatibility with MySQL DATE_FORMAT()/STR_TO_DATE()"},
            {"formatdatetime_parsedatetime_m_is_month_name", false, true, "Improved compatibility with MySQL DATE_FORMAT/STR_TO_DATE"}
        });
        addSettingsChanges(settings_changes_history, "23.3",
        {
            {"output_format_parquet_version", "1.0", "2.latest", "Use latest Parquet format version for output format"},
            {"input_format_json_ignore_unknown_keys_in_named_tuple", false, true, "Improve parsing JSON objects as named tuples"},
            {"input_format_native_allow_types_conversion", false, true, "Allow types conversion in Native input forma"},
            {"output_format_arrow_compression_method", "none", "lz4_frame", "Use lz4 compression in Arrow output format by default"},
            {"output_format_parquet_compression_method", "snappy", "lz4", "Use lz4 compression in Parquet output format by default"},
            {"output_format_orc_compression_method", "none", "lz4_frame", "Use lz4 compression in ORC output format by default"},
            {"async_query_sending_for_remote", false, true, "Create connections and send query async across shards"}
        });
        addSettingsChanges(settings_changes_history, "23.2",
        {
            {"output_format_parquet_fixed_string_as_fixed_byte_array", false, true, "Use Parquet FIXED_LENGTH_BYTE_ARRAY type for FixedString by default"},
            {"output_format_arrow_fixed_string_as_fixed_byte_array", false, true, "Use Arrow FIXED_SIZE_BINARY type for FixedString by default"},
            {"query_plan_remove_redundant_distinct", false, true, "Remove redundant Distinct step in query plan"},
            {"optimize_duplicate_order_by_and_distinct", true, false, "Remove duplicate ORDER BY and DISTINCT if it's possible"},
            {"insert_keeper_max_retries", 0, 20, "Enable reconnections to Keeper on INSERT, improve reliability"}
        });
        addSettingsChanges(settings_changes_history, "23.1",
        {
            {"input_format_json_read_objects_as_strings", 0, 1, "Enable reading nested json objects as strings while object type is experimental"},
            {"input_format_json_defaults_for_missing_elements_in_named_tuple", false, true, "Allow missing elements in JSON objects while reading named tuples by default"},
            {"input_format_csv_detect_header", false, true, "Detect header in CSV format by default"},
            {"input_format_tsv_detect_header", false, true, "Detect header in TSV format by default"},
            {"input_format_custom_detect_header", false, true, "Detect header in CustomSeparated format by default"},
            {"query_plan_remove_redundant_sorting", false, true, "Remove redundant sorting in query plan. For example, sorting steps related to ORDER BY clauses in subqueries"}
        });
        addSettingsChanges(settings_changes_history, "22.12",
        {
            {"max_size_to_preallocate_for_aggregation", 10'000'000, 100'000'000, "This optimizes performance"},
            {"query_plan_aggregation_in_order", 0, 1, "Enable some refactoring around query plan"},
            {"format_binary_max_string_size", 0, 1_GiB, "Prevent allocating large amount of memory"}
        });
        addSettingsChanges(settings_changes_history, "22.11",
        {
            {"use_structure_from_insertion_table_in_table_functions", 0, 2, "Improve using structure from insertion table in table functions"}
        });
        addSettingsChanges(settings_changes_history, "22.9",
        {
            {"force_grouping_standard_compatibility", false, true, "Make GROUPING function output the same as in SQL standard and other DBMS"}
        });
        addSettingsChanges(settings_changes_history, "22.7",
        {
            {"cross_to_inner_join_rewrite", 1, 2, "Force rewrite comma join to inner"},
            {"enable_positional_arguments", false, true, "Enable positional arguments feature by default"},
            {"format_csv_allow_single_quotes", true, false, "Most tools don't treat single quote in CSV specially, don't do it by default too"}
        });
        addSettingsChanges(settings_changes_history, "22.6",
        {
            {"output_format_json_named_tuples_as_objects", false, true, "Allow to serialize named tuples as JSON objects in JSON formats by default"},
            {"input_format_skip_unknown_fields", false, true, "Optimize reading subset of columns for some input formats"}
        });
        addSettingsChanges(settings_changes_history, "22.5",
        {
            {"memory_overcommit_ratio_denominator", 0, 1073741824, "Enable memory overcommit feature by default"},
            {"memory_overcommit_ratio_denominator_for_user", 0, 1073741824, "Enable memory overcommit feature by default"}
        });
        addSettingsChanges(settings_changes_history, "22.4",
        {
            {"allow_settings_after_format_in_insert", true, false, "Do not allow SETTINGS after FORMAT for INSERT queries because ClickHouse interpret SETTINGS as some values, which is misleading"}
        });
        addSettingsChanges(settings_changes_history, "22.3",
        {
            {"cast_ipv4_ipv6_default_on_conversion_error", true, false, "Make functions cast(value, 'IPv4') and cast(value, 'IPv6') behave same as toIPv4 and toIPv6 functions"}
        });
        addSettingsChanges(settings_changes_history, "21.12",
        {
            {"stream_like_engine_allow_direct_select", true, false, "Do not allow direct select for Kafka/RabbitMQ/FileLog by default"}
        });
        addSettingsChanges(settings_changes_history, "21.9",
        {
            {"output_format_decimal_trailing_zeros", true, false, "Do not output trailing zeros in text representation of Decimal types by default for better looking output"},
            {"use_hedged_requests", false, true, "Enable Hedged Requests feature by default"}
        });
        addSettingsChanges(settings_changes_history, "21.7",
        {
            {"legacy_column_name_of_tuple_literal", true, false, "Add this setting only for compatibility reasons. It makes sense to set to 'true', while doing rolling update of cluster from version lower than 21.7 to higher"}
        });
        addSettingsChanges(settings_changes_history, "21.5",
        {
            {"async_socket_for_remote", false, true, "Fix all problems and turn on asynchronous reads from socket for remote queries by default again"}
        });
        addSettingsChanges(settings_changes_history, "21.3",
        {
            {"async_socket_for_remote", true, false, "Turn off asynchronous reads from socket for remote queries because of some problems"},
            {"optimize_normalize_count_variants", false, true, "Rewrite aggregate functions that semantically equals to count() as count() by default"},
            {"normalize_function_names", false, true, "Normalize function names to their canonical names, this was needed for projection query routing"}
        });
        addSettingsChanges(settings_changes_history, "21.2",
        {
            {"enable_global_with_statement", false, true, "Propagate WITH statements to UNION queries and all subqueries by default"}
        });
        addSettingsChanges(settings_changes_history, "21.1",
        {
            {"insert_quorum_parallel", false, true, "Use parallel quorum inserts by default. It is significantly more convenient to use than sequential quorum inserts"},
            {"input_format_null_as_default", false, true, "Allow to insert NULL as default for input formats by default"},
            {"optimize_on_insert", false, true, "Enable data optimization on INSERT by default for better user experience"},
            {"use_compact_format_in_distributed_parts_names", false, true, "Use compact format for async INSERT into Distributed tables by default"}
        });
        addSettingsChanges(settings_changes_history, "20.10",
        {
            {"format_regexp_escaping_rule", "Escaped", "Raw", "Use Raw as default escaping rule for Regexp format to male the behaviour more like to what users expect"}
        });
        addSettingsChanges(settings_changes_history, "20.7",
        {
            {"show_table_uuid_in_table_create_query_if_not_nil", true, false, "Stop showing  UID of the table in its CREATE query for Engine=Atomic"}
        });
        addSettingsChanges(settings_changes_history, "20.5",
        {
            {"input_format_with_names_use_header", false, true, "Enable using header with names for formats with WithNames/WithNamesAndTypes suffixes"},
            {"allow_suspicious_codecs", true, false, "Don't allow to specify meaningless compression codecs"}
        });
        addSettingsChanges(settings_changes_history, "20.4",
        {
            {"validate_polygons", false, true, "Throw exception if polygon is invalid in function pointInPolygon by default instead of returning possibly wrong results"}
        });
        addSettingsChanges(settings_changes_history, "19.18",
        {
            {"enable_scalar_subquery_optimization", false, true, "Prevent scalar subqueries from (de)serializing large scalar values and possibly avoid running the same subquery more than once"}
        });
        addSettingsChanges(settings_changes_history, "19.14",
        {
            {"any_join_distinct_right_table_keys", true, false, "Disable ANY RIGHT and ANY FULL JOINs by default to avoid inconsistency"}
        });
        addSettingsChanges(settings_changes_history, "19.12",
        {
            {"input_format_defaults_for_omitted_fields", false, true, "Enable calculation of complex default expressions for omitted fields for some input formats, because it should be the expected behaviour"}
        });
        addSettingsChanges(settings_changes_history, "19.5",
        {
            {"max_partitions_per_insert_block", 0, 100, "Add a limit for the number of partitions in one block"}
        });
        addSettingsChanges(settings_changes_history, "18.12.17",
        {
            {"enable_optimize_predicate_expression", 0, 1, "Optimize predicates to subqueries by default"}
        });
    });
    return settings_changes_history;
}

const VersionToSettingsChangesMap & getMergeTreeSettingsChangesHistory()
{
    static VersionToSettingsChangesMap merge_tree_settings_changes_history;
    static std::once_flag initialized_flag;
    std::call_once(initialized_flag, [&]
    {
        addSettingsChanges(merge_tree_settings_changes_history, "25.1",
        {
        });
        addSettingsChanges(merge_tree_settings_changes_history, "24.12",
        {
            /// Release closed. Please use 25.1
            {"enforce_index_structure_match_on_partition_manipulation", true, false, "Add new setting to allow attach when source table's projections and secondary indices is a subset of those in the target table."},
            {"use_primary_key_cache", false, false, "New setting"},
            {"prewarm_primary_key_cache", false, false, "New setting"},
            {"min_bytes_to_prewarm_caches", 0, 0, "New setting"},
            {"allow_experimental_reverse_key", false, false, "New setting"},
            /// Release closed. Please use 25.1
        });
        addSettingsChanges(merge_tree_settings_changes_history, "24.11",
        {
        });
        addSettingsChanges(merge_tree_settings_changes_history, "24.10",
        {
        });
        addSettingsChanges(merge_tree_settings_changes_history, "24.9",
        {
        });
        addSettingsChanges(merge_tree_settings_changes_history, "24.8",
        {
            {"deduplicate_merge_projection_mode", "ignore", "throw", "Do not allow to create inconsistent projection"}
        });
    });

    return merge_tree_settings_changes_history;
}

}<|MERGE_RESOLUTION|>--- conflicted
+++ resolved
@@ -50,20 +50,6 @@
 
 const VersionToSettingsChangesMap & getSettingsChangesHistory()
 {
-<<<<<<< HEAD
-    {"24.12",
-        {
-        }
-    },
-    {"24.11",
-        {
-            {"query_plan_optimize_lazy_materialization", false, true, "Added new setting to use query plan for lazy materialization optimisation"},
-            {"query_plan_max_limit_for_lazy_materialization", 10, 10, "Added new setting to control maximum limit value that allows to use query plan for lazy materialization optimisation. If zero, there is no limit"},
-        }
-    },
-    {"24.10",
-        {
-=======
     static VersionToSettingsChangesMap settings_changes_history;
     static std::once_flag initialized_flag;
     std::call_once(initialized_flag, [&]
@@ -90,8 +76,10 @@
             {"output_format_orc_writer_time_zone_name", "GMT", "GMT", "The time zone name for ORC writer, the default ORC writer's time zone is GMT."},
             {"output_format_pretty_highlight_trailing_spaces", false, true, "A new setting."},
             {"allow_experimental_bfloat16_type", false, true, "Add new BFloat16 type"},
-        });
-        addSettingsChanges(settings_changes_history, "24.12",
+            {"query_plan_optimize_lazy_materialization", false, true, "Added new setting to use query plan for lazy materialization optimisation"},
+            {"query_plan_max_limit_for_lazy_materialization", 10, 10, "Added new setting to control maximum limit value that allows to use query plan for lazy materialization optimisation. If zero, there is no limit"},
+        });
+        addSettingsChanges(settings_changes_history, "24.10",
         {
             /// Release closed. Please use 25.1
             {"allow_experimental_database_iceberg", false, false, "New setting."},
@@ -146,7 +134,6 @@
         {
             {"query_metric_log_interval", 0, -1, "New setting."},
             {"enforce_strict_identifier_format", false, false, "New setting."},
->>>>>>> d52d7758
             {"enable_parsing_to_custom_serialization", false, true, "New setting"},
             {"mongodb_throw_on_unsupported_query", false, true, "New setting."},
             {"enable_parallel_replicas", false, false, "Parallel replicas with read tasks became the Beta tier feature."},
