--- conflicted
+++ resolved
@@ -5761,11 +5761,7 @@
 
 In `clickhouse-local` it is enabled by default and can be explicitly disabled.
 )", 0) \
-<<<<<<< HEAD
     DECLARE(Bool, optimize_extract_common_expressions, true, R"(
-=======
-    DECLARE(Bool, optimize_extract_common_expressions, false, R"(
->>>>>>> 52190355
 Allow extracting common expressions from disjunctions in WHERE, PREWHERE, ON, HAVING and QUALIFY expressions. A logical expression like `(A AND B) OR (A AND C)` can be rewritten to `A AND (B OR C)`, which might help to utilize:
 - indices in simple filtering expressions
 - cross to inner join optimization
