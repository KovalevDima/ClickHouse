--- conflicted
+++ resolved
@@ -91,12 +91,9 @@
               {"async_insert_busy_timeout_max_ms", 200, 200, "The minimum value of the asynchronous insert timeout in milliseconds; async_insert_busy_timeout_ms is aliased to async_insert_busy_timeout_max_ms"},
               {"async_insert_busy_timeout_increase_rate", 0.2, 0.2, "The exponential growth rate at which the adaptive asynchronous insert timeout increases"},
               {"async_insert_busy_timeout_decrease_rate", 0.2, 0.2, "The exponential growth rate at which the adaptive asynchronous insert timeout decreases"},
-<<<<<<< HEAD
               {"input_format_tsv_crlf_end_of_line", false, false, "Enables reading of CRLF line endings with TSV formats"},
-=======
               {"format_template_row_format", "", "", "Template row format string can be set directly in query"},
               {"format_template_resultset_format", "", "", "Template result set format string can be set in query"},
->>>>>>> 433d835d
               {"split_parts_ranges_into_intersecting_and_non_intersecting_final", true, true, "Allow to split parts ranges into intersecting and non intersecting during FINAL optimization"},
               {"split_intersecting_parts_ranges_into_layers_final", true, true, "Allow to split intersecting parts ranges into layers during FINAL optimization"},
               {"azure_max_single_part_copy_size", 256*1024*1024, 256*1024*1024, "The maximum size of object to copy using single part copy to Azure blob storage."},
