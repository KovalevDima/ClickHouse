--- conflicted
+++ resolved
@@ -835,7 +835,7 @@
             {
                 auto & prewhere_info = table_expression_query_info.prewhere_info;
                 const auto & prewhere_actions = table_expression_data.getPrewhereFilterActions();
-<<<<<<< HEAD
+                const auto & columns_names = table_expression_data.getColumnNames();
 
                 std::vector<std::pair<FilterDAGInfo, std::string>> where_filters;
 
@@ -849,10 +849,6 @@
                         "Prewhere");
                 }
                 else if (prewhere_actions)
-=======
-                const auto & columns_names = table_expression_data.getColumnNames();
-                if (prewhere_actions)
->>>>>>> 57f48d8b
                 {
                     prewhere_info = std::make_shared<PrewhereInfo>();
                     prewhere_info->prewhere_actions = prewhere_actions->clone();
@@ -865,12 +861,6 @@
 
                 updatePrewhereOutputsIfNeeded(table_expression_query_info, table_expression_data.getColumnNames(), storage_snapshot);
 
-<<<<<<< HEAD
-                const auto & columns_names = table_expression_data.getColumnNames();
-
-=======
-                std::vector<std::pair<FilterDAGInfo, std::string>> where_filters;
->>>>>>> 57f48d8b
                 const auto add_filter = [&](FilterDAGInfo & filter_info, std::string description)
                 {
                     bool is_final = table_expression_query_info.table_expression_modifiers
