--- conflicted
+++ resolved
@@ -3,12 +3,7 @@
 #ccache -s
 mkdir -p /server/build_docker
 cd /server/build_docker
-<<<<<<< HEAD
-
 cmake -G Ninja /server -DCMAKE_C_COMPILER=`which clang-8` -DCMAKE_CXX_COMPILER=`which clang++-8` -DCMAKE_BUILD_TYPE=Debug
-=======
-cmake -G Ninja /server -DENABLE_TESTS=1 -DCMAKE_C_COMPILER=`which gcc-9` -DCMAKE_CXX_COMPILER=`which g++-9`
->>>>>>> 25e97b0b
 
 # Set the number of build jobs to the half of number of virtual CPU cores (rounded up).
 # By default, ninja use all virtual CPU cores, that leads to very high memory consumption without much improvement in build time.
