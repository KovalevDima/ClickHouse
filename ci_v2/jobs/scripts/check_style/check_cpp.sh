#!/usr/bin/env bash

# For code formatting we have clang-format.
#
# But it's not sane to apply clang-format for whole code base,
#  because it sometimes makes worse for properly formatted files.
#
# It's only reasonable to blindly apply clang-format only in cases
#  when the code is likely to be out of style.
#
# For this purpose we have a script that will use very primitive heuristics
#  (simple regexps) to check if the code is likely to have basic style violations.
#  and then to run formatter only for the specified files.

LC_ALL="en_US.UTF-8"
ROOT_PATH="."
EXCLUDE='build/|integration/|widechar_width/|glibc-compatibility/|poco/|memcpy/|consistent-hashing|benchmark|tests/.*.cpp|utils/keeper-bench/example.yaml'
EXCLUDE_DOCS='Settings\.cpp|FormatFactorySettingsDeclaration\.h'

# From [1]:
#     But since array_to_string_internal() in array.c still loops over array
#     elements and concatenates them into a string, it's probably not more
#     efficient than the looping solutions proposed, but it's more readable.
#
#  [1]: https://stackoverflow.com/a/15394738/328260
function in_array()
{
    local IFS="|"
    local value=$1 && shift

    [[ "${IFS}${*}${IFS}" =~ "${IFS}${value}${IFS}" ]]
}

find $ROOT_PATH/{src,base,programs,utils} -name '*.h' -or -name '*.cpp' 2>/dev/null |
    grep -vP $EXCLUDE |
    grep -vP $EXCLUDE_DOCS |
    xargs grep $@ -P '((class|struct|namespace|enum|if|for|while|else|throw|switch).*|\)(\s*const)?(\s*override)?\s*)\{$|\s$|^ {1,3}[^\* ]\S|\t|^\s*(if|else if|if constexpr|else if constexpr|for|while|catch|switch)\(|\( [^\s\\]|\S \)' |
# a curly brace not in a new line, but not for the case of C++11 init or agg. initialization | trailing whitespace | number of ws not a multiple of 4, but not in the case of comment continuation | missing whitespace after for/if/while... before opening brace | whitespaces inside braces
    grep -v -P '(//|:\s+\*|\$\(\()| \)"'
# single-line comment | continuation of a multiline comment | a typical piece of embedded shell code | something like ending of raw string literal

# Tabs
find $ROOT_PATH/{src,base,programs,utils} -name '*.h' -or -name '*.cpp' 2>/dev/null |
    grep -vP $EXCLUDE |
    xargs grep $@ -F $'\t' && echo '^ tabs are not allowed'

# // namespace comments are unneeded
find $ROOT_PATH/{src,base,programs,utils} -name '*.h' -or -name '*.cpp' 2>/dev/null |
    grep -vP $EXCLUDE |
    xargs grep $@ -P '}\s*//+\s*namespace\s*'

# Broken symlinks
find -L $ROOT_PATH -type l 2>/dev/null | grep -v contrib && echo "^ Broken symlinks found"

# Duplicated or incorrect setting declarations
SETTINGS_FILE=$(mktemp)
ALL_DECLARATION_FILES="
  $ROOT_PATH/src/Core/Settings.cpp
  $ROOT_PATH/src/Storages/MergeTree/MergeTreeSettings.cpp
  $ROOT_PATH/src/Core/FormatFactorySettingsDeclaration.h"

cat $ROOT_PATH/src/Core/Settings.cpp $ROOT_PATH/src/Core/FormatFactorySettingsDeclaration.h | grep "M(" | awk '{print substr($2, 0, length($2) - 1) " Settings" substr($1, 3, length($1) - 3) " SettingsDeclaration" }' | sort | uniq > ${SETTINGS_FILE}
cat $ROOT_PATH/src/Storages/MergeTree/MergeTreeSettings.cpp | grep "M(" | awk '{print substr($2, 0, length($2) - 1) " MergeTreeSettings" substr($1, 3, length($1) - 3) " SettingsDeclaration" }' | sort | uniq >> ${SETTINGS_FILE}

# Check that if there are duplicated settings (declared in different objects) they all have the same type (it's simpler to validate style with that assert)
for setting in $(awk '{print $1 " " $2}' ${SETTINGS_FILE} | sed -e 's/MergeTreeSettings//g' -e 's/Settings//g' | sort | uniq | awk '{ print $1 }' | uniq -d);
do
    echo "# Found multiple definitions of setting ${setting} with different types: "
    grep --line-number " ${setting}," ${ALL_DECLARATION_FILES} | awk '{print "    > " $0 }'
done

# We append all uses of extern found in implementation files to validate them in a single pass and avoid reading the same files over and over
find $ROOT_PATH/{src,base,programs,utils} -name '*.h' -or -name '*.cpp' | xargs grep -e "^\s*extern const Settings" -e "^\s**extern const MergeTreeSettings" -T | awk '{print substr($5, 0, length($5) -1) " " $4 " " substr($1, 0, length($1) - 1)}' >> ${SETTINGS_FILE}

<<<<<<< HEAD
# Duplicated or incorrect setting declarations
bash $ROOT_PATH/utils/check-style/check-settings-style
=======
# Duplicate extern declarations for settings
awk '{if (seen[$0]++) print $3 " -> " $1 ;}' ${SETTINGS_FILE} | while read line;
do
    echo "# Found duplicated setting declaration in: $line"
done

# Find missing declarations (obsolete settings being used)
# Note that SettingsDeclaration are first in the file
#  Disabled for now pending fixing the code
#awk '{print $1 " " $3}' ${SETTINGS_FILE} | awk '{if (!seen[$1]++) print $0}' | grep -v SettingsDeclaration | while read setting;
#do
#    echo "Could not find setting (maybe obsolete but used?) $setting"
#done

# Look for settings declared with multiple types
for setting in $(awk '{print $1 " " $2}' ${SETTINGS_FILE} | sed -e 's/MergeTreeSettings//g' -e 's/Settings//g' | sort | uniq | awk '{ print $1 }' | sort | uniq -d);
do
    echo $setting
    expected=$(grep "^$setting " ${SETTINGS_FILE} | grep SettingsDeclaration | awk '{ print $2 }')
    grep "^$setting " ${SETTINGS_FILE} | grep -v " $expected" | awk '{ print $3 " found setting " $1 " with type " $2 }' | while read line;
    do
        echo "# In $line but it should be ${expected/$'\n'/ }"
    done
done

rm ${SETTINGS_FILE}
>>>>>>> b0da2a55

# Unused/Undefined/Duplicates ErrorCodes/ProfileEvents/CurrentMetrics
declare -A EXTERN_TYPES
EXTERN_TYPES[ErrorCodes]=int
EXTERN_TYPES[ProfileEvents]=Event
EXTERN_TYPES[CurrentMetrics]=Metric

EXTERN_TYPES_EXCLUDES=(
    ProfileEvents::global_counters
    ProfileEvents::Event
    ProfileEvents::Count
    ProfileEvents::Counters
    ProfileEvents::end
    ProfileEvents::increment
    ProfileEvents::incrementForLogMessage
    ProfileEvents::getName
    ProfileEvents::Timer
    ProfileEvents::Type
    ProfileEvents::TypeEnum
    ProfileEvents::ValueType
    ProfileEvents::dumpToMapColumn
    ProfileEvents::getProfileEvents
    ProfileEvents::ThreadIdToCountersSnapshot
    ProfileEvents::LOCAL_NAME
    ProfileEvents::keeper_profile_events
    ProfileEvents::CountersIncrement
    ProfileEvents::size

    CurrentMetrics::add
    CurrentMetrics::sub
    CurrentMetrics::get
    CurrentMetrics::set
    CurrentMetrics::end
    CurrentMetrics::Increment
    CurrentMetrics::Metric
    CurrentMetrics::values
    CurrentMetrics::Value
    CurrentMetrics::keeper_metrics
    CurrentMetrics::size

    ErrorCodes::ErrorCode
    ErrorCodes::getName
    ErrorCodes::increment
    ErrorCodes::end
    ErrorCodes::values
    ErrorCodes::values[i]
    ErrorCodes::getErrorCodeByName
    ErrorCodes::Value
)
for extern_type in ${!EXTERN_TYPES[@]}; do
    type_of_extern=${EXTERN_TYPES[$extern_type]}
    allowed_chars='[_A-Za-z]+'

    # Unused
    # NOTE: to fix automatically, replace echo with:
    # sed -i "/extern const $type_of_extern $val/d" $file
    find $ROOT_PATH/{src,base,programs,utils} -name '*.h' -or -name '*.cpp' | {
        # NOTE: the check is pretty dumb and distinguish only by the type_of_extern,
        # and this matches with zkutil::CreateMode
        grep -v -e 'src/Common/ZooKeeper/Types.h' -e 'src/Coordination/KeeperConstants.cpp'
    } | {
        grep -vP $EXCLUDE | xargs grep -l -P "extern const $type_of_extern $allowed_chars"
    } | while read file; do
        grep -P "extern const $type_of_extern $allowed_chars;" $file | sed -r -e "s/^.*?extern const $type_of_extern ($allowed_chars);.*?$/\1/" | while read val; do
            if ! grep -q "$extern_type::$val" $file; then
                # Excludes for SOFTWARE_EVENT/HARDWARE_EVENT/CACHE_EVENT in ThreadProfileEvents.cpp
                if [[ ! $extern_type::$val =~ ProfileEvents::Perf.* ]]; then
                    echo "$extern_type::$val is defined but not used in file $file"
                fi
            fi
        done
    done

    # Undefined
    # NOTE: to fix automatically, replace echo with:
    # ( grep -q -F 'namespace $extern_type' $file && \
    #   sed -i -r "0,/(\s*)extern const $type_of_extern [$allowed_chars]+/s//\1extern const $type_of_extern $val;\n&/" $file || \
    #     awk '{ print; if (ns == 1) { ns = 2 }; if (ns == 2) { ns = 0; print "namespace $extern_type\n{\n    extern const $type_of_extern '$val';\n}" } }; /namespace DB/ { ns = 1; };' < $file > ${file}.tmp && mv ${file}.tmp $file )
    find $ROOT_PATH/{src,base,programs,utils} -name '*.h' -or -name '*.cpp' | {
        grep -vP $EXCLUDE | xargs grep -l -P "$extern_type::$allowed_chars"
    } | while read file; do
        grep -P "$extern_type::$allowed_chars" $file | grep -P -v '^\s*//' | sed -r -e "s/^.*?$extern_type::($allowed_chars).*?$/\1/" | while read val; do
            if ! grep -q "extern const $type_of_extern $val" $file; then
                if ! in_array "$extern_type::$val" "${EXTERN_TYPES_EXCLUDES[@]}"; then
                    echo "$extern_type::$val is used in file $file but not defined"
                fi
            fi
        done
    done

    # Duplicates
    find $ROOT_PATH/{src,base,programs,utils} -name '*.h' -or -name '*.cpp' | {
        grep -vP $EXCLUDE | xargs grep -l -P "$extern_type::$allowed_chars"
    } | while read file; do
        grep -P "extern const $type_of_extern $allowed_chars;" $file | sort | uniq -c | grep -v -P ' +1 ' && echo "Duplicate $extern_type in file $file"
    done
done

# Three or more consecutive empty lines
find $ROOT_PATH/{src,base,programs,utils} -name '*.h' -or -name '*.cpp' |
    grep -vP $EXCLUDE |
    while read file; do awk '/^$/ { ++i; if (i > 2) { print "More than two consecutive empty lines in file '$file'" } } /./ { i = 0 }' $file; done

# Check that every header file has #pragma once in first line
find $ROOT_PATH/{src,programs,utils} -name '*.h' |
    grep -vP $EXCLUDE |
    while read file; do [[ $(head -n1 $file) != '#pragma once' ]] && echo "File $file must have '#pragma once' in first line"; done

# Too many exclamation marks
find $ROOT_PATH/{src,base,programs,utils} -name '*.h' -or -name '*.cpp' |
    grep -vP $EXCLUDE |
    xargs grep -F '!!!' | grep -P '.' && echo "Too many exclamation marks (looks dirty, unconfident)."

# Exclamation mark in a message
find $ROOT_PATH/{src,base,programs,utils} -name '*.h' -or -name '*.cpp' |
    grep -vP $EXCLUDE |
    xargs grep -F '!",' | grep -P '.' && echo "No need for an exclamation mark (looks dirty, unconfident)."

# Trailing whitespaces
find $ROOT_PATH/{src,base,programs,utils} -name '*.h' -or -name '*.cpp' |
    grep -vP $EXCLUDE |
    xargs grep -n -P ' $' | grep -n -P '.' && echo "^ Trailing whitespaces."

# Forbid stringstream because it's easy to use them incorrectly and hard to debug possible issues
find $ROOT_PATH/{src,programs,utils} -name '*.h' -or -name '*.cpp' |
    grep -vP $EXCLUDE |
    xargs grep -P 'std::[io]?stringstream' | grep -v "STYLE_CHECK_ALLOW_STD_STRING_STREAM" && echo "Use WriteBufferFromOwnString or ReadBufferFromString instead of std::stringstream"

# Forbid std::cerr/std::cout in src (fine in programs/utils)
std_cerr_cout_excludes=(
    /examples/
    /tests/
    _fuzzer
    # OK
    src/Common/ProgressIndication.cpp
    src/Common/ProgressTable.cpp
    # only under #ifdef DBMS_HASH_MAP_DEBUG_RESIZES, that is used only in tests
    src/Common/HashTable/HashTable.h
    # SensitiveDataMasker::printStats()
    src/Common/SensitiveDataMasker.cpp
    # StreamStatistics::print()
    src/Compression/LZ4_decompress_faster.cpp
    # ContextSharedPart with subsequent std::terminate()
    src/Interpreters/Context.cpp
    # IProcessor::dump()
    src/Processors/IProcessor.cpp
    src/Client/ClientApplicationBase.cpp
    src/Client/ClientBase.cpp
    src/Client/LineReader.cpp
    src/Client/QueryFuzzer.cpp
    src/Client/Suggest.cpp
    src/Client/ClientBase.h
    src/Client/LineReader.h
    src/Client/ReplxxLineReader.h
    src/Bridge/IBridge.cpp
    src/Daemon/BaseDaemon.cpp
    src/Loggers/Loggers.cpp
    src/Common/GWPAsan.cpp
    src/Common/ProgressIndication.h
)
sources_with_std_cerr_cout=( $(
    find $ROOT_PATH/{src,base} -name '*.h' -or -name '*.cpp' | \
        grep -vP $EXCLUDE | \
        grep -F -v $(printf -- "-e %s " "${std_cerr_cout_excludes[@]}") | \
        xargs grep -F --with-filename -e std::cerr -e std::cout | cut -d: -f1 | sort -u
) )
# Exclude comments
for src in "${sources_with_std_cerr_cout[@]}"; do
    # suppress stderr, since it may contain warning for #pargma once in headers
    if gcc -fpreprocessed -dD -E "$src" 2>/dev/null | grep -F -q -e std::cerr -e std::cout; then
        echo "$src: uses std::cerr/std::cout"
    fi
done

expect_tests=( $(find $ROOT_PATH/tests/queries -name '*.expect') )
for test_case in "${expect_tests[@]}"; do
    pattern="^exp_internal -f \$CLICKHOUSE_TMP/\$basename.debuglog 0$"
    grep -q "$pattern" "$test_case" || echo "Missing '$pattern' in '$test_case'"

    if grep -q "^spawn.*CLICKHOUSE_CLIENT_BINARY$" "$test_case"; then
        pattern="^spawn.*CLICKHOUSE_CLIENT_BINARY.*--history_file$"
        grep -q "$pattern" "$test_case" || echo "Missing '$pattern' in '$test_case'"
    fi

    # Otherwise expect_after/expect_before will not bail without stdin attached
    # (and actually this is a hack anyway, correct way is to use $any_spawn_id)
    pattern="-i \$any_spawn_id timeout"
    grep -q -- "$pattern" "$test_case" || echo "Missing '$pattern' in '$test_case'"
    pattern="-i \$any_spawn_id eof"
    grep -q -- "$pattern" "$test_case" || echo "Missing '$pattern' in '$test_case'"
done

# Forbid non-unique error codes
if [[ "$(grep -Po "M\([0-9]*," $ROOT_PATH/src/Common/ErrorCodes.cpp | wc -l)" != "$(grep -Po "M\([0-9]*," $ROOT_PATH/src/Common/ErrorCodes.cpp | sort | uniq | wc -l)" ]]
then
    echo "ErrorCodes.cpp contains non-unique error codes"
fi

# Check that there is no system-wide libraries/headers in use.
#
# NOTE: it is better to override find_path/find_library in cmake, but right now
# it is not possible, see [1] for the reference.
#
#   [1]: git grep --recurse-submodules -e find_library -e find_path contrib
if git grep -e find_path -e find_library -- :**CMakeLists.txt; then
    echo "There is find_path/find_library usage. ClickHouse should use everything bundled. Consider adding one more contrib module."
fi

# Forbid std::filesystem::is_symlink and std::filesystem::read_symlink, because it's easy to use them incorrectly
find $ROOT_PATH/{src,programs,utils} -name '*.h' -or -name '*.cpp' |
    grep -vP $EXCLUDE |
    xargs grep -P '::(is|read)_symlink' | grep -v "STYLE_CHECK_ALLOW_STD_FS_SYMLINK" && echo "Use DB::FS::isSymlink and DB::FS::readSymlink instead"

# Forbid __builtin_unreachable(), because it's hard to debug when it becomes reachable
find $ROOT_PATH/{src,programs,utils} -name '*.h' -or -name '*.cpp' |
    grep -vP $EXCLUDE |
    xargs grep -P '__builtin_unreachable' && echo "Use UNREACHABLE() from defines.h instead"

# Forbid mt19937() and random_device() which are outdated and slow
find $ROOT_PATH/{src,programs,utils} -name '*.h' -or -name '*.cpp' |
    grep -vP $EXCLUDE |
    xargs grep -P '(std::mt19937|std::mersenne_twister_engine|std::random_device)' && echo "Use pcg64_fast (from pcg_random.h) and randomSeed (from Common/randomSeed.h) instead"

# Require checking return value of close(),
# since it can hide fd misuse and break other places.
find $ROOT_PATH/{src,programs,utils} -name '*.h' -or -name '*.cpp' |
    grep -vP $EXCLUDE |
    xargs grep -e ' close(.*fd' -e ' ::close(' | grep -v = && echo "Return value of close() should be checked"

# A small typo can lead to debug code in release builds, see https://github.com/ClickHouse/ClickHouse/pull/47647
find $ROOT_PATH/{src,programs,utils} -name '*.h' -or -name '*.cpp' | xargs grep -l -F '#ifdef NDEBUG' | xargs -I@FILE awk '/#ifdef NDEBUG/ { inside = 1; dirty = 1 } /#endif/ { if (inside && dirty) { print "File @FILE has suspicious #ifdef NDEBUG, possibly confused with #ifndef NDEBUG" }; inside = 0 } /#else/ { dirty = 0 }' @FILE

# If a user is doing dynamic or typeid cast with a pointer, and immediately dereferencing it, it is unsafe.
find $ROOT_PATH/{src,programs,utils} -name '*.h' -or -name '*.cpp' | xargs grep --line-number -P '(dynamic|typeid)_cast<[^>]+\*>\([^\(\)]+\)->' | grep -P '.' && echo "It's suspicious when you are doing a dynamic_cast or typeid_cast with a pointer and immediately dereferencing it. Use references instead of pointers or check a pointer to nullptr."

# Check for bad punctuation: whitespace before comma.
find $ROOT_PATH/{src,programs,utils} -name '*.h' -or -name '*.cpp' | xargs grep -P --line-number '\w ,' | grep -v 'bad punctuation is ok here' && echo "^ There is bad punctuation: whitespace before comma. You should write it like this: 'Hello, world!'"

# Check usage of std::regex which is too bloated and slow.
find $ROOT_PATH/{src,programs,utils} -name '*.h' -or -name '*.cpp' | xargs grep -P --line-number 'std::regex' | grep -P '.' && echo "^ Please use re2 instead of std::regex"

# Cyrillic characters hiding inside Latin.
find $ROOT_PATH/{src,programs,utils} -name '*.h' -or -name '*.cpp' | grep -v StorageSystemContributors.generated.cpp | xargs grep -P --line-number '[a-zA-Z][а-яА-ЯёЁ]|[а-яА-ЯёЁ][a-zA-Z]' && echo "^ Cyrillic characters found in unexpected place."

# Orphaned header files.
join -v1 <(find $ROOT_PATH/{src,programs,utils} -name '*.h' -printf '%f\n' | sort | uniq) <(find $ROOT_PATH/{src,programs,utils} -name '*.cpp' -or -name '*.c' -or -name '*.h' -or -name '*.S' | xargs grep --no-filename -o -P '[\w-]+\.h' | sort | uniq) |
    grep . && echo '^ Found orphan header files.'

# Don't allow dynamic compiler check with CMake, because we are using hermetic, reproducible, cross-compiled, static (TLDR, good) builds.
ls -1d $ROOT_PATH/contrib/*-cmake | xargs -I@ find @ -name 'CMakeLists.txt' -or -name '*.cmake' | xargs grep --with-filename -i -P 'check_c_compiler_flag|check_cxx_compiler_flag|check_c_source_compiles|check_cxx_source_compiles|check_include_file|check_symbol_exists|cmake_push_check_state|cmake_pop_check_state|find_package|CMAKE_REQUIRED_FLAGS|CheckIncludeFile|CheckCCompilerFlag|CheckCXXCompilerFlag|CheckCSourceCompiles|CheckCXXSourceCompiles|CheckCSymbolExists|CheckCXXSymbolExists' | grep -v Rust && echo "^ It's not allowed to have dynamic compiler checks with CMake."

# Wrong spelling of abbreviations, e.g. SQL is right, Sql is wrong. XMLHttpRequest is very wrong.
find $ROOT_PATH/{src,base,programs,utils} -name '*.h' -or -name '*.cpp' |
    grep -vP $EXCLUDE |
    xargs grep -P 'Sql|Html|Xml|Cpu|Tcp|Udp|Http|Db|Json|Yaml' | grep -v -P 'RabbitMQ|Azure|Aws|aws|Avro|IO/S3' &&
    echo "Abbreviations such as SQL, XML, HTTP, should be in all caps. For example, SQL is right, Sql is wrong. XMLHttpRequest is very wrong."

find $ROOT_PATH/{src,base,programs,utils} -name '*.h' -or -name '*.cpp' |
    grep -vP $EXCLUDE |
    xargs grep -F -i 'ErrorCodes::LOGICAL_ERROR, "Logical error:' &&
    echo "If an exception has LOGICAL_ERROR code, there is no need to include the text 'Logical error' in the exception message, because then the phrase 'Logical error' will be printed twice."

PATTERN="allow_";
DIFF=$(comm -3 <(grep -o "\b$PATTERN\w*\b" $ROOT_PATH/src/Core/Settings.cpp | sort -u) <(grep -o -h "\b$PATTERN\w*\b" $ROOT_PATH/src/Databases/enableAllExperimentalSettings.cpp $ROOT_PATH/utils/check-style/experimental_settings_ignore.txt | sort -u));
[ -n "$DIFF" ] && echo "$DIFF" && echo "^^ Detected 'allow_*' settings that might need to be included in src/Databases/enableAllExperimentalSettings.cpp" && echo "Alternatively, consider adding an exception to utils/check-style/experimental_settings_ignore.txt"<|MERGE_RESOLUTION|>--- conflicted
+++ resolved
@@ -72,37 +72,8 @@
 # We append all uses of extern found in implementation files to validate them in a single pass and avoid reading the same files over and over
 find $ROOT_PATH/{src,base,programs,utils} -name '*.h' -or -name '*.cpp' | xargs grep -e "^\s*extern const Settings" -e "^\s**extern const MergeTreeSettings" -T | awk '{print substr($5, 0, length($5) -1) " " $4 " " substr($1, 0, length($1) - 1)}' >> ${SETTINGS_FILE}
 
-<<<<<<< HEAD
 # Duplicated or incorrect setting declarations
 bash $ROOT_PATH/utils/check-style/check-settings-style
-=======
-# Duplicate extern declarations for settings
-awk '{if (seen[$0]++) print $3 " -> " $1 ;}' ${SETTINGS_FILE} | while read line;
-do
-    echo "# Found duplicated setting declaration in: $line"
-done
-
-# Find missing declarations (obsolete settings being used)
-# Note that SettingsDeclaration are first in the file
-#  Disabled for now pending fixing the code
-#awk '{print $1 " " $3}' ${SETTINGS_FILE} | awk '{if (!seen[$1]++) print $0}' | grep -v SettingsDeclaration | while read setting;
-#do
-#    echo "Could not find setting (maybe obsolete but used?) $setting"
-#done
-
-# Look for settings declared with multiple types
-for setting in $(awk '{print $1 " " $2}' ${SETTINGS_FILE} | sed -e 's/MergeTreeSettings//g' -e 's/Settings//g' | sort | uniq | awk '{ print $1 }' | sort | uniq -d);
-do
-    echo $setting
-    expected=$(grep "^$setting " ${SETTINGS_FILE} | grep SettingsDeclaration | awk '{ print $2 }')
-    grep "^$setting " ${SETTINGS_FILE} | grep -v " $expected" | awk '{ print $3 " found setting " $1 " with type " $2 }' | while read line;
-    do
-        echo "# In $line but it should be ${expected/$'\n'/ }"
-    done
-done
-
-rm ${SETTINGS_FILE}
->>>>>>> b0da2a55
 
 # Unused/Undefined/Duplicates ErrorCodes/ProfileEvents/CurrentMetrics
 declare -A EXTERN_TYPES
